--- conflicted
+++ resolved
@@ -150,11 +150,7 @@
    "metadata": {},
    "source": [
     "## Vector variables\n",
-<<<<<<< HEAD
-    "The Ad_array class also supports arrays."
-=======
-    "The AdArray class also support arrays."
->>>>>>> ec730d61
+    "The AdArray class also supports arrays."
    ]
   },
   {
