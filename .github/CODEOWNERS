<<<<<<< HEAD
# Set Ivar Stefansson and Eirik Keilegavlen as global owners
* @keileg @IvarStefansson
=======
# Set Ivar Stefansson, Omar Duran, and Eirik Keilegavlen as global owners
* @keileg @IvarStefansson @OmarDuran
>>>>>>> f4a38a9c

# Make vlipovac code owner of the docs folder
docs/* @vlipovac<|MERGE_RESOLUTION|>--- conflicted
+++ resolved
@@ -1,10 +1,5 @@
-<<<<<<< HEAD
-# Set Ivar Stefansson and Eirik Keilegavlen as global owners
-* @keileg @IvarStefansson
-=======
 # Set Ivar Stefansson, Omar Duran, and Eirik Keilegavlen as global owners
 * @keileg @IvarStefansson @OmarDuran
->>>>>>> f4a38a9c
 
 # Make vlipovac code owner of the docs folder
 docs/* @vlipovac