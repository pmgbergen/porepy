--- conflicted
+++ resolved
@@ -10,11 +10,7 @@
 import numpy as np
 from math import sqrt
 import sympy
-<<<<<<< HEAD
 from sympy import geometry as geom
-=======
-import scipy.optimize as opt
->>>>>>> 4bdfda0f
 
 #-----------------------------------------------------------------------------
 #
@@ -363,7 +359,6 @@
     new_pt = np.empty((nd, 0))
     ind = []
     # Distance
-<<<<<<< HEAD
     for i in range(pt.shape[-1]):
         dist = __dist(pt[:, i].reshape((-1, 1)), vertices)
         min_dist = np.min(dist)
@@ -371,99 +366,18 @@
         if min_dist < precision * np.sqrt(nd):
             # No new point is needed
             ind.append(np.argmin(dist))
-#            return vertices, ind, new_point
         else:
             # Append the new point at the end of the point list
             ind.append(vertices.shape[1])
             vertices = np.append(vertices, pt, axis=1)
             new_pt = np.hstack((new_pt, pt[:, i].reshape((-1, 1))))
-#            return vertices, ind, pt
     if new_pt.shape[1] == 0:
         new_pt = None
     return vertices, ind, new_pt
-=======
-    dist = __dist(pt, vertices)
-    min_dist = np.min(dist)
-
-    if min_dist < precision * np.sqrt(nd):
-        # No new point is needed
-        ind = np.argmin(dist)
-        new_point = None
-        return vertices, ind, new_point
-    else:
-        ind = vertices.shape[1]-1
-        # Append the new point at the end of the point list
-        vertices = np.append(vertices, pt, axis=1)
-        ind = vertices.shape[1] - 1
-        return vertices, ind, pt
-
-#------------------------------------------------------------------------------#
-
-def lines_intersect(start_1, end_1, start_2, end_2):
-    """
-    Check if two line segments defined by their start end endpoints, intersect.
-
-    The lines are assumed to be in 2D.
-
-    The function uses sympy to find intersections. At the moment (Jan 2017),
-    sympy is not very effective, so this may become a bottleneck if the method
-    is called repeatedly. An purely algebraic implementation is simple, but
-    somewhat cumbersome.
-
-    Note that, oposed to other functions related to grid generation such as
-    remove_edge_crossings, this function does not use the concept of
-    snap_to_grid. This may cause problems at some point, although no issues
-    have been discovered so far.
-
-    Example:
-        >>> lines_intersect([0, 0, 0], [1, 1, 0], [0, 1, 0], [1, 0, 0])
-        array([[ 0.5],
-           [ 0.5],
-           [ 0]])
-
-        >>> lines_intersect([0, 0, 0], [1, 0, 0], [0, 1, 0], [1, 1, 0])
-
-    Parameters:
-        start_1 (np.ndarray or list): coordinates of start point for first
-            line.
-        end_1 (np.ndarray or list): coordinates of end point for first line.
-        start_2 (np.ndarray or list): coordinates of start point for first
-            line.
-        end_2 (np.ndarray or list): coordinates of end point for first line.
-
-    Returns:
-        np.ndarray: coordinates of intersection point, or None if the lines do
-            not intersect.
-    """
-
-
-    # It seems that if sympy is provided point coordinates as integers, it may
-    # do calculations in integers also, with an unknown approach to rounding.
-    # Cast the values to floats to avoid this. It is not the most pythonic
-    # style, but tracking down such a bug would have been a nightmare.
-    start_1 = np.asarray(start_1).astype(np.float)
-    end_1 = np.asarray(end_1).astype(np.float)
-    start_2 = np.asarray(start_2).astype(np.float)
-    end_2 = np.asarray(end_2).astype(np.float)
-
-    p1 = sympy.Point(start_1[0], start_1[1])
-    p2 = sympy.Point(end_1[0], end_1[1])
-    p3 = sympy.Point(start_2[0], start_2[1])
-    p4 = sympy.Point(end_2[0], end_2[1])
-
-    l1 = sympy.Segment(p1, p2)
-    l2 = sympy.Segment(p3, p4)
-
-    isect = l1.intersection(l2)
-    if isect is None or len(isect) == 0:
-        return None
-    else:
-        p = isect[0]
-        return np.array([[p.x], [p.y]], dtype='float')
->>>>>>> 4bdfda0f
 
 
 #-----------------------------------------------------------------------------#
+
 def remove_edge_crossings(vertices, edges, **kwargs):
     """
     Process a set of points and connections between them so that the result
