--- conflicted
+++ resolved
@@ -12,13 +12,8 @@
         g_list = setup_grids.setup_2d()
         kw = "mechanics"
         for g in g_list:
-<<<<<<< HEAD
-            solver = mpsa.Mpsa('mechanics')
-            data = {"param": Parameters(g)}
-=======
-            solver = pp.Mpsa()
+            solver = mpsa.Mpsa(kw)
             data = pp.initialize_data({}, g, kw)
->>>>>>> a0eaaeb2
             A, b = solver.assemble_matrix_rhs(g, data)
             self.assertTrue(
                 np.all(A.shape == (g.dim * g.num_cells, g.dim * g.num_cells))
@@ -29,15 +24,7 @@
         g_list = setup_grids.setup_2d()
         kw = "mechanics"
         for g in g_list:
-<<<<<<< HEAD
-            solver = mpsa.Mpsa('mechanics')
-            data = {"param": Parameters(g)}
-            cell_dof = g.dim * g.num_cells
-            face_dof = g.dim * g.num_faces
-            data["mechanics_stress"] = sps.csc_matrix((face_dof, cell_dof))
-            data["mechanics_bound_stress"] = sps.csc_matrix((face_dof, face_dof))
-=======
-            solver = pp.Mpsa()
+            solver = mpsa.Mpsa(kw)
             data = pp.initialize_data({}, g, kw)
             cell_dof = g.dim * g.num_cells
             face_dof = g.dim * g.num_faces
@@ -47,7 +34,6 @@
                 "stress": stress,
                 "bound_stress": bound_stress,
             }
->>>>>>> a0eaaeb2
             A, b = solver.assemble_matrix_rhs(g, data, discretize=False)
             self.assertTrue(np.sum(A != 0) == 0)
             self.assertTrue(np.all(b == 0))
