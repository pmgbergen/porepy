--- conflicted
+++ resolved
@@ -80,20 +80,12 @@
         p_cond, _, _, _ = condensation.solve_static_condensation(\
                                                                  A, rhs, gb, dim=1)
 
-<<<<<<< HEAD
-        solver_coupler.split(gb, "p", p)
-=======
         solver_coupler.split(gb, "pressure", p)
->>>>>>> 69114faf
         solver_coupler.split(gb, "p_cond", p_cond)
 
         tol = 1e-10
         assert((np.amax(np.absolute(p-p_cond))) < tol)
-<<<<<<< HEAD
-        assert(np.sum(error.error_L2(g, d['p'], d['p_cond']) for g, d in gb) < tol)
-=======
         assert(np.sum(error.error_L2(g, d['pressure'], d['p_cond']) for g, d in gb) < tol)
->>>>>>> 69114faf
 
 
 #------------------------------------------------------------------------------#
@@ -156,20 +148,12 @@
         p_cond, _, _, _ = condensation.solve_static_condensation(\
                                                                  A, rhs, gb, dim=1)
 
-<<<<<<< HEAD
-        solver_coupler.split(gb, "p", p)
-=======
         solver_coupler.split(gb, "pressure", p)
->>>>>>> 69114faf
         solver_coupler.split(gb, "p_cond", p_cond)
 
         tol = 1e-5
         assert((np.amax(np.absolute(p-p_cond))) < tol)
-<<<<<<< HEAD
-        assert(np.sum(error.error_L2(g, d['p'], d['p_cond']) for g, d in gb) < tol)
-=======
         assert(np.sum(error.error_L2(g, d['pressure'], d['p_cond']) for g, d in gb) < tol)
->>>>>>> 69114faf
 
 #------------------------------------------------------------------------------#
     if __name__ == '__main__':
