"""Module containing tests for the ConvergenceAnalysis class.

Tested functionality includes:
    - Default parameters at instantiation, sanity checks, and helper methods.
    - The `run_analysis()` method.
    - The `order_of_convergence()` method.
    - The `export_error_to_txt()` method.

"""

from __future__ import annotations

<<<<<<< HEAD
from pathlib import Path
=======
>>>>>>> 02c87e5d
from copy import deepcopy
from dataclasses import dataclass
from pathlib import Path
from typing import Literal

import numpy as np
import pytest

import porepy as pp
from porepy.applications.convergence_analysis import ConvergenceAnalysis
from porepy.applications.md_grids.mdg_library import (
    cube_with_orthogonal_fractures,
    square_with_orthogonal_fractures,
)
from porepy.models.fluid_mass_balance import SinglePhaseFlow
from porepy.utils.txt_io import read_data_from_txt


# -----> Fixtures that are required on a module level.
@pytest.fixture(scope="module")
def stationary_mock_model():
    """Set a stationary mock model.

    Returns:
        Stationary mock model.

    """

    class StationaryMockModel:
        """A stationary mock model for unit-testing purposes.

        Parameters:
            params: Model parameters.

        """

        def __init__(self, params: dict):
            self.params = params

        def prepare_simulation(self) -> None:
            """Prepare simulation. Nothing to do here."""

        def _is_time_dependent(self) -> bool:
            """Define whether the model is time-dependent."""
            return False

        def meshing_arguments(self) -> dict[str, float]:
            """Set the meshing arguments."""
            return self.params.get("meshing_arguments", {"cell_size": 1.0})

    return StationaryMockModel


@pytest.fixture(scope="module")
def time_dependent_mock_model():
    """Set a time-dependent mock model.

    Returns:
        Time-dependent mock model.

    """

    class TimeDependentMockModel:
        """A time-dependent mock model for unit-testing purposes.

        Parameters:
            params: Model parameters.

        """

        def __init__(self, params: dict):
            self.params = params

        def prepare_simulation(self):
            """Prepare simulation by setting minimum required arguments."""
            self.time_manager = self.set_time_manager()

        def _is_time_dependent(self) -> bool:
            """Define whether the model is time-dependent."""
            return True

        def set_time_manager(self) -> pp.TimeManager:
            """Set the time manager."""
            return self.params.get("time_manager", pp.TimeManager([0, 1], 1, True))

        def meshing_arguments(self) -> dict[str, float]:
            """Set the meshing arguments."""
            return self.params.get("meshing_arguments", {"cell_size": 1.0})

    return TimeDependentMockModel


@pytest.fixture(scope="module")
def conv_analysis_in_space(stationary_mock_model) -> ConvergenceAnalysis:
    """Set an instance of ConvergenceAnalysis in space.

    Parameters:
        stationary_mock_model: Stationary mock model.

    Returns:
        Instantiated convergence analysis object for an analysis in space.

    """
    return ConvergenceAnalysis(
        model_class=stationary_mock_model,
        model_params={},
        levels=2,
        spatial_refinement_rate=2,
        temporal_refinement_rate=1,
    )


@pytest.fixture(scope="module")
def conv_analysis_in_time(time_dependent_mock_model) -> ConvergenceAnalysis:
    """Set an instance of ConvergenceAnalysis in time.

    Parameters:
        time_dependent_mock_model: Time-dependent mock model.

    Returns:
        Instantiated convergence analysis object for an analysis in time.

    """
    return ConvergenceAnalysis(
        model_class=time_dependent_mock_model,
        model_params={},
        levels=2,
        spatial_refinement_rate=1,
        temporal_refinement_rate=4,
    )


@pytest.fixture(scope="module")
def conv_analysis_in_space_and_time(time_dependent_mock_model) -> ConvergenceAnalysis:
    """Set an instance of ConvergenceAnalysis in space-time.

    Parameters:
        time_dependent_mock_model: Time-dependent mock model.

    Returns:
        Instantiated convergence analysis object for an analysis in time and space.

    """
    return ConvergenceAnalysis(
        model_class=time_dependent_mock_model,
        model_params={},
        levels=2,
        spatial_refinement_rate=2,
        temporal_refinement_rate=4,
    )


@pytest.fixture(scope="module")
def list_of_results_space() -> list:
    """List results for a spatial analysis.

    Note:
        We assume that this list of results was obtained with a static model,
        and that the convergence analysis took place in 2 levels, with a spatial
        refinement rate of 2.

    Returns:
        Mocked list of results in space.

    """

    @dataclass
    class ResultsSimulation0:
        """Data class for the first simulation."""

        error_var_0: float = 10  # error associated with variable 0
        error_var_1: float = 20  # error associated with variable 1
        var_0: float = 42  # value of the variable 0
        var_1: float = 24  # value of the variable 1
        cell_diameter: float = 0.5  # cell diameter of the grid

    @dataclass
    class ResultsSimulation1:
        """Data class to store results from the second simulation."""

        error_var_0: float = 5  # error associated with variable 0
        error_var_1: float = 5  # error associated with variable 1
        var_0: float = 41  # value of the variable 0
        var_1: float = 23  # value of the variable 1
        cell_diameter: float = 0.25  # cell diameter of the grid

    return [ResultsSimulation0, ResultsSimulation1]


@pytest.fixture(scope="module")
def list_of_results_time() -> list:
    """List results for a temporal analysis.

    Note:
        We assume that this list of results was obtained with a time-dependent model,
        and that the convergence analysis took place in 2 levels, with a temporal
        refinement rate of 4.

    Returns:
        Mocked list of results in time.

    """

    @dataclass
    class ResultsSimulation0:
        """Data class to store results from the first simulation."""

        error_var_0: float = 10  # error associated with variable 0
        error_var_1: float = 20  # error associated with variable 1
        var_0: float = 42  # value of the variable 0
        var_1: float = 24  # value of the variable 1
        dt: float = 1.0  # time step of the simulation
        cell_diameter: float = 0.5  # cell diameter of the grid

    @dataclass
    class ResultsSimulation1:
        """Data class to store results from the second simulation."""

        error_var_0: float = 5  # error associated with variable 0
        error_var_1: float = 5  # error associated with variable 1
        var_0: float = 41  # value of the variable 0
        var_1: float = 23  # value of the variable 1
        dt: float = 0.5  # time step of the simulation
        cell_diameter: float = 0.5  # cell diameter of the grid

    return [ResultsSimulation0, ResultsSimulation1]


@pytest.fixture(scope="module")
def list_of_results_space_time() -> list:
    """List results for a spatio-temporal analysis.

    Note:
        We assume that this list of results was obtained with a time-dependent model,
        and that the convergence analysis took place in 2 levels, with a spatial
        refinement rate of 2 and a temporal refinement of 4.

    Returns:
        Mocked list of results in time and space.

    """

    @dataclass
    class ResultsSimulation0:
        """Data class to store results from the first simulation."""

        error_var_0: float = 10  # error associated with variable 0
        error_var_1: float = 20  # error associated with variable 1
        var_0: float = 42  # value of the variable 0
        var_1: float = 24  # value of the variable 1
        cell_diameter: float = 0.5
        dt: float = 1.0  # time step of the simulation

    @dataclass
    class ResultsSimulation1:
        """Data class to store results from the second simulation."""

        error_var_0: float = 5  # error associated with variable 0
        error_var_1: float = 5  # error associated with variable 1
        var_0: float = 41  # value of the variable 0
        var_1: float = 23  # value of the variable 1
        cell_diameter: float = 0.25
        dt: float = 0.25  # time step of the simulation

    return [ResultsSimulation0, ResultsSimulation1]


# -----> TEST: Initialization, sanity checks, and helper methods.
class TestInstantiationSanityCheckAndHelperMethods:
    """The following tests are written to check the sanity of the input parameters."""

    def test_instantiation_stationary(self, stationary_mock_model) -> None:
        """Test initialization of attributes for a stationary mock model.

        Parameters:
            stationary_mock_model: Stationary mock model.

        """
        conv = ConvergenceAnalysis(model_class=stationary_mock_model, model_params={})
        assert conv.spatial_refinement_rate == 1
        assert conv.temporal_refinement_rate == 1
        assert conv.levels == 1
        assert not conv._is_time_dependent
        assert len(conv.model_params) == 1
        assert conv.model_params[0]["meshing_arguments"]["cell_size"] == 1.0

    @pytest.mark.parametrize(
        "spatial_rate, temporal_rate",
        [
            (-1, 1),
            (1, -1),
        ],
    )
    def test_error_raised_if_rates_smaller_than_one(
        self,
        spatial_rate: int,
        temporal_rate: int,
        stationary_mock_model,
    ) -> None:
        """Check that error is raised when rates are smaller than one.

        Parameters:
            spatial_rate: Spatial refinement rate.
            temporal_rate: Temporal refinement rate.
            stationary_mock_model: Stationary mock model.

        """
        msg = "Refinement rate cannot be less than 1."
        with pytest.raises(ValueError) as excinfo:
            ConvergenceAnalysis(
                model_class=stationary_mock_model,
                model_params={},
                spatial_refinement_rate=spatial_rate,
                temporal_refinement_rate=temporal_rate,
            )
        assert msg in str(excinfo.value)

    def test_warning_is_raised_when_both_rates_are_one(
        self,
        time_dependent_mock_model,
    ) -> None:
        """Check that warning is raised when both rates are equal to one.

        Parameters:
            time_dependent_mock_model: Time-dependent mock model.

        """
        msg = "No refinement (in space or time) will be performed."
        with pytest.warns() as record:
            ConvergenceAnalysis(
                model_class=time_dependent_mock_model,
                model_params={},
                spatial_refinement_rate=1,
                temporal_refinement_rate=1,
            )
        assert str(record[0].message) == msg

    def test_error_is_raised_when_temporal_rate_larger_than_one_for_stationary_model(
        self,
        stationary_mock_model,
    ) -> None:
        """Check that error is raised when temporal rate > 1 and model is stationary.

        Parameters:
            stationary_mock_model: Stationary mock model.

        """
        msg = "Analysis in time not available for stationary models."
        with pytest.raises(ValueError) as excinfo:
            ConvergenceAnalysis(
                model_class=stationary_mock_model,
                model_params={},
                temporal_refinement_rate=2,
            )
        assert msg in str(excinfo.value)

    def test_raise_error_when_non_constant_dt_used(
        self, time_dependent_mock_model
    ) -> None:
        """Test if an error is raised when a non-constant time step is used.

        Parameters:
            time_dependent_mock_model: Time-dependent mock model.

        """
        msg = "Analysis in time only supports constant time step."
        with pytest.raises(NotImplementedError) as excinfo:
            ConvergenceAnalysis(
                model_class=time_dependent_mock_model,
                model_params={"time_manager": pp.TimeManager([0, 1], 0.1, False)},
                spatial_refinement_rate=2,
                temporal_refinement_rate=2,
            )
        assert msg in str(excinfo.value)

    def test_get_list_of_meshing_arguments(self, stationary_mock_model) -> None:
        """Test if the list of mesh sizes is correctly obtained.

        Parameters:
            stationary_mock_model: Stationary mock model.

        """
        conv = ConvergenceAnalysis(
            model_class=stationary_mock_model,
            model_params={"meshing_arguments": {"cell_size": 0.2}},
            levels=3,
            spatial_refinement_rate=2,
        )
        known_cell_sizes = [0.2, 0.1, 0.05]
        actual_cell_sizes: list[float] = []
        for param in deepcopy(conv.model_params):
            actual_cell_sizes.append(param["meshing_arguments"]["cell_size"])
        np.testing.assert_array_almost_equal(known_cell_sizes, actual_cell_sizes)

    def test_get_list_of_time_managers(self, time_dependent_mock_model) -> None:
        """Test if the list of time managers is correctly obtained.

        Parameters:
            time_dependent_mock_model: Time-dependent mock model.

        """
        conv = ConvergenceAnalysis(
            model_class=time_dependent_mock_model,
            model_params={"time_manager": pp.TimeManager([0, 1], 0.2, True)},
            levels=4,
            temporal_refinement_rate=4,
        )
        known_time_steps = [0.2, 0.05, 0.0125, 0.003125]
        actual_time_steps: list[float] = []
        for param in deepcopy(conv.model_params):
            actual_time_steps.append(param["time_manager"].dt)
        np.testing.assert_array_almost_equal(known_time_steps, actual_time_steps)

    @pytest.mark.parametrize("variables", [None, ["error_var_0"], ["error_var_1"]])
    def test_filter_variables_from_list_of_results(
        self,
        variables: list[str] | None,
        conv_analysis_in_space: ConvergenceAnalysis,
        list_of_results_space: list,
    ) -> None:
        """Test if the variables are correctly filtered from the list of results."""
        names = conv_analysis_in_space._filter_variables_from_list_of_results(
            list_of_results=list_of_results_space,
            variables=variables,
        )
        if variables == ["error_var_0"]:
            assert names == ["error_var_0"]
        elif variables == ["error_var_1"]:
            assert names == ["error_var_1"]
        else:
            assert names == ["error_var_0", "error_var_1"]


# -----> TEST: The `run_analysis()` method.
@pytest.fixture(scope="class")
def stationary_model():
    """Stationary flow model.

    Returns:
        Stationary flow model with default parameters.

    """

    @dataclass
    class StationaryModelSaveData:
        """Data class to store errors."""

        error_var_0: float  # error associated with variable 0
        error_var_1: float  # error associated with variable 1

    class StationaryModelDataSaving(pp.PorePyModel):
        """Class that collects and store data."""

        def collect_data(self) -> StationaryModelSaveData:
            """Collect and return data.

            Returns:
                Data class with attributes ``error_var_0`` and ``error_var_1``.

            """
            # First error is set as the inverse of the number of cells.
            error_var_0 = 1 / self.mdg.subdomains()[0].num_cells

            # Second error is set as the inverse of four times the number of cells.
            error_var_1 = 1 / (4 * self.mdg.subdomains()[0].num_cells)

            # Instantiate data class
            collected_data = StationaryModelSaveData(error_var_0, error_var_1)

            return collected_data

    class StationaryModelSolutionStrategy(pp.SolutionStrategy):
        """Solution strategy for the stationary flow model."""

        results: list[StationaryModelSaveData]

        def _is_nonlinear_problem(self) -> bool:
            """Whether the model is non-linear."""
            return False

        def _is_time_dependent(self) -> bool:
            """Whether the model is time-dependent."""
            return False

    class StationaryModel(
        StationaryModelSolutionStrategy,
        StationaryModelDataSaving,
        SinglePhaseFlow,
    ):
        """Mixer class for the stationary flow model."""

    return StationaryModel


@pytest.fixture(scope="class")
def time_dependent_model():
    """Time-dependent flow model.

    Returns:
        Time-dependent flow model with default parameters.

    """

    @dataclass
    class TimeDependentModelSaveData:
        """Collect and return data.

        Returns:
            Data class with attributes ``error_var_0`` and ``error_var_1``.

        """

        error_var_0: float  # error associated with variable 0
        error_var_1: float  # error associated with variable 1

    class TimeDependentModelDataSaving(pp.PorePyModel):
        """Class that collects and store data."""

        def collect_data(self) -> TimeDependentModelSaveData:
            """Collect and return data.

            Returns:
                Data class with attributes ``error_var_0`` and ``error_var_1``.

            """
            # Spatial error is set as the inverse of the number of cells.
            error_var_0 = 1 / self.mdg.subdomains()[0].num_cells

            # Temporal error is set as the inverse of the time step.
            error_var_1 = 1 / self.time_manager.dt

            # Instantiate data class
            collected_data = TimeDependentModelSaveData(error_var_0, error_var_1)

            return collected_data

    class TimeDependentModelSolutionStrategy(pp.SolutionStrategy):
        """Solution strategy for the time-dependent flow model."""

        results: list[TimeDependentModelSaveData]

        def _is_nonlinear_problem(self) -> bool:
            """Whether the problem is non-linear."""
            return True

        def _is_time_dependent(self) -> bool:
            """Whether the problem is time-dependent."""
            return True

    class TimeDependentModel(
        TimeDependentModelSolutionStrategy,
        TimeDependentModelDataSaving,
        SinglePhaseFlow,
    ):
        """Mixer class for the time-dependent flow model."""

    return TimeDependentModel


class TestRunAnalysis:
    """Collection of tests to check that `run_analysis()` is working correctly."""

    def test_stationary_model(self, stationary_model):
        """Check that successively refined stationary flow models are correctly run."""
        conv = ConvergenceAnalysis(
            model_class=stationary_model,
            model_params={},
            levels=2,
            spatial_refinement_rate=2,
        )
        results = conv.run_analysis()
        assert results[0].error_var_0 == 0.25
        assert results[0].error_var_1 == 0.0625
        assert results[1].error_var_0 == 0.0625
        assert results[1].error_var_1 == 0.015625

    def test_time_dependent_model(self, time_dependent_model):
        """Check that successively refined dynamic flow models are correctly run."""
        conv = ConvergenceAnalysis(
            model_class=time_dependent_model,
            model_params={},
            levels=2,
            spatial_refinement_rate=2,
            temporal_refinement_rate=4,
        )
        results = conv.run_analysis()
        assert results[0].error_var_0 == 0.25
        assert results[0].error_var_1 == 1.0
        assert results[1].error_var_0 == 0.0625
        assert results[1].error_var_1 == 4.0


# -----> TEST: The `order_of_convergence` method.
@pytest.fixture(scope="class")
def list_of_results_for_ooc(
    list_of_results_space, list_of_results_time, list_of_results_space_time
) -> list:
    """Collect the list of results in a list."""
    return [
        list_of_results_space,
        list_of_results_time,
        list_of_results_space_time,
        list_of_results_space_time,
    ]


@pytest.fixture(scope="class")
def convergence_analysis_for_ooc(
    conv_analysis_in_space,
    conv_analysis_in_time,
    conv_analysis_in_space_and_time,
) -> list:
    """Collect the convergence analysis instances in a list."""
    return [
        conv_analysis_in_space,
        conv_analysis_in_time,
        conv_analysis_in_space_and_time,
        conv_analysis_in_space_and_time,
    ]


class TestOrderOfConvergence:
    """Collection of tests to check that `order_of_convergence()` is working fine."""

    @pytest.mark.parametrize(
        "list_idx, conv_idx, x_axis, base_log_x, base_log_y",
        [
            (0, 0, "cell_diameter", 2, 2),
            (1, 1, "time_step", 4, 4),
            (2, 2, "cell_diameter", 2, 2),
            (3, 3, "time_step", 4, 2),
        ],
    )
    def test_order_of_convergence(
        self,
        list_idx: int,
        conv_idx: int,
        x_axis: Literal["cell_diameter", "time_step"],
        base_log_x: int,
        base_log_y: int,
        list_of_results_for_ooc: list[list],
        convergence_analysis_for_ooc: list[ConvergenceAnalysis],
    ) -> None:
        """Test order of convergence in space, time, and space-time.

        Note:
            The list of lists of results was carefully manufactured so that the order
            of convergence matches for the three type of analysis. Note that this
            might not be the case in real analyses.

            It is also worth mentioning that we obtain the same OOC for both
            spatio-temporal analyses regardless of the x-axis that we've chosen. This
            only holds because the bases of the logarithms that we've provided reflect
            the refinement rates accordingly. In this case, we use a base 2 when we
            use "cell_diameter" as x-axis and base 4 when we use "time_step" as x-axis.

        Parameters:
            list_idx: Index acting on `list_of_results_for_ooc`.
            conv_idx: Index action on `convergence_analysis_for_ooc`.
            x_axis: Whether to use cell diameters or time steps to determine the OOC.
            base_log_x: Base of the logarithm for the x-data.
            base_log_y: Base of the logarithm for the y-data.
            list_of_results_for_ooc: List of lists of results.
            convergence_analysis_for_ooc: List of convergence analysis objects.

        """
        conv = convergence_analysis_for_ooc[conv_idx]
        results = list_of_results_for_ooc[list_idx]
        ooc = conv.order_of_convergence(
            list_of_results=results,
            x_axis=x_axis,
            base_log_x_axis=base_log_x,
            base_log_y_axis=base_log_y,
        )
        assert len(ooc.keys()) == 2
        np.testing.assert_almost_equal(ooc["ooc_var_0"], 1.0, decimal=10)
        np.testing.assert_almost_equal(ooc["ooc_var_1"], 2.0, decimal=10)

    def test_order_of_convergence_with_reduced_range(
        self,
        stationary_mock_model,
    ) -> None:
        """Test order of convergence for a subset of the data.

        Parameters:
            stationary_mock_model: Stationary mock model.

        """

        @dataclass
        class MockDataClass:
            """Minimal data class to save error and cell diameter."""

            error_var: float
            cell_diameter: float

        # Create convergence analysis object
        conv = ConvergenceAnalysis(
            model_class=stationary_mock_model,
            model_params={},
            levels=4,
            spatial_refinement_rate=2,
        )

        # Set linear convergence only for the last two levels
        results = [
            MockDataClass(error_var=42, cell_diameter=1.0),
            MockDataClass(error_var=np.pi, cell_diameter=0.5),
            MockDataClass(error_var=1.0, cell_diameter=0.25),
            MockDataClass(error_var=0.5, cell_diameter=0.125),
        ]

        # Order of convergence for the reduced range (last two levels) should be 1.0
        ooc_reduced_range = conv.order_of_convergence(
            list_of_results=results,
            data_range=slice(-2, None, None),
        )

        assert np.isclose(ooc_reduced_range["ooc_var"], 1.0, 1e-10)


# -----> TEST: The `export_errors_to_txt` method.
class TestExportErrors:
    """Collection of tests to check if `export_errors_to_txt()` is working fine."""

    def test_export_errors_for_stationary_model(
        self,
        conv_analysis_in_space: ConvergenceAnalysis,
        list_of_results_space: list,
    ):
        """Test if all errors are exported correctly for a stationary model."""
        conv_analysis_in_space.export_errors_to_txt(list_of_results_space)
        read_data = read_data_from_txt(Path("error_analysis.txt"))

        assert len(read_data.keys()) == 3
        np.testing.assert_equal(read_data["cell_diameter"], np.array([0.5, 0.25]))
        np.testing.assert_equal(read_data["error_var_0"], np.array([10.0, 5.0]))
        np.testing.assert_equal(read_data["error_var_1"], np.array([20.0, 5.0]))

        Path("error_analysis.txt").unlink()

    def test_export_errors_for_time_dependent_model(
        self,
        conv_analysis_in_space_and_time: ConvergenceAnalysis,
        list_of_results_space_time: list,
    ):
        """Test if all errors are exported correctly for a time-dependent model."""
        conv_analysis_in_space_and_time.export_errors_to_txt(list_of_results_space_time)
        read_data = read_data_from_txt(Path("error_analysis.txt"))

        assert len(read_data.keys()) == 4
        np.testing.assert_equal(read_data["cell_diameter"], np.array([0.5, 0.25]))
        np.testing.assert_equal(read_data["time_step"], np.array([1.0, 0.25]))
        np.testing.assert_equal(read_data["error_var_0"], np.array([10.0, 5.0]))
        np.testing.assert_equal(read_data["error_var_1"], np.array([20.0, 5.0]))

        Path("error_analysis.txt").unlink()


@pytest.fixture(scope="module")
def grids() -> list[pp.Grid, pp.MortarGrid]:
    """Create a mixed-dimensional grid on a unit square with a single fracture.

    Returns:
        A list containing one subdomain grid (a Cartesian 2x2 grid) and one mortar
        grid (a one dimensional mortar grid with 4 mortar cells).

    """
    mdg, _ = square_with_orthogonal_fractures(
        grid_type="cartesian",
        meshing_args={"cell_size": 0.5},
        fracture_indices=[0],
        size=1.0,
    )
    return [mdg.subdomains()[0], mdg.interfaces()[0]]


@pytest.fixture(scope="module")
def grids_3d() -> list[pp.Grid, pp.MortarGrid]:
    """Create a mixed-dimensional grid on a unit cube with a single fracture.

    Returns:
        A list containing one 3d subdomain grid and one 2d mortar grid.

    """
    mdg, _ = cube_with_orthogonal_fractures(
        grid_type="simplex",
        meshing_args={"cell_size": 0.5},
        fracture_indices=[0],
        size=1.0,
    )
    return [mdg.subdomains()[0], mdg.interfaces()[0]]


def face_error(
    sd: pp.GridLike,
    true_array: np.ndarray,
    approx_array: np.ndarray,
    is_scalar: bool,
    relative: bool = False,
    parameter_weight: np.ndarray | None = None,
) -> pp.number:
    """Compute the L2-error for face-centered quantities.

    This implementation is deliberately completely different to that in the
    ConvergenceAnalysis class. The purpose is to test the correctness of the error
    computation. This implementation is way less efficient.

    Parameters:
        sd: Grid-like object.
        true_array: True array.
        approx_array: Approximated array.
        is_scalar: Whether the array is a scalar quantity.
        relative: Whether the error should be computed relatively.
        parameter_weight: Weight to be applied to the error.

    Returns:
        L2-error.

    """
    face_nodes = sd.face_nodes
    meas = np.zeros(sd.num_faces)
    for face_number in range(sd.num_faces):
        # Obtain the coordinates of the nodes of the face.
        face_node_indices = face_nodes.indices[
            face_nodes.indptr[face_number] : face_nodes.indptr[face_number + 1]
        ]

        node_coordinates = []
        for node in face_node_indices:
            node_coordinates.append(sd.nodes[:, node])
        # Obtain the neighboring cells of the face.
        neighboring_cells = np.where(sd.cell_faces[face_number].todense() != 0)[
            1
        ].tolist()

        def compute_volume(sd, cell, nodes):
            """Compute the volume of a pyramid."""
            cc = sd.cell_centers[:, cell].reshape(-1, 1)
            # Compute the normal distance from the cell center to the face.
            polygon = np.stack(nodes, axis=1)
            distance = pp.geometry.distances.points_polygon(
                p=cc, poly=polygon, tol=1e-8
            )[0]
            area = 1 / 3 * distance * sd.face_areas[face_number]
            return area

        def compute_area(sd, cell, nodes):
            """Compute the area of a triangle."""
            cc = sd.cell_centers[:, cell]
            starting_point = nodes[0]
            end_point = nodes[1]
            # Compute the normal distance from the cell center to the face.
            distance, _ = pp.geometry.distances.points_segments(
                p=cc, start=starting_point, end=end_point
            )
            area = 1 / 2 * distance * sd.face_areas[face_number]
            return area

        area_local = 0
        for cell in neighboring_cells:
            if sd.dim == 3:
                area_local += compute_volume(sd, cell, node_coordinates)
            elif sd.dim == 2:
                area_local += compute_area(sd, cell, node_coordinates)
        meas[face_number] = area_local

    if parameter_weight is not None:
        meas *= parameter_weight
    if not is_scalar:
        meas = meas.repeat(sd.dim)

    # Obtain numerator and denominator to determine the error.
    numerator = np.sqrt(np.sum(meas * np.abs(true_array - approx_array) ** 2))
    denominator = np.sqrt(np.sum(meas * np.abs(true_array) ** 2)) if relative else 1.0

    return numerator / denominator


@pytest.mark.parametrize("is_relative", [False, True])
@pytest.mark.parametrize(
    "is_sd, is_cc, is_scalar, parameter_weight",
    [
        (True, True, True, False),
        (True, False, True, False),
        (True, True, False, False),
        (True, False, False, False),
        (False, True, True, False),
        (False, True, False, True),
    ],
)
@pytest.mark.parametrize(
    "grid_fixture", ["grids", "grids_3d"]
)  # Use both 2D and 3D grid fixtures
def test_l2_error(
    is_sd: bool,
    is_cc: bool,
    is_scalar: bool,
    is_relative: bool,
    parameter_weight: bool,
    grid_fixture: str,
    request: pytest.FixtureRequest,
) -> None:
    """Test whether the discrete L2-error is computed correctly.

    The test sets arrays of ones as for the true array, and arrays of zeros for the
    approximate arrays. The absolute l2-error is thus the square root of the sum of the
    measure of each element (cell_volume when is_cc=True and face_area when is_cc=False)
    in each grid. The relative l2-error is always 1.0 in all cases.

    Parameters:
        is_sd: Whether the error should be evaluated in a subdomain grid. False
            implies evaluation in an interface grid.
        is_cc: Whether the array is a cell-centered quantity. False implies a
            face-centered quantity.
        is_scalar: Whether the array is corresponds to a scalar quantity. False
            implies a vector quantity.
        parameter_weight: Whether a parameter weight should be used.
        grid_fixture: Name of the fixture that provides the list of grids.

    """
    # Retrieve grid list from the fixture.
    grid_list = request.getfixturevalue(grid_fixture)

    # Retrieve grid.
    if is_sd:
        grid = grid_list[0]  # subdomain grid
    else:
        grid = grid_list[1]  # interface grid

    # Define true and approximated values.
    vec = 1 if is_scalar else grid.dim
    num_dof = grid.num_cells if is_cc else grid.num_faces
    np.random.seed(42)
    true_array = np.random.random(num_dof * vec)
    approx_array = np.random.random(num_dof * vec)
    diff = true_array - approx_array
    if parameter_weight:
        _weight = np.random.random(num_dof)
    else:
        _weight = np.ones(num_dof)
    # Retrieve number of degrees of freedom and set the true array.
    if is_cc:
        meas = np.repeat(grid.cell_volumes * _weight, vec)
        true_l2_error = np.sqrt(np.sum(meas * diff**2))

        if is_relative:
            true_l2_error /= np.sqrt(np.sum(meas * true_array**2))
    else:
        true_l2_error = face_error(
            grid, true_array, approx_array, is_scalar, is_relative, _weight
        )

    # Compute actual error.
    # Use the parameter_weight if provided, otherwise set it to None.
    parameter_weight = _weight if parameter_weight else None
    actual_l2_error = ConvergenceAnalysis.lp_error(
        grid=grid,
        true_array=true_array,
        approx_array=approx_array,
        is_cc=is_cc,
        is_scalar=is_scalar,
        relative=is_relative,
        parameter_weight=parameter_weight,
    )

    # Compare
    assert np.isclose(actual_l2_error, true_l2_error)


def test_l2_error_division_by_zero_error(grids: list[pp.Grid, pp.MortarGrid]) -> None:
    """Test whether a division by zero error is raised.

    This error should be raised when the denominator is zero while computing the
    relative error.

    Parameters:
        grids: List of grids. The first element is a two-dimensional subdomain grid,
            and the second element is an interface grid. See the fixture grids().

    """
    msg = "Attempted division by zero."
    with pytest.raises(ZeroDivisionError) as excinfo:
        # Attempt to obtain L2-relative error with true array of zeros
        ConvergenceAnalysis.lp_error(
            grid=grids[0],
            true_array=np.zeros(4),
            approx_array=np.random.random(4),
            is_cc=True,
            is_scalar=True,
            relative=True,
        )
    assert msg in str(excinfo.value)


def test_l2_error_not_implemented_error(grids: list[pp.Grid, pp.MortarGrid]) -> None:
    """Test whether a not implemented error is raised.

    The error should be raised when a face-centered quantity is passed together with
    a mortar grid.

    Parameters:
        grids: List of grids. The first element is a two-dimensional subdomain grid,
            and the second element is an interface grid. See the fixture grids().

    """
    msg = "Interface variables can only be cell-centered."
    with pytest.raises(NotImplementedError) as excinfo:
        # Attempt to compute the error for a face-centered quantity on a mortar grid
        ConvergenceAnalysis.lp_error(
            grid=grids[1],
            true_array=np.ones(6),
            approx_array=np.random.random(6),
            is_cc=False,
            is_scalar=True,
        )
    assert msg in str(excinfo.value)


@pytest.mark.parametrize("weight_is_scalar", [True, False])
@pytest.mark.parametrize("p", [np.inf, 1, 2, 3, 4, 1.5])
def test_lp_norm(p: pp.number, weight_is_scalar: bool) -> None:
    """Test the Lp norm with various values for p, and either scalar or vectorial
    weight."""

    # Simple test with 1 value for weights,
    weight_ = 3.0

    if p == np.inf:
        v = np.linspace(-2, 1, 10, endpoint=True)
        weight = np.ones_like(v) * weight_ if not weight_is_scalar else weight_
        norm = ConvergenceAnalysis.lp_norm(v, weight, p)
        np.testing.assert_allclose(norm, weight_ * 2)
    elif isinstance(p, int):
        # The sum of p**p ones is p**p, which makes the norm easy to check
        v = np.ones(p**p)
        weight = np.ones_like(v) * weight_ if not weight_is_scalar else weight_
        norm = ConvergenceAnalysis.lp_norm(v, weight, p)
        # choosing 1,2,3,4 because only 4 is actually implemented using **, others
        # use identity, sqrt, cbrt
        np.testing.assert_allclose(norm, weight_ ** (1 / p) * p)
    else:
        N = 100
        v = np.ones(N)
        weight = np.ones_like(v) * weight_ if not weight_is_scalar else weight_
        norm = ConvergenceAnalysis.lp_norm(v, weight, p)

        np.testing.assert_allclose(norm, (np.sum(weight_ * v**p)) ** (1 / p))<|MERGE_RESOLUTION|>--- conflicted
+++ resolved
@@ -10,10 +10,6 @@
 
 from __future__ import annotations
 
-<<<<<<< HEAD
-from pathlib import Path
-=======
->>>>>>> 02c87e5d
 from copy import deepcopy
 from dataclasses import dataclass
 from pathlib import Path
