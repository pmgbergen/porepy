--- conflicted
+++ resolved
@@ -241,15 +241,9 @@
     mat2 = sps.csr_matrix(np.random.rand(3))
     sp_array1 = pp.ad.SparseArray(mat1)
     sp_array2 = pp.ad.SparseArray(mat2)
-<<<<<<< HEAD
-    eqs = pp.ad.EquationSystem(pp.MixedDimensionalGrid())
-    op = sp_array1 + sp_array2
-    assert np.allclose(op._parse_operator(-op, eqs, None).data, -(mat1 + mat2).data)
-=======
     eqsys = pp.ad.EquationSystem(pp.MixedDimensionalGrid())
     op = sp_array1 + sp_array2
     assert np.allclose(op._parse_operator(-op, eqsys, None).data, -(mat1 + mat2).data)
->>>>>>> 0e943015
 
 
 def test_time_dependent_array():
@@ -635,59 +629,6 @@
     assert np.allclose(true_state[ind1], v1_prev.value(eq_system, true_iterate))
 
 
-<<<<<<< HEAD
-def test_ad_variable_prev_iter():
-    # Test only 1 variable, the rest should be covered by other tests
-    mdg, _ = pp.mdg_library.square_with_orthogonal_fractures(
-        "cartesian",
-        {"cell_size": 0.2},
-        fracture_indices=[1],
-    )
-    eqs = pp.ad.EquationSystem(mdg)
-
-    # Integer to test the depth of prev _*, could be a test parameter, but no need
-    depth = 5
-    var_name = 'foo'
-    vec = np.ones(mdg.num_subdomain_cells())
-
-    eqs.create_variables(
-        var_name, dof_info={"cells": 1}, subdomains=mdg.subdomains()
-    )
-    var = eqs.md_variable(var_name)
-
-    # Starting point is time step index is None, iterate index is 0
-    # (current time and iter)
-    assert var.time_step_index is None
-    assert var.iterate_index == 0 
-
-    # Set values except for the last step
-    for i in range(depth - 1):
-        eqs.set_variable_values(vec * i, [var], iterate_index=i)
-
-    # prohibit prev iter variable to also be prev time
-    with pytest.raises(ValueError):
-        var_pi = var.previous_iteration()
-        _ = var_pi.previous_timestep()
-
-    # Evaluating the last step, should raise a key error because no values set
-    with pytest.raises(KeyError):
-        # different steps, because iter starts at 0, time at -1
-        var_prev = var.previous_iteration(steps = depth - 1) 
-        _ = var_prev.value(eqs)
-
-    # Evaluate prev iter and check that the values are what they're supposed to be
-    for i in range(1, depth - 1):
-        var_i = var.previous_iteration(steps = i)
-        val_i = var_i.value(eqs)
-        assert np.allclose(val_i, i)
-
-        # prev iter has no Jacobian
-        ad_i = var_i.value_and_jacobian(eqs)
-        assert np.all(ad_i.jac.A == 0.)
-
-    # Test creating with explicit stepping and recursive stepping
-    vars_exp = [var.previous_iteration(steps=i) for i in range(1, depth - 1)]
-=======
 @pytest.mark.parametrize('prev_time', [True, False])
 def test_ad_variable_prev_time_and_iter(prev_time):
     # Test only 1 variable, the rest should be covered by other tests
@@ -759,27 +700,17 @@
 
     # Test creating with explicit stepping and recursive stepping
     vars_exp = [getattr(var, get_prev_key)(steps=i) for i in range(1, depth - 1)]
->>>>>>> 0e943015
 
     vars_rec = []
     for i in range(1, depth - 1):
         var_i = copy.copy(var)
         for _ in range(i):
-<<<<<<< HEAD
-            var_i = var_i.previous_iteration()
-        vars_rec.append(var_i)
-
-    assert len(vars_exp) == len(vars_rec)
-    vals_exp = [v.value(eqs) for v in vars_exp]
-    vals_rec = [v.value(eqs) for v in vars_rec]
-=======
             var_i = getattr(var_i, get_prev_key)()
         vars_rec.append(var_i)
 
     assert len(vars_exp) == len(vars_rec)
     vals_exp = [v.value(eqsys) for v in vars_exp]
     vals_rec = [v.value(eqsys) for v in vars_rec]
->>>>>>> 0e943015
 
     for v_e, v_r in zip(vals_exp, vals_rec):
         assert np.allclose(v_e, v_r)
@@ -789,99 +720,6 @@
     all_ids = set([var.id] + [v.id for v in vars_exp] + [v.id for v in vars_rec])
     assert len(all_ids) == 1
 
-<<<<<<< HEAD
-    # Testing index values. Should be increasing with depth, while time step index stays
-    # None (current time)
-    for i in range(1, depth - 1):
-        assert vars_exp[i - 1].iterate_index == i
-        assert vars_exp[i - 1].time_step_index is None
-        assert vars_rec[i - 1].iterate_index == i
-        assert vars_rec[i - 1].time_step_index is None
-
-
-def test_ad_variable_prev_time():
-    # Tests are similar to prev iter tests, just change the indexation logic because
-    # time_step_index = 0  is already a previous value
-    mdg, _ = pp.mdg_library.square_with_orthogonal_fractures(
-        "cartesian",
-        {"cell_size": 0.2},
-        fracture_indices=[1],
-    )
-    eqs = pp.ad.EquationSystem(mdg)
-
-    # Integer to test the depth of prev _*, could be a test parameter, but no need
-    depth = 5
-    var_name = 'foo'
-    vec = np.ones(mdg.num_subdomain_cells())
-
-    eqs.create_variables(
-        var_name, dof_info={"cells": 1}, subdomains=mdg.subdomains()
-    )
-    var = eqs.md_variable(var_name)
-
-    # Starting point is time step index is None, iterate index is 0
-    # (current time and iter)
-    assert var.time_step_index is None
-    assert var.iterate_index == 0 
-
-    # For AD to work, we need at least values at current time and iterate
-    eqs.set_variable_values(vec * 0., [var], iterate_index=0)
-
-    # Set values except for the last step
-    for i in range(depth - 1):
-        eqs.set_variable_values(vec * i, [var], time_step_index=i)
-
-    # prohibit prev time step variable to also be prev iter
-    with pytest.raises(ValueError):
-        var_pt = var.previous_timestep()
-        _ = var_pt.previous_iteration()
-
-    # Evaluating the last step, should raise a key error because no values set
-    with pytest.raises(KeyError):
-        # different stepping than for iter
-        var_prev = var.previous_timestep(steps = depth) 
-        _ = var_prev.value(eqs)
-
-    # Evaluate prev time and check that the values are what they're supposed to be
-    for i in range(1, depth - 1):
-        var_i = var.previous_timestep(steps = i)
-        val_i = var_i.value(eqs)
-        assert np.allclose(val_i, i - 1)
-
-        # prev time has no Jacobian
-        ad_i = var_i.value_and_jacobian(eqs)
-        assert np.all(ad_i.jac.A == 0.)
-
-    # Test creating with explicit stepping and recursive stepping
-    vars_exp = [var.previous_timestep(steps=i) for i in range(1, depth - 1)]
-
-    vars_rec = []
-    for i in range(1, depth - 1):
-        var_i = copy.copy(var)
-        for _ in range(i):
-            var_i = var_i.previous_timestep()
-        vars_rec.append(var_i)
-
-    assert len(vars_exp) == len(vars_rec)
-    vals_exp = [v.value(eqs) for v in vars_exp]
-    vals_rec = [v.value(eqs) for v in vars_rec]
-
-    for v_e, v_r in zip(vals_exp, vals_rec):
-        assert np.allclose(v_e, v_r)
-
-    # Testing IDs. NOTE as of now, variables at prev time have the same ID until
-    # full support is given
-    all_ids = set([var.id] + [v.id for v in vars_exp] + [v.id for v in vars_rec])
-    assert len(all_ids) == 1
-
-    # Testing index values. Should be increasing with depth, while iterate index stays
-    # 0 (no iterates at previous time)
-    for i in range(depth - 2):
-        assert vars_exp[i].iterate_index == 0
-        assert vars_exp[i].time_step_index == i
-        assert vars_rec[i].iterate_index == 0
-        assert vars_rec[i].time_step_index == i
-=======
     # Testing index values.
     # For prev time, time step index increases starting from 0, while iterate is 0
     # For prev iter, iterate index increases starting from 0, while time is always 0
@@ -890,7 +728,6 @@
         assert getattr(vars_exp[i - 1], other_index_key) == 0
         assert getattr(vars_rec[i - 1], index_key) == i
         assert getattr(vars_rec[i - 1], other_index_key) == 0
->>>>>>> 0e943015
 
 
 @pytest.mark.parametrize(
