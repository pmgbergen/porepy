"""Tests for poromechanics.

The positive fracture gap value ensures positive aperture for all simulation. This is
needed to avoid degenerate mass balance equation in fracture.

"""

from __future__ import annotations

import copy
from typing import Callable

import numpy as np
import pytest

import porepy as pp
import porepy.applications.md_grids.model_geometries
from porepy.applications.test_utils import models, well_models


class NonzeroFractureGapPoromechanics(pp.PorePyModel):
    """Adjust bc values and initial condition."""

    pressure_variable: str
    displacement_variable: str
    interface_displacement_variable: str
    fracture_stress: Callable[[list[pp.MortarGrid]], pp.ad.Operator]
    fluid_source: Callable[[list[pp.Grid]], pp.ad.Operator]

    def bc_type_darcy_flux(self, sd: pp.Grid) -> pp.BoundaryCondition:
        domain_sides = self.domain_boundary_sides(sd)
        return pp.BoundaryCondition(sd, domain_sides.north + domain_sides.south, "dir")

    def ic_values_pressure(self, sd: pp.Grid) -> np.ndarray:
        # Initial pressure equals reference pressure (defaults to zero).
<<<<<<< HEAD
        return self.reference_variable_values.pressure * np.ones(sd.num_cells)

    def ic_values_displacement(self, sd: pp.Grid) -> np.ndarray:
        # Set initial displacement compatible with fracture gap for matrix subdomain.
=======
        self.equation_system.set_variable_values(
            self.reference_variable_values.pressure
            * np.ones(self.mdg.num_subdomain_cells()),
            [self.pressure_variable],
            time_step_index=0,
            iterate_index=0,
        )
        sd = self.mdg.subdomains()[0]
        # Initial displacement.
>>>>>>> 34fc7d83
        if len(self.mdg.subdomains()) > 1:
            top_cells = sd.cell_centers[1] > self.units.convert_units(0.5, "m")
            vals = np.zeros((self.nd, sd.num_cells))
            vals[1, top_cells] = self.solid.fracture_gap
            return vals.ravel("F")
        else:
            return super().ic_values_displacement(sd)

    def ic_values_interface_displacement(self, intf: pp.MortarGrid) -> np.ndarray:
        # Set initial displacement compatible with fracture gap for matrix-fracture
        # interface. Also initialize boundary conditions to fracture gap value on top
        # half of the matrix.
        if len(self.mdg.subdomains()) > 1:
            sd, _ = self.mdg.subdomains(return_data=True)[0]
            faces_primary = intf.primary_to_mortar_int().tocsr().indices
            switcher = pp.grid_utils.switch_sign_if_inwards_normal(
                sd,
                self.nd,
                faces_primary,
            )

            normals = (switcher * sd.face_normals[: sd.dim].ravel("F")).reshape(
                sd.dim, -1, order="F"
            )
            intf_normals = normals[:, faces_primary]
            top_cells = intf_normals[1, :] < 0

            # Set mortar displacement to zero on bottom and fracture gap value on top
            vals = np.zeros((self.nd, intf.num_cells))
            vals[1, top_cells] = (
                self.solid.fracture_gap + self.solid.maximum_elastic_fracture_opening
            )
            return vals.ravel('F')
        else:
            return super().ic_values_interface_displacement(intf)

    def fracture_stress(self, interfaces: list[pp.MortarGrid]) -> pp.ad.Operator:
        """Fracture stress on interfaces.

        The "else" mimicks old subtract_p_frac=False behavior, which is
        useful for testing reference pressure.

        Parameters:
            interfaces: List of interfaces where the stress is defined.

        Returns:
            Poromechanical stress operator on matrix-fracture interfaces.

        """
        if not all([intf.dim == self.nd - 1 for intf in interfaces]):
            raise ValueError("Interfaces must be of dimension nd - 1.")

        if getattr(self, "subtract_p_frac", True):
            # Contact traction and fracture pressure.
            return super().fracture_stress(interfaces)
        else:
            # Only contact traction.
            return pp.constitutive_laws.LinearElasticMechanicalStress.fracture_stress(
                self, interfaces
            )

    def fluid_source(self, subdomains: list[pp.Grid]) -> pp.ad.Operator:
        """Fluid source term.

        Add a source term in fractures.

        Parameters:
            subdomains: List of subdomains where the source term is defined.

        Returns:
            Fluid source term operator.

        """
        internal_boundaries = super().fluid_source(subdomains)
        if "fracture_source_value" not in self.params:
            return internal_boundaries

        vals = []
        for sd in subdomains:
            if sd.dim == self.nd:
                vals.append(np.zeros(sd.num_cells))
            else:
                val = self.units.convert_units(
                    self.params["fracture_source_value"], "kg * s ^ -1"
                )
                vals.append(val * np.ones(sd.num_cells))
        fracture_source = pp.wrap_as_dense_ad_array(
            np.hstack(vals), name="fracture_fluid_source"
        )
        return internal_boundaries + fracture_source


class TailoredPoromechanics(
    NonzeroFractureGapPoromechanics,
    pp.model_boundary_conditions.TimeDependentMechanicalBCsDirNorthSouth,
    pp.model_boundary_conditions.BoundaryConditionsMassDirNorthSouth,
    models.Poromechanics,
):
    pass


def create_fractured_setup(
    solid_vals: dict, fluid_vals: dict, reference_vals: dict, uy_north: float
):
    """Create a setup for a fractured domain.

    The domain is a unit square with two intersecting fractures.

    Parameters:
        solid_vals: Parameters for the solid mechanics model.
        fluid_vals: Parameters for the fluid mechanics model.
        reference_vals: Reference values for the mechanics model.
        uy_north: Displacement in y-direction on the north boundary.

    Returns:
        TailoredPoromechanics: A setup for a fractured domain.

    """
    # Instantiate constants and store in params.
    solid_vals["fracture_gap"] = 0.042
    solid_vals["residual_aperture"] = 1e-10
    solid_vals["biot_coefficient"] = 1.0
    fluid_vals["compressibility"] = 1
    solid = pp.SolidConstants(**solid_vals)
    fluid = pp.FluidComponent(**fluid_vals)
    reference_values = pp.ReferenceVariableValues(**reference_vals)

    model_params = {
        "times_to_export": [],  # Suppress output for tests
        "material_constants": {"solid": solid, "fluid": fluid},
        "reference_variable_values": reference_values,
        "u_north": [0.0, uy_north],  # Note: List of length nd. Extend if used in 3d.
        "max_iterations": 20,
    }
    setup = TailoredPoromechanics(model_params)
    return setup


def get_variables(
    setup: TailoredPoromechanics,
) -> tuple[np.ndarray, np.ndarray, np.ndarray, np.ndarray, np.ndarray]:
    """Utility function to extract variables from a setup.

    Parameters:
        setup: A setup for a fractured domain.

    Returns:
        Tuple containing the following variables:
            np.ndarray: Displacement values.
            np.ndarray: Pressure values.
            np.ndarray: Fracture pressure values.
            np.ndarray: Displacement jump values.
            np.ndarray: Contact traction values.

    """
    sd = setup.mdg.subdomains(dim=setup.nd)[0]
    u_var = setup.equation_system.get_variables([setup.displacement_variable], [sd])
    u_vals = setup.equation_system.get_variable_values(
        variables=u_var, time_step_index=0
    ).reshape(setup.nd, -1, order="F")

    p_var = setup.equation_system.get_variables(
        [setup.pressure_variable], setup.mdg.subdomains()
    )
    p_vals = setup.equation_system.get_variable_values(
        variables=p_var, time_step_index=0
    )
    p_var = setup.equation_system.get_variables(
        [setup.pressure_variable], setup.mdg.subdomains(dim=setup.nd - 1)
    )
    p_frac = setup.equation_system.get_variable_values(
        variables=p_var, time_step_index=0
    )
    # Fracture
    sd_frac = setup.mdg.subdomains(dim=setup.nd - 1)
    jump = setup.equation_system.evaluate(setup.displacement_jump(sd_frac)).reshape(
        setup.nd, -1, order="F"
    )
    traction = setup.equation_system.evaluate(setup.contact_traction(sd_frac)).reshape(
        setup.nd, -1, order="F"
    )
    return u_vals, p_vals, p_frac, jump, traction


@pytest.mark.parametrize(
    "solid_vals,north_displacement",
    [
        ({}, 0.0),
        ({}, -0.1),
        ({"porosity": 0.5}, 0.1),
    ],
)
def test_2d_single_fracture(solid_vals, north_displacement):
    """Test that the solution is qualitatively sound.

    Parameters:
        solid_vals (dict): Dictionary with keys as those in :class:`pp.SolidConstants`
            and corresponding values.
        north_displacement (float): Value of displacement on the north boundary.
        expected_x_y (tuple): Expected values of the displacement in the x and y.
            directions. The values are used to infer sign of displacement solution.

    """

    setup = create_fractured_setup(solid_vals, {}, {}, north_displacement)
    pp.run_time_dependent_model(setup)
    u_vals, p_vals, p_frac, jump, traction = get_variables(setup)

    # Create model and run simulation
    sd_nd = setup.mdg.subdomains(dim=setup.nd)[0]
    top = sd_nd.cell_centers[1] > 0.5
    bottom = sd_nd.cell_centers[1] < 0.5
    tol = 1e-10
    if np.isclose(north_displacement, 0.0):
        assert np.allclose(u_vals[:, bottom], 0)
        # Zero x and nonzero y displacement in top
        assert np.allclose(u_vals[0, top], 0)
        assert np.allclose(u_vals[1, top], setup.solid.fracture_gap)
        # Zero displacement relative to initial value implies zero pressure
        assert np.allclose(p_vals, 0)
    elif north_displacement < 0.0:
        # Boundary displacement is negative, so the y displacement should be
        # negative
        assert np.all(u_vals[1] < 0)

        # Check that x displacement is negative for left half and positive for right
        # half. Tolerance excludes cells at the centerline, where the displacement is
        # zero.
        left = sd_nd.cell_centers[0] < setup.domain.bounding_box["xmax"] / 2 - tol
        assert np.all(u_vals[0, left] < 0)
        right = sd_nd.cell_centers[0] > setup.domain.bounding_box["xmax"] / 2 + tol
        assert np.all(u_vals[0, right] > 0)
        # Compression implies pressure increase
        assert np.all(p_vals > 0 - tol)
    else:
        # Check that y displacement is positive in top half of domain
        assert np.all(u_vals[1, top] > 0)
        # Fracture cuts the domain in half, so the bottom half is only affected by
        # the pressure, which is negative, and thus the displacement should be
        # expansive, i.e. positive
        assert np.all(u_vals[1, bottom] > 0)
        # Expansion implies pressure reduction
        assert np.all(p_vals < 0 + tol)

    # Fracture
    if north_displacement > 0.0:
        # Normal component of displacement jump should be positive.
        assert np.all(jump[1] > -tol)
        # Traction should be zero
        assert np.allclose(traction, 0)
    else:
        # Displacement jump should be equal to initial displacement.
        assert np.allclose(jump[0], 0.0)
        assert np.allclose(jump[1], setup.solid.fracture_gap)
        # Normal traction should be non-positive. Zero if north_displacement equals
        # initial gap, negative otherwise.
        if north_displacement < 0.0:
            assert np.all(traction[setup.nd - 1 :: setup.nd] <= tol)
        else:
            assert np.allclose(traction, 0)


def test_poromechanics_model_no_modification():
    """Test that the poromechanics model with no modifications runs with no errors.

    Failure of this test would signify rather fundamental problems in the model.
    """
    mod = pp.Poromechanics({"times_to_export": []})
    pp.run_stationary_model(mod, {})


@pytest.mark.parametrize("biot_coefficient", [0.0, 0.5])
def test_without_fracture(biot_coefficient):
    fluid = pp.FluidComponent(compressibility=0.5)
    solid = pp.SolidConstants(biot_coefficient=biot_coefficient)
    params = {
        "fracture_indices": [],
        "material_constants": {"fluid": fluid, "solid": solid},
        "u_north": [0.0, 0.001],
        "cartesian": True,
        "times_to_export": [],
    }
    m = TailoredPoromechanics(params)
    pp.run_time_dependent_model(m)

    sd = m.mdg.subdomains(dim=m.nd)
    u = m.equation_system.evaluate(m.displacement(sd)).reshape((m.nd, -1), order="F")
    p = m.equation_system.evaluate(m.pressure(sd))

    # By symmetry (reasonable to expect from this grid), the average x displacement
    # should be zero
    tol = 1e-10
    assert np.abs(np.sum(u[0])) < tol
    # Check that y component lies between zero and applied boundary displacement
    assert np.all(u[1] > 0)
    assert np.all(u[1] < 0.001)
    if biot_coefficient == 0:
        # No coupling implies zero pressure.
        assert np.allclose(p, 0)
    else:
        # Check that the expansion yields a negative pressure.
        assert np.all(p < -tol)


def test_pull_north_positive_opening():
    """Check solution for a pull on the north side with one horizontal fracture."""
    setup = create_fractured_setup({}, {}, {}, 0.001)
    pp.run_time_dependent_model(setup)
    _, _s, p_frac, jump, traction = get_variables(setup)

    # All components should be open in the normal direction
    assert np.all(jump[1] > 0)

    # By symmetry (reasonable to expect from this grid), the jump in tangential
    # deformation should be zero.
    assert np.abs(np.sum(jump[0])) < 1e-5

    # The contact force in normal direction should be zero

    # NB: This assumes the contact force is expressed in local coordinates
    assert np.all(np.abs(traction) < 1e-7)

    # Check that the dilation of the fracture yields a negative fracture pressure
    assert np.all(p_frac < -1e-7)


def test_pull_south_positive_opening():
    """Check solution for a pull on the south side with one horizontal fracture."""

    setup = create_fractured_setup({}, {}, {}, 0.0)
    setup.params["u_south"] = [0.0, -0.001]
    pp.run_time_dependent_model(setup)
    u_vals, p_vals, p_frac, jump, traction = get_variables(setup)

    # All components should be open in the normal direction
    assert np.all(jump[1] > 0.0)

    # By symmetry (reasonable to expect from this grid), the jump in tangential
    # deformation should be zero.
    assert np.abs(np.sum(jump[0])) < 1.0e-5

    # The contact force in normal direction should be zero

    # NB: This assumes the contact force is expressed in local coordinates
    assert np.all(np.abs(traction) < 1.0e-7)

    # Check that the dilation of the fracture yields a negative fracture pressure
    assert np.all(p_frac < -1.0e-7)


def test_push_north_zero_opening():
    setup = create_fractured_setup({}, {}, {}, -0.001)
    pp.run_time_dependent_model(setup)
    u_vals, p_vals, p_frac, jump, traction = get_variables(setup)

    # All components should be closed in the normal direction
    assert np.allclose(jump[1], setup.solid.fracture_gap)

    # Contact force in normal direction should be negative
    assert np.all(traction[1] < 0)

    # Compression of the domain yields a (slightly) positive fracture pressure
    assert np.all(p_frac > 1e-10)


def test_positive_p_frac_positive_opening():
    setup = create_fractured_setup({}, {}, {}, 0.0)
    setup.params["fracture_source_value"] = 0.001
    pp.run_time_dependent_model(setup)
    _, _, p_frac, jump, traction = get_variables(setup)

    # All components should be open in the normal direction
    assert np.all(jump[1] > setup.solid.fracture_gap)

    # By symmetry (reasonable to expect from this grid), the jump in tangential
    # deformation should be zero.
    assert np.abs(np.sum(jump[0])) < 1e-5

    # The contact force in normal direction should be zero

    # NB: This assumes the contact force is expressed in local coordinates
    assert np.all(np.abs(traction) < 1e-7)

    # Fracture pressure is positive
    assert np.all(p_frac > 4.7e-4)
    assert np.all(p_frac < 4.9e-4)


def test_pull_south_positive_reference_pressure():
    """Compare with and without nonzero reference (and initial) solution."""
    setup_ref = create_fractured_setup({}, {}, {}, 0.0)
    setup_ref.subtract_p_frac = False
    setup_ref.params["u_south"] = [0.0, -0.001]
    pp.run_time_dependent_model(setup_ref)
    u_vals_ref, p_vals_ref, p_frac_ref, jump_ref, traction_ref = get_variables(
        setup_ref
    )

    setup = create_fractured_setup({}, {}, {"pressure": 1}, 0.0)
    setup.subtract_p_frac = False
    setup.params["u_south"] = [0.0, -0.001]
    pp.run_time_dependent_model(setup)
    u_vals, p_vals, p_frac, jump, traction = get_variables(setup)

    assert np.allclose(jump, jump_ref)
    assert np.allclose(u_vals, u_vals_ref)
    assert np.allclose(traction, traction_ref)
    assert np.allclose(p_frac, p_frac_ref + 1)
    assert np.allclose(p_vals, p_vals_ref + 1)


@pytest.mark.parametrize(
    "units",
    [
        {"m": 0.2, "kg": 0.3, "K": 42},
    ],
)
def test_unit_conversion(units):
    """Test that solution is independent of units.

    Parameters:
        units (dict): Dictionary with keys as those in
            :class:`~pp.compositional.materials.Constants`.

    """
    solid_vals = pp.solid_values.extended_granite_values_for_testing
    fluid_vals = pp.fluid_values.extended_water_values_for_testing
    numerical_vals = pp.numerical_values.extended_numerical_values_for_testing
    ref_vals = pp.reference_values.extended_reference_values_for_testing
    solid = pp.SolidConstants(**solid_vals)
    fluid = pp.FluidComponent(**fluid_vals)
    numerical = pp.NumericalConstants(**numerical_vals)
    reference_values = pp.ReferenceVariableValues(**ref_vals)
    model_params = {
        "times_to_export": [],  # Suppress output for tests
        "num_fracs": 1,
        "cartesian": True,
        "u_north": [0.0, 1e-5],
        "material_constants": {"solid": solid, "fluid": fluid, "numerical": numerical},
        "reference_variable_values": reference_values,
    }
    model_reference_params = copy.deepcopy(model_params)
    model_reference_params["file_name"] = "unit_conversion_reference"

    # Create model and run simulation
    setup_0 = TailoredPoromechanics(model_reference_params)
    pp.run_time_dependent_model(setup_0)

    model_params["units"] = pp.Units(**units)
    setup_1 = TailoredPoromechanics(model_params)

    pp.run_time_dependent_model(setup_1)
    variables = [
        setup_1.pressure_variable,
        setup_1.interface_darcy_flux_variable,
        setup_1.displacement_variable,
        setup_1.interface_displacement_variable,
    ]
    variable_units = ["Pa", "Pa * m^2 * s^-1", "m", "m"]
    models.compare_scaled_primary_variables(setup_0, setup_1, variables, variable_units)
    flux_names = ["darcy_flux", "fluid_flux", "stress", "fracture_stress"]
    flux_units = ["Pa * m^2 * s^-1", "kg * m^-1 * s^-1", "Pa * m", "Pa"]
    domain_dimensions = [None, None, 2, 1]
    models.compare_scaled_model_quantities(
        setup_0, setup_1, flux_names, flux_units, domain_dimensions
    )


class PoromechanicsWell(
    well_models.OneVerticalWell,
    porepy.applications.md_grids.model_geometries.OrthogonalFractures3d,
    well_models.BoundaryConditionsWellSetup,
    pp.Poromechanics,
):
    def meshing_arguments(self) -> dict:
        # Length scale:
        ls = self.units.convert_units(1, "m")
        h = 0.5 * ls
        mesh_sizes = {
            "cell_size": h,
        }
        return mesh_sizes


def test_poromechanics_well():
    """Test that the poromechanics model runs without errors."""
    # These parameters hopefully yield a relatively easy problem
    model_params = {
        "fracture_indices": [2],
        "well_flux": -1e-2,
        "times_to_export": [],
    }
    setup = PoromechanicsWell(model_params)
    pp.run_time_dependent_model(setup)<|MERGE_RESOLUTION|>--- conflicted
+++ resolved
@@ -33,22 +33,10 @@
 
     def ic_values_pressure(self, sd: pp.Grid) -> np.ndarray:
         # Initial pressure equals reference pressure (defaults to zero).
-<<<<<<< HEAD
         return self.reference_variable_values.pressure * np.ones(sd.num_cells)
 
     def ic_values_displacement(self, sd: pp.Grid) -> np.ndarray:
         # Set initial displacement compatible with fracture gap for matrix subdomain.
-=======
-        self.equation_system.set_variable_values(
-            self.reference_variable_values.pressure
-            * np.ones(self.mdg.num_subdomain_cells()),
-            [self.pressure_variable],
-            time_step_index=0,
-            iterate_index=0,
-        )
-        sd = self.mdg.subdomains()[0]
-        # Initial displacement.
->>>>>>> 34fc7d83
         if len(self.mdg.subdomains()) > 1:
             top_cells = sd.cell_centers[1] > self.units.convert_units(0.5, "m")
             vals = np.zeros((self.nd, sd.num_cells))
