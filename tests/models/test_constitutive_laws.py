--- conflicted
+++ resolved
@@ -606,15 +606,9 @@
         )
         return interface_flux
 
-<<<<<<< HEAD
     def ic_values_interface_displacement(self, intf: pp.MortarGrid) -> np.ndarray:
         # Fetch the matrix
-        g_2d = self.mdg.subdomains()[0]
-=======
-        # Fetch the mortar interface and the subdomains.
-        intf = self.mdg.interfaces()[0]
-        sd_2d, sd_1d = self.mdg.subdomains()
->>>>>>> 2b8e7a30
+        sd_2d = self.mdg.subdomains()[0]
 
         # Projection from the mortar to the primary grid, and directly from the mortar
         # cells to the high-dimensional cells. The latter uses an np.abs to avoid issues
@@ -646,43 +640,7 @@
         r, *_ = sps.find(mortar_to_high_cell)
         self.global_dof_u_mortar_y = dof_u_mortar_y[r]
 
-<<<<<<< HEAD
         return u_mortar
-=======
-        # Set the pressure variable in the 1d domain: The pressure is 2 in the leftmost
-        # fracture cell, 0 in the rightmost fracture cell. This should give a flux
-        # pointing to the right.
-        if np.diff(sd_1d.cell_centers[0])[0] > 0:
-            p_1d = np.array([2, 0])
-        else:
-            p_1d = np.array([0, 2])
-
-        p_1d_var = self.equation_system.get_variables(
-            [self.pressure_variable], grids=[sd_1d]
-        )
-        self.equation_system.set_variable_values(p_1d, p_1d_var, iterate_index=0)
-        self.p_1d = p_1d
-
-        # Set the interface Darcy flux to unity on all mortar cells.
-        interface_flux = np.arange(intf.num_cells)
-        self.equation_system.set_variable_values(
-            interface_flux, [self.interface_darcy_flux_variable], iterate_index=0
-        )
-        self.interface_flux = interface_flux
-
-        # Set the pressure in the 2d grid
-        p_2d_var = self.equation_system.get_variables(
-            [self.pressure_variable], grids=[sd_2d]
-        )
-        p_2d = np.arange(sd_2d.num_cells)
-        self.equation_system.set_variable_values(p_2d, p_2d_var, iterate_index=0)
-        self.p_2d = p_2d
-
-        self.global_intf_ind = self.equation_system.dofs_of(
-            [self.interface_darcy_flux_variable]
-        )
-        self.global_p_2d_ind = self.equation_system.dofs_of(p_2d_var)
->>>>>>> 2b8e7a30
 
 
 @pytest.mark.parametrize("base_discr", ["tpfa", "mpfa"])
