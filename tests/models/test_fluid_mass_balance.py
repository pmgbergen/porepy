--- conflicted
+++ resolved
@@ -137,11 +137,7 @@
         List of all possible testable methods for the model.
 
     """
-<<<<<<< HEAD
-    return sorted(models.get_model_methods_returning_ad_operator(model_setup))
-=======
-    return models.get_model_methods_returning_ad_operator(model)
->>>>>>> 943ef83d
+    return sorted(models.get_model_methods_returning_ad_operator(model))
 
 
 def test_tested_vs_testable_methods_single_phase_flow(
@@ -540,15 +536,9 @@
     assert model.fluid.num_phases == 1
 
     if p_or_c == "phase":
-<<<<<<< HEAD
-        instance = model_setup.fluid.reference_phase
-    elif p_or_c == "component":
-        instance = model_setup.fluid.reference_component
-=======
         instance = model.fluid.reference_phase
     elif p_or_c == "component":
         instance = model.fluid.reference_component
->>>>>>> 943ef83d
     else:
         assert False, "Unclear test input"
 
