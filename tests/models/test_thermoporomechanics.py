--- conflicted
+++ resolved
@@ -108,13 +108,8 @@
     """
 
     # Create model and run simulation
-<<<<<<< HEAD
     setup = create_fractured_setup(solid_vals, {}, {"uy_north": uy_north})
     pp.run_time_dependent_model(setup)
-=======
-    setup = create_fractured_setup(solid_vals, {}, {"u_north": [0.0, uy_north]})
-    pp.run_time_dependent_model(setup, {})
->>>>>>> a17530bb
 
     # Check that the pressure is linear
     sd = setup.mdg.subdomains(dim=setup.nd)[0]
@@ -188,15 +183,10 @@
 
 
 def test_pull_north_positive_opening():
-<<<<<<< HEAD
+
     setup = create_fractured_setup({}, {}, {"uy_north": 0.001})
     pp.run_time_dependent_model(setup)
     u_vals, p_vals, p_frac, jump, traction, t_vals, t_frac = get_variables(setup)
-=======
-    setup = create_fractured_setup({}, {}, {"u_north": [0.0, 0.001]})
-    pp.run_time_dependent_model(setup, {})
-    _, _, p_frac, jump, traction, _, t_frac = get_variables(setup)
->>>>>>> a17530bb
 
     # All components should be open in the normal direction
     assert np.all(jump[1] > 0)
@@ -216,13 +206,9 @@
 
 
 def test_pull_south_positive_opening():
-<<<<<<< HEAD
+
     setup = create_fractured_setup({}, {}, {"uy_south": -0.001})
     pp.run_time_dependent_model(setup)
-=======
-    setup = create_fractured_setup({}, {}, {"u_south": [0.0, -0.001]})
-    pp.run_time_dependent_model(setup, {})
->>>>>>> a17530bb
     u_vals, p_vals, p_frac, jump, traction, t_vals, t_frac = get_variables(setup)
 
     # All components should be open in the normal direction
@@ -243,13 +229,9 @@
 
 
 def test_push_north_zero_opening():
-<<<<<<< HEAD
+
     setup = create_fractured_setup({}, {}, {"uy_north": -0.001})
     pp.run_time_dependent_model(setup)
-=======
-    setup = create_fractured_setup({}, {}, {"u_north": [0.0, -0.001]})
-    pp.run_time_dependent_model(setup, {})
->>>>>>> a17530bb
     u_vals, p_vals, p_frac, jump, traction, t_vals, t_frac = get_variables(setup)
 
     # All components should be closed in the normal direction
