"""Tests of geometry part of a simulation model.

Testing covers:
    Setting of mixed-dimensional grid
    Subdomain and interface list methods:
        subdomains_to_interfaces
        interfaces_to_subdomains
    Utility methods:
        domain_boundary_sides
        wrap_grid_attribute
        internal_boundary_normal_to_outwards
        outwards_internal_boundary_normals
    Basis vectors and local coordinates:
        e_i
        local_coordinates

"""

from __future__ import annotations

import numpy as np
import pytest
import scipy.sparse as sps

import porepy as pp
import porepy.applications.md_grids.model_geometries
from porepy.applications.test_utils import models
from porepy.applications.test_utils.arrays import projection_matrix_from_array_slicers

# List of geometry classes to test.
# Turn mixins of specific grids into proper model geometries.
geometry_list: list[type[pp.ModelGeometry]] = [
    models._add_mixin(
        porepy.applications.md_grids.model_geometries.RectangularDomainThreeFractures,
        pp.ModelGeometry,
    ),
    models._add_mixin(
        porepy.applications.md_grids.model_geometries.OrthogonalFractures3d,
        pp.ModelGeometry,
    ),
]


# Parametrization of the goemetry class is common for all tests.
@pytest.mark.parametrize("geometry_class", geometry_list)
class TestGeometry:
    @classmethod
    def setup_class(self):
        """Classmethod for setting up parameters for the test.

        Implementation note: We could also have used a fixture for this, combined with
        pytest.requests, but this solution seems to be the recommended one.

        Generate a dictionary of geometries based on different geometry classes and
        number of fractures. The individual tests will then pick some or all of these
        geometries.

        This function iterates over a list of geometry classes and a list of fracture
        counts to create instances of geometries. Each geometry instance is configured
        with fracture indices and units, and its geometry is set.

        """
        # List of number of fractures to test.
        num_fracs_list = [0, 1, 2, 3]
        # Dictionary to store the geometry information.
        self.geometries: dict[tuple[type[pp.ModelGeometry], int], pp.ModelGeometry] = {}

        for geometry_class in geometry_list:
            for num_fracs in num_fracs_list:
                # Create an instance of the geometry class.
                geometry_model = geometry_class()
                geometry_model.params = {
                    "fracture_indices": [i for i in range(num_fracs)]
                }
                # Assign units to the geometry.
                geometry_model.units = pp.Units()
                # Set the geometry configuration.
                geometry_model.set_geometry()

                self.geometries[(geometry_class, num_fracs)] = geometry_model

    def test_set_geometry(
        self,
        geometry_class: type[pp.ModelGeometry],
    ) -> None:
        """Test the method set_geometry.

        Parameters:
            geometry_class: Class to test.

        """
        # Testing with a single fracture should be sufficient here.
        num_fracs = 1
        geometry = self.geometries[geometry_class, num_fracs]
        for attr in [
            "mdg",
            "domain",
            "nd",
            "fracture_network",
            "well_network",
            "fractures",
        ]:
            assert hasattr(geometry, attr)

    @pytest.mark.parametrize("num_fracs", [0, 3])
    def test_boundary_sides(
        self,
        geometry_class: type[pp.ModelGeometry],
        num_fracs: int,
    ) -> None:
        """Test the method domain_boundary_sides.

        Parameters:
            geometry_class: Class to test.
            num_fracs: Number of fractures to include in the test.

        """
        geometry_model = self.geometries[geometry_class, num_fracs]

        # Fetch the bounding box for the domain.
        box_min, box_max = pp.domain.mdg_minmax_coordinates(geometry_model.mdg)

        for sd in geometry_model.mdg.subdomains():
            all_bf, east, west, north, south, top, bottom = (
                geometry_model.domain_boundary_sides(sd)
            )
            all_bool = np.zeros(sd.num_faces, dtype=bool)
            all_bool[all_bf] = 1

            # Check that only valid boundaries are picked.
            domain_or_internal_bf = np.where(np.sum(np.abs(sd.cell_faces), axis=1) == 1)
            assert np.all(np.isin(all_bf, domain_or_internal_bf))
            frac_faces = sd.tags["fracture_faces"].nonzero()[0]
            assert np.all(np.logical_not(np.isin(all_bf, frac_faces)))
            assert np.all(all_bool == (east + west + north + south + top + bottom))

            # Check that the coordinates of the face centers are at the boundary.
            for side, dim in zip([east, north, top], [0, 1, 2]):
                assert np.all(np.isclose(sd.face_centers[dim, side], box_max[dim]))
            for side, dim in zip([west, south, bottom], [0, 1, 2]):
                assert np.all(np.isclose(sd.face_centers[dim, side], box_min[dim]))

        # The same for boundary grids.
        bg: pp.BoundaryGrid
        for bg in geometry_model.mdg.boundaries():
            all_bf, east, west, north, south, top, bottom = (
                geometry_model.domain_boundary_sides(bg)
            )
            all_bool = np.ones(bg.num_cells, dtype=bool)

            assert np.all(all_bool == (east + west + north + south + top + bottom))

            # Check that the coordinates of the cell centers are at the boundary.
            for side, dim in zip([east, north, top], [0, 1, 2]):
                assert np.all(np.isclose(bg.cell_centers[dim, side], box_max[dim]))
            for side, dim in zip([west, south, bottom], [0, 1, 2]):
                assert np.all(np.isclose(bg.cell_centers[dim, side], box_min[dim]))

    @pytest.mark.parametrize("num_fracs", [0, 3])
    def test_wrap_grid_attributes(
        self,
        geometry_class: type[pp.ModelGeometry],
        num_fracs: int,
    ) -> None:
        """Test that the grid attributes are wrapped correctly.

        The test is based on sending in a list of grids (both subdomains and interfaces)
        wrap a number of attributes, and check that the attributes are wrapped
        correctly.

        Parameters:
            geometry_class: Class to test.
            num_fracs: Number of fractures to include in the test.

        """
        geometry_model = self.geometries[geometry_class, num_fracs]
        nd: int = geometry_model.nd

        # Various combinations of single and many subdomains.
        all_subdomains = geometry_model.mdg.subdomains()
        top_subdomain = geometry_model.mdg.subdomains(dim=geometry_model.nd)
        some_subdomains = top_subdomain + geometry_model.mdg.subdomains(
            dim=geometry_model.nd - 1
        )
        # An empty list
        empty_subdomains: list[pp.Grid] = []

        # Various combinations of single and many interfaces.
        all_interfaces = geometry_model.mdg.interfaces()
        top_interfaces = geometry_model.mdg.interfaces(dim=geometry_model.nd - 1)
        some_interfaces = top_interfaces + geometry_model.mdg.interfaces(
            dim=geometry_model.nd - 2
        )

        # Gather all lists of subdomains and all lists of interfaces.
        test_subdomains = [
            all_subdomains,
            top_subdomain,
            some_subdomains,
            empty_subdomains,
        ]
        test_interfaces = [all_interfaces, top_interfaces, some_interfaces]

        # Equation system, needed for evaluation.
        equation_system = pp.ad.EquationSystem(geometry_model.mdg)

        # Test that an error is raised if the grid does not have such an attribute.
        with pytest.raises(ValueError):
            geometry_model.wrap_grid_attribute(
                top_subdomain, "no_such_attribute", dim=1
            )

        # Test that the an error is raised if we try to wrap a field which is not an
        # ndarray.
        with pytest.raises(ValueError):
            # This will return a string.
            geometry_model.wrap_grid_attribute(top_subdomain, "name", dim=1)

        # One loop for both subdomains and interfaces.
        for grids in test_subdomains + test_interfaces:
            # Which attributes to test depends on whether the grids are subdomains or
            # interfaces.
            if len(grids) == 0 or isinstance(grids[0], pp.MortarGrid):
                # Also include the empty list here, one attribute should be sufficient
                # to test that a zero matrix is returned.
                attr_list = ["cell_centers"]
                dim_list = [nd]
            else:
                # All relevant attributes for subdomain grids
                attr_list = [
                    "cell_centers",
                    "face_centers",
                    "face_normals",
                    "cell_volumes",
                    "face_areas",
                ]
                # List of dimensions, corresponding to the order in attr_list.
                dim_list = [nd, nd, nd, 1, 1]

            # Loop over attributes and corresponding dimensions.
            for attr, dim in zip(attr_list, dim_list):
                # Get hold of the wrapped attribute and the wrapping.
                wrapped_value = equation_system.evaluate(
                    geometry_model.wrap_grid_attribute(grids, attr, dim=dim)
                )

                # Check that the wrapped attribute is a matrix.
                assert isinstance(wrapped_value, np.ndarray)

                # Check that the matrix have the expected size, which depends on the
                # type of attribute wrapped (cell or face) and the dimension of the
                # field.
                size_key = "num_cells" if "cell" in attr else "num_faces"
                tot_size = sum([getattr(sd, size_key) for sd in grids])

                assert wrapped_value.shape == (tot_size * dim,)

                # Counter for the current position in the wrapped attribute.
                ind_cc = 0

                # Loop over the grids (be they subdomains or interfaces).
                for grid in grids:
                    # Get hold of the actual attribute values straight from the grid.
                    size = getattr(grid, size_key)
                    # Note the use of 2d here, or else the below accessing of [:dim]
                    # would not work.
                    actual_value = np.atleast_2d(getattr(grid, attr))
                    # Compare values with the wrapped attribute, both usual and inverse.
                    assert np.allclose(
                        wrapped_value[ind_cc : ind_cc + size * dim],
                        actual_value[:dim].ravel("F"),
                    )
                    # Move to the new position in the wrapped attribute.
                    ind_cc += size * dim

    def test_subdomain_interface_methods(
        self,
        geometry_class: type[pp.ModelGeometry],
    ) -> None:
        """Test interfaces_to_subdomains and subdomains_to_interfaces.

        Parameters:
            geometry_class: Class to test.

        """
        # Use two fractures, that should be enough to test the methods.
        num_fracs = 2
        geometry_model = self.geometries[geometry_class, num_fracs]

        all_subdomains = geometry_model.mdg.subdomains()
        all_interfaces = geometry_model.mdg.interfaces()

        returned_subdomains = geometry_model.interfaces_to_subdomains(all_interfaces)
        returned_interfaces = geometry_model.subdomains_to_interfaces(
            all_subdomains, [1]
        )
        if all_interfaces == []:
            assert returned_subdomains == []
            assert returned_interfaces == []
        else:
            assert all_subdomains == returned_subdomains
            assert all_interfaces == returned_interfaces

        # Empty list passed should return empty list for both methods.
        no_subdomains = geometry_model.interfaces_to_subdomains([])
        no_interfaces = geometry_model.subdomains_to_interfaces([], [1])
        assert no_subdomains == []
        assert no_interfaces == []
        if getattr(geometry_model, "num_fracs", 0) > 1:
            # Matrix and two fractures.
            two_fracture_subdomains = all_subdomains[1:3]
            # Only those interfaces involving one of the two fractures are expected.
            interfaces = []
            for sd in two_fracture_subdomains:
                interfaces += geometry_model.mdg.subdomain_to_interfaces(sd, [1])
            sorted_interfaces = geometry_model.mdg.sort_interfaces(interfaces)
            assert sorted_interfaces == geometry_model.subdomains_to_interfaces(
                two_fracture_subdomains, [1]
            )

    @pytest.mark.parametrize("num_fracs", [0, 1, 2, 3])
    def test_internal_boundary_normal_to_outwards(
        self,
        geometry_class: type[pp.ModelGeometry],
        num_fracs: int,
    ) -> None:
        """Test that the method internal_boundary_normal_to_outwards works as expected.

        Parameters:
            geometry_class: Class to test.
            num_fracs: Number of fractures to include in the test

        """

        # Get the geometry.
        geometry_model = self.geometries[geometry_class, num_fracs]
        dim = geometry_model.nd

        # Make an equation system, which is needed for parsing of the Ad operator
        # representations of the geometry.
        equation_system = pp.EquationSystem(geometry_model.mdg)

        # The function to be tested only accepts the top level subdomain(s).
        # NOTE: This test does not cover the case of multiple subdomains on the top
        # level, as could happen if we implement a domain decomposition approach. We
        # could make a partitioning of the top dimensional grid and thereby test the
        # functionality, but this has not been prioritized. Passing in the same
        # subdomain twice will not work, since the function will uniquify the input.
        subdomains = [
            geometry_model.mdg.interface_to_subdomain_pair(intf)[0]
            for intf in geometry_model.mdg.interfaces()
        ]

        # Get hold of the matrix to be tested, parse it to numerical format.
        sign_switcher = geometry_model.internal_boundary_normal_to_outwards(
            subdomains, dim=dim
        )
        mat = equation_system.evaluate(sign_switcher)

        # Check that the wrapped attribute is a matrix.
        assert isinstance(mat, sps.spmatrix)
        # Check that the matrix have the expected size.
        expected_size = sum([sd.num_faces for sd in subdomains]) * dim
        assert mat.shape == (expected_size, expected_size)

        # All values are stored on the main diagonal, fetch these.
        mat_vals = mat.diagonal()

        # Offset, needed to deal with the case of several subdomains. It is not relevant
        # for now (see comment above), but we keep it.
        offset = 0

        # Loop over subdomains (at the time of writing, there will only be one) and
        # check that the values are as expected.
        for sd in subdomains:
            # We get the expected values from the cell-face relation of the subdomain:
            # By assumptions in the mesh construction, the normal vector of a boundary
            # face is pointing outwards for those faces that have a positive cell-face
            # item (note that on boundary faces, there is only one non-zero entry in the
            # cell-face for each row, ie., each face).
            cf = sd.cell_faces
            # Summing is a trick to get the sign of the cell-face relation for the
            # boundary faces (we don't care about internal faces).
            cf_sum = np.asarray(np.sum(cf, axis=1))
            # Only compare for fracture faces
            fracture_faces = np.where(sd.tags["fracture_faces"])[0]
            # The matrix constrained to this subdomain
            loc_vals = mat_vals[offset : offset + sd.num_faces * dim]
            loc_size = loc_vals.size
            # The matrix will have one row for each face for each dimension. Loop over
            # the dimensions; the sign should be the same for all dimensions.
            for i in range(dim):
                # Indices belonging to the current dimension.
                dim_ind = np.arange(i, loc_size, dim)
                dim_vals = loc_vals[dim_ind]
                assert np.allclose(
                    dim_vals[fracture_faces], cf_sum[fracture_faces].ravel()
                )
            # Update offset, needed to test for multiple subdomains.
            offset += sd.num_faces * dim

    @pytest.mark.parametrize("num_fracs", [0, 1, 2, 3])
    def test_outwards_normals(
        self,
        geometry_class: type[pp.ModelGeometry],
        num_fracs: int,
    ) -> None:
        """Test :meth:`pp.ModelGeometry.outwards_internal_boundary_normals`.

        Parameters:
            geometry_class: Class to test.
            num_fracs: Number of fractures to include in the test.

        """
        # Define the geometry.
        geometry_model = self.geometries[geometry_class, num_fracs]
        dim = geometry_model.nd
        # Make an equation system, which is needed for parsing of the Ad operator
        # representations of the geometry.
        equation_system = pp.EquationSystem(geometry_model.mdg)

        # First check the method to compute.
        interfaces = geometry_model.mdg.interfaces()
        normal_op = geometry_model.outwards_internal_boundary_normals(
            interfaces, unitary=True
        )
        normals = equation_system.evaluate(normal_op)

        # The result should be a dense array.
        assert isinstance(normals, np.ndarray)

        if len(interfaces) == 0:
            # We have checked that the method can handle empty lists (parsable
            # operator). Check the entry and exit.
            assert np.allclose(normals, 0)
            return

        # Convert the normals into a nd x num_faces array.
        normals_reshaped = np.reshape(normals, (dim, -1), order="F")

        # Check that the normals are unit vectors.
        assert np.allclose(np.linalg.norm(normals_reshaped, axis=0), 1)

        # Also construct the normal vectors without normalization, and check that their
        # norms are equal to the volumes of the interface cells.
        normal_op_not_unitary = geometry_model.outwards_internal_boundary_normals(
            interfaces, unitary=False
        )
        normals_not_unitary = equation_system.evaluate(normal_op_not_unitary)
        normals_reshaped_not_unitary = np.reshape(
            normals_not_unitary, (dim, -1), order="F"
        )

        volumes = np.hstack([intf.cell_volumes for intf in interfaces])
        assert np.allclose(
            np.linalg.norm(normals_reshaped_not_unitary, axis=0), volumes
        )

        # Check that the normals are outward. This is done by checking that the dot
        # product of the normal and the vector from the center of the interface to the
        # center of the neighboring subdomain cell is positive.
        offset = 0
        for intf in interfaces:
            sd = geometry_model.mdg.interface_to_subdomain_pair(intf)[0]

            loc_normals = normals_reshaped[:, offset : offset + intf.num_cells]

            fracture_faces = intf.mortar_to_primary_avg().tocsc().indices
            proj_normals = (intf.mortar_to_primary_avg() * loc_normals.T)[
                fracture_faces
            ]

            cc = sd.cell_centers
            fc = sd.face_centers

            fracture_cells = sd.cell_faces[fracture_faces].tocsr().indices

            vec = cc[:, fracture_cells] - fc[:, fracture_faces]

            nrm1 = np.linalg.norm(proj_normals, axis=1)

            nrm2 = np.linalg.norm(proj_normals + 1e-3 * vec[:dim].T, axis=1)

            assert np.all(nrm1 > nrm2)
            offset += intf.num_cells

        # Left multiply with dim-vector defined on the interface. This should give a
        # vector of length dim * num_intf_cells.
        size = dim * sum([intf.num_cells for intf in interfaces])
        dim_vec = pp.ad.DenseArray(np.ones(size))

        # Left multiply with the normal operator; in essense this extracts the normal
        # vector (in the geometric sense) as a vector (in the algebraic sense).
        product = equation_system.evaluate(normal_op * dim_vec)
        assert product.shape == (size,)

        # Each vector should have unit length, as is checked by by the lines below.
        inner_product = np.linalg.norm(product.reshape((dim, -1), order="F"), axis=0)
        assert np.allclose(np.abs(inner_product), 1)

        # Also sum the components of the normal vector. This is equivalent to taking the
        # dot product between the normal vector and a vector of ones.
        dot_product = np.sum(product.reshape((dim, -1), order="F"), axis=0)

        # The summing can also be done by constructing an nd-to-scalar mapping, using
        # the basis vectors. A similar operation (actually the transpose, scalar-to-nd)
        # is used in the model classes to expand scalars to vectors (e.g., pressure as a
        # potential to pressure as a force).
<<<<<<< HEAD
        basis = geometry.basis(interfaces, dim)
        nd_to_scalar_sum = pp.ad.sum_projection_list([e.T for e in basis])
        inner_op = nd_to_scalar_sum @ (normal_op * dim_vec)
=======
        basis = geometry_model.basis(interfaces, dim)
        nd_to_scalar_sum = pp.ad.sum_operator_list([e.T for e in basis])
        inner_op = nd_to_scalar_sum * (normal_op * dim_vec)
>>>>>>> 943ef83d

        # The two operations should give the same result
        assert np.allclose(equation_system.evaluate(inner_op), dot_product)

    def test_basis_normal_tangential_components(
        self,
        geometry_class: type[pp.ModelGeometry],
    ) -> None:
        """Test that methods to compute basis vectors and extract normal and tangential
        components work as expected.

        Parameters:
            geometry_class: List of classes to test.

        """
        num_fracs = 2
        geometry_model = self.geometries[geometry_class, num_fracs]
        dim = geometry_model.nd

        # List of subdomains and interfaces. The latter are only needed for one test.
        subdomains = geometry_model.mdg.subdomains()
        interfaces = geometry_model.mdg.interfaces()

        # Count the number of cells
        num_subdomain_cells = sum([sd.num_cells for sd in subdomains])
        num_cells_total = num_subdomain_cells + sum(
            [intf.num_cells for intf in interfaces]
        )

        # Make an equation system, which is needed for parsing of the Ad operator
        # representations of the geometry.
        equation_system = pp.EquationSystem(geometry_model.mdg)

        # First test the method e_i (and thereby also the method basis, since the latter
        # is just a shallow wrapper around the former). Loop over dimension of the basis
        # vectors and of dimensions, construct the basis vectors and check that they
        # have the expected components.
        for basis_dim in range(dim + 1):
            for i in range(basis_dim):
                # Consider both subdomains and interfaces here, since the method allows
                # it.
<<<<<<< HEAD
                num_cells = sum([sd.num_cells for sd in subdomains + interfaces])
                e_i = projection_matrix_from_array_slicers(
                    eq_sys.evaluate(
                        geometry.e_i(subdomains + interfaces, i=i, dim=basis_dim)
                    ),
                    num_cells,
=======
                e_i = equation_system.evaluate(
                    geometry_model.e_i(subdomains + interfaces, i=i, dim=basis_dim)
>>>>>>> 943ef83d
                )
                # Expected values
                rows = np.arange(i, num_cells_total * basis_dim, basis_dim)
                cols = np.arange(num_cells_total)
                data = np.ones(num_cells_total)
                mat = sps.coo_matrix(
                    (data, (rows, cols)),
                    shape=(num_cells_total * basis_dim, num_cells_total),
                )
                assert np.allclose((mat - e_i).data, 0)

                if basis_dim == dim:
                    # the dimension of the basis vector space is not specified, the
                    # value should be the same as for basis_dim = dim.
<<<<<<< HEAD
                    e_None = projection_matrix_from_array_slicers(
                        eq_sys.evaluate(
                            geometry.e_i(subdomains + interfaces, i=i, dim=dim)
                        ),
                        num_cells,
=======
                    e_None = equation_system.evaluate(
                        geometry_model.e_i(subdomains + interfaces, i=i, dim=dim)
>>>>>>> 943ef83d
                    )
                    assert np.allclose((e_None - e_i).data, 0)

        # Next, test the methods to extract normal and tangential components. The normal
        # component is straightforward, the tangential component requires a bit of work
        # to deal with the difference between 2d and 3d.
        normal_component = equation_system.evaluate(
            geometry_model.normal_component(subdomains)
        )

        # The normal component should, for each row, have 1 in the column corresponding
        # to the normal component, so [(0, dim - 1), (1, 2 * dim - 1), ...)] should be
        # non-zero. Note that the number of rows is smaller than the number of columns,
        # since the matrix will multiply a full vector and extract the normal component.
        rows_normal_component = np.arange(num_subdomain_cells)
        cols_normal_component = np.arange(dim - 1, dim * num_subdomain_cells, dim)
        data_normal_component = np.ones(num_subdomain_cells)

        known_normal_component = sps.coo_matrix(
            (data_normal_component, (rows_normal_component, cols_normal_component)),
            shape=(num_subdomain_cells, dim * num_subdomain_cells),
        )
        normal_component_matrix = projection_matrix_from_array_slicers(
            normal_component, sum([sd.num_cells * dim for sd in subdomains])
        )
        assert np.allclose((known_normal_component - normal_component_matrix).data, 0)

        # For the tangential component, the expected value depends on dimension.
        tangential_component = equation_system.evaluate(
            geometry_model.tangential_component(subdomains)
        )
        if dim == 2:
            # Here we need [(0, 0), (1, 2), (2, 4), ...] to be non-zero.
            rows_tangential_component = np.arange(num_subdomain_cells)
            cols_tangential_component = np.arange(0, dim * num_subdomain_cells, dim)
            data_tangential_component = np.ones(num_subdomain_cells)
        elif dim == 3:
            # Here we need [(0, 0), (1, 1), (2, 3), (3, 4), (4, 6), ..] to be non-zero.
            rows_tangential_component = np.arange(num_subdomain_cells * (dim - 1))
            cols_tangential_component_ext = np.arange(0, dim * num_subdomain_cells)
            cols_tangential_component = np.setdiff1d(
                cols_tangential_component_ext,
                np.arange(dim - 1, dim * num_subdomain_cells, dim),
            )
            data_tangential_component = np.ones(num_subdomain_cells * (dim - 1))

        known_tangential_component = sps.coo_matrix(
            (
                data_tangential_component,
                (rows_tangential_component, cols_tangential_component),
            ),
            shape=((dim - 1) * num_subdomain_cells, dim * num_subdomain_cells),
        )
        tangential_component_matrix = projection_matrix_from_array_slicers(
            tangential_component, sum([sd.num_cells * dim for sd in subdomains])
        )

        assert np.allclose(
            (known_tangential_component - tangential_component_matrix).data, 0
        )

    def test_local_coordinates(
        self,
        geometry_class: type[pp.ModelGeometry],
    ) -> None:
        """Test the method to compute local fracture coordinates.

        The actual generation of the local coordinates is tested in
        test_tangential_normal_projection.py, so we only do a simple test here.

        Parameters:
            geometry_class: Class to test.

        """
        num_fracs = 2
        geometry_model = self.geometries[geometry_class, num_fracs]
        global_to_local = geometry_model.local_coordinates(
            geometry_model.mdg.subdomains(dim=geometry_model.nd - 1)
        )
        # The global to local operator should be a rotation matrix, and the inverse
        # should be the transpose. This is checked by multiplying the matrix with its
        # transpose, which should give the identity matrix.
        val = pp.EquationSystem(geometry_model.mdg).evaluate(global_to_local).todense()
        assert np.allclose(val @ val.T, np.eye(val.shape[0]))<|MERGE_RESOLUTION|>--- conflicted
+++ resolved
@@ -506,15 +506,9 @@
         # the basis vectors. A similar operation (actually the transpose, scalar-to-nd)
         # is used in the model classes to expand scalars to vectors (e.g., pressure as a
         # potential to pressure as a force).
-<<<<<<< HEAD
-        basis = geometry.basis(interfaces, dim)
+        basis = geometry_model.basis(interfaces, dim)
         nd_to_scalar_sum = pp.ad.sum_projection_list([e.T for e in basis])
         inner_op = nd_to_scalar_sum @ (normal_op * dim_vec)
-=======
-        basis = geometry_model.basis(interfaces, dim)
-        nd_to_scalar_sum = pp.ad.sum_operator_list([e.T for e in basis])
-        inner_op = nd_to_scalar_sum * (normal_op * dim_vec)
->>>>>>> 943ef83d
 
         # The two operations should give the same result
         assert np.allclose(equation_system.evaluate(inner_op), dot_product)
@@ -556,17 +550,12 @@
             for i in range(basis_dim):
                 # Consider both subdomains and interfaces here, since the method allows
                 # it.
-<<<<<<< HEAD
                 num_cells = sum([sd.num_cells for sd in subdomains + interfaces])
                 e_i = projection_matrix_from_array_slicers(
-                    eq_sys.evaluate(
-                        geometry.e_i(subdomains + interfaces, i=i, dim=basis_dim)
+                    equation_system.evaluate(
+                        geometry_model.e_i(subdomains + interfaces, i=i, dim=basis_dim)
                     ),
                     num_cells,
-=======
-                e_i = equation_system.evaluate(
-                    geometry_model.e_i(subdomains + interfaces, i=i, dim=basis_dim)
->>>>>>> 943ef83d
                 )
                 # Expected values
                 rows = np.arange(i, num_cells_total * basis_dim, basis_dim)
@@ -581,16 +570,11 @@
                 if basis_dim == dim:
                     # the dimension of the basis vector space is not specified, the
                     # value should be the same as for basis_dim = dim.
-<<<<<<< HEAD
                     e_None = projection_matrix_from_array_slicers(
-                        eq_sys.evaluate(
-                            geometry.e_i(subdomains + interfaces, i=i, dim=dim)
+                        equation_system.evaluate(
+                            geometry_model.e_i(subdomains + interfaces, i=i, dim=dim)
                         ),
                         num_cells,
-=======
-                    e_None = equation_system.evaluate(
-                        geometry_model.e_i(subdomains + interfaces, i=i, dim=dim)
->>>>>>> 943ef83d
                     )
                     assert np.allclose((e_None - e_i).data, 0)
 
