--- conflicted
+++ resolved
@@ -11,10 +11,6 @@
 
 """
 
-<<<<<<< HEAD
-from pathlib import Path
-=======
->>>>>>> 02c87e5d
 import pickle
 from pathlib import Path
 
