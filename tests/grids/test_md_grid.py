--- conflicted
+++ resolved
@@ -2,10 +2,6 @@
 topological information on the bucket, and pickling and unpickling of buckets.
 """
 
-<<<<<<< HEAD
-from pathlib import Path
-=======
->>>>>>> 02c87e5d
 import pickle
 from pathlib import Path
 
