--- conflicted
+++ resolved
@@ -493,14 +493,9 @@
         """An error should be raised when adaption based on recomputation is attempted with
         dt = dt_min"""
         time_manager = pp.TimeManager(schedule=[0, 100], dt_init=1, dt_min_max=(1, 10))
-<<<<<<< HEAD
-        # For these parameters, we have time_manager.dt = time_manager.dt_init
-        # = time_manager.dt_min_max[0]
-        # Attempting a recomputation should raise an error
-=======
+
         # For these parameters, we have time_manager.dt = time_manager.dt_init =
         # time_manager.dt_min_max[0] Attempting a recomputation should raise an error
->>>>>>> 6eac43db
         with pytest.raises(ValueError) as excinfo:
             msg = (
                 "Recomputation will not have any effect since the time step "
