--- conflicted
+++ resolved
@@ -397,19 +397,12 @@
             phase.specific_enthalpy(boundary_grids), pp.ad.TimeDependentDenseArray
         )
         # NOTE Volume is taken as the reciprocal of density, hence a general operator
-<<<<<<< HEAD
-        assert isinstance(phase.specific_volume(bgs), pp.ad.Operator)
-        assert isinstance(phase.viscosity(bgs), pp.ad.TimeDependentDenseArray)
-        assert isinstance(
-            phase.thermal_conductivity(bgs), pp.ad.TimeDependentDenseArray
-=======
         assert isinstance(phase.specific_volume(boundary_grids), pp.ad.Operator)
         assert isinstance(
             phase.viscosity(boundary_grids), pp.ad.TimeDependentDenseArray
         )
         assert isinstance(
             phase.thermal_conductivity(boundary_grids), pp.ad.TimeDependentDenseArray
->>>>>>> 943ef83d
         )
 
         # Fugacities are always created as well
