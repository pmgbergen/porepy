"""
Constitutive library tests.
    - Units
       - Setting default and modified unit objects
       - Relationships between base and derived units
    - Material properties
        - Unit conversion
        - Default values
        - Setting modified values TODO
"""

from __future__ import annotations

from dataclasses import FrozenInstanceError

import numpy as np
import pytest

import porepy as pp
<<<<<<< HEAD

from dataclasses import FrozenInstanceError

from porepy.compositional.materials import FractureDamageSolidConstants

=======
>>>>>>> 74e2c7c3
from porepy.examples.flow_benchmark_2d_case_1 import FractureSolidConstants


# TODO remove
@pytest.fixture
def subdomains() -> list[pp.Grid]:
    """Create a list of grids for the test."""
    g1 = pp.CartGrid(np.array([1, 1]), np.array([1, 1]))
    g1.compute_geometry()
    # 2d grid
    g2 = pp.CartGrid(np.array([2, 1]), np.array([1, 1]))
    g2.compute_geometry()
    # 3d
    g3 = pp.CartGrid(np.array([3, 1, 1]), np.array([1, 1, 1]))
    g3.compute_geometry()
    return [g1, g2, g3]


@pytest.fixture
def base_units() -> list[str]:
    """Create a list of base units defined in Units."""
    return ["m", "kg", "s", "K", "mol", "rad"]


@pytest.fixture
def derived_units() -> list[str]:
    """Create a list of derived units defined in Units."""
    return ["Pa", "N", "J", "W", "degree"]


@pytest.fixture
def scaled_units() -> pp.Units:
    """Some scaled units used to test constatns."""
    return pp.Units(
        **{
            "m": pp.KILO * pp.METER,
            "kg": pp.KILO * pp.METER,
            "K": pp.KILO * pp.KELVIN,
        }
    )


def test_default_units(base_units, derived_units):
    """Test that the default units are defined properly.

    All base and derived units should be defined, and the default unit for each
    should be one. We check that the lists derived_units and base_units are cover
    all attributes of the unit object (useful if new units are added and the test should
    be updated). Also check that instantiating with invalid units raises an error.

    """
    units = pp.Units()
    for unit in base_units + derived_units:
        assert hasattr(units, unit)
        if unit == "degree":
            # Only one derived unit with a different default value
            assert np.isclose(getattr(units, unit), 180 / np.pi)
        else:
            assert np.isclose(getattr(units, unit), 1)

    # Get list of all public attributes excluding methods
    exclude = ["convert_units"]
    attributes = [
        attr for attr in dir(units) if not (attr.startswith("_") or attr in exclude)
    ]

    # Check that all attributes are base or derived units.
    # An error in this test likely means a new unit has been added, but is not covered
    # by the test. Consider updating the test (both the present one and other tests
    # in this file).
    for attr in attributes:
        assert attr in base_units + derived_units

    # Check that instantiating with invalid unit name raises an error
    with pytest.raises(ValueError):
        pp.Units(invalid_unit=1)
    # Check that instantiating with invalid unit value raises an error
    with pytest.raises(ValueError):
        # Only integers and floats are allowed
        pp.Units(m="invalid")


# Two sets of units to be used in the tests below. All basic units are modified in at
# least one of the two sets, except the radian, which is not expected to be rescaled
# in a manner similar to the other units.
modification_dictionaries = [dict(m=2, kg=3.7, s=1), dict(m=3, mol=2.5)]


@pytest.mark.parametrize("modify_dict", modification_dictionaries)
def test_modified_units(modify_dict, derived_units, base_units):
    """Test that the derived units are defined properly."""
    # Pass dictionary to constructor as keyword arguments
    units = pp.Units(**modify_dict)
    # First check that base units are defined properly
    for unit in base_units:
        if unit in modify_dict:
            assert np.isclose(getattr(units, unit), modify_dict[unit])
        else:
            assert np.isclose(getattr(units, unit), 1)

    # Test Pascal in base units
    assert np.isclose(units.Pa, units.kg / units.m / units.s**2)
    # And in derived units
    assert np.isclose(units.Pa, units.N / units.m**2)
    # Test Newton in base units
    assert np.isclose(units.N, units.kg * units.m / units.s**2)
    # And in derived units
    assert np.isclose(units.N, units.Pa * units.m**2)
    # Test Joule in base units
    assert np.isclose(units.J, units.kg * units.m**2 / units.s**2)
    # And in derived units
    assert np.isclose(units.J, units.N * units.m)
    # Test Watts in base units
    assert np.isclose(units.W, units.kg * units.m**2 / units.s**3)
    # And in derived units
    assert np.isclose(units.W, units.J / units.s)
    # Test degree in base units
    assert np.isclose(units.degree, units.rad * 180 / np.pi)

    # Check that all derived units are covered. Note that check_default_units asserts
    # that all derived units are included in the fixtures in this test. A failure below
    # would likely indicate that a new unit has been added to pp.Units, and to the set
    # of derived units, as returned by the fixture derived_units, but not to the present
    # test.
    # Note that if a unit is added to pp.Units, but not to the set of derived units,
    # the present test will not fail, but the test_default_units will, see comments
    # towards the end of that test.

    # These are the units figuring in the above assertions.
    units_covered = ["Pa", "N", "J", "W", "degree"]
    assert set(units_covered) == set(derived_units)


@pytest.mark.parametrize("modify_dict", modification_dictionaries)
def test_convert_units(modify_dict, base_units):
    """Test that the conversion between units works as expected.

    Conversion includes parsing and evaluating the string and dividing the value by the
    resulting unit.
    """
    # Set up a unit class with modified units passed as keyword arguments.
    units = pp.Units(**modify_dict)

    # Test that the conversion works for base units.
    for unit in base_units:
        # Retrieve the value of the unit. If the unit is not modified, the default value
        # is 1.
        val = modify_dict.get(unit, 1)
        # Assert that scaling 1 * unit returns the inverse of the scale set for unit
        assert np.isclose(units.convert_units(1, unit), 1 / val)
        # Assert that scaling 1 / unit**2 returns the square of the scale set for unit
        assert np.isclose(units.convert_units(1, f"{unit}^-2"), val**2)

    # Test that the conversion works for combinations of units
    # Get pascal from modified base units
    pascal = units.kg / units.m / units.s**2

    # Combine the Pascal with other units (somewhat randomly chosen)
    expected = pascal / units.m**2
    # The conversion method in the material class should be equivalent to manual scaling
    # as done above.
    assert np.isclose(units.convert_units(1, "m^2 *Pa^-1"), expected)
    expected = pascal * units.s / units.m**2
    assert np.isclose(units.convert_units(1, "m^2*Pa^-1*s^-1"), expected)

    # Test that invalid units raise an error
    invalid_units = ["invalid", "m^2*invalid", "^2", "s^-1*", "2", "m**2"]
    for unit in invalid_units:
        with pytest.raises(AttributeError):
            units.convert_units(1, unit)

    # Test that the different ways of defining a dimensionless unit work
    dimensionless_units = ["", "1", "-", "   "]
    for unit in dimensionless_units:
        assert np.isclose(units.convert_units(1, unit), 1)


@pytest.mark.parametrize(
    "constants_type",
    [
        pp.Constants,
        pp.FluidComponent,
        pp.SolidConstants,
        FractureDamageSolidConstants,
        FractureSolidConstants,
        pp.ReferenceVariableValues,
    ],
)
def test_class_of_constants(constants_type: type[pp.Constants], scaled_units: pp.Units):
    """Tests the class Constants and its children.

    Tests:

    1. Creation with default values (should be unscaled)
    2. Constants declared with SI units are frozen
    3. Default field values are numbers (float, int)
    4. The conversion to new, scaled units works as intended.

    """

    default_units = pp.Units()

    constants = constants_type()
    constants_default = constants_type(units=default_units)

    # assert the post-initialization is done and the instance is flagged as initialized
    assert constants._initialized

    # Testing individual constants delcared indirectly by SI units.
    for name in constants_type.SI_units.keys():
        # Testing that the default values match with the default units (SI)
        c = getattr(constants, name)
        c_default = getattr(constants_default, name)
        assert np.isclose(c, c_default)

        # test that the values are or intended format.
        assert isinstance(c, (float, int))
        assert isinstance(c_default, (float, int))

        # Testing that the constants cannot be reset anymore
        with pytest.raises(FrozenInstanceError):
            exec(f"constants.{name} = 1")

    # Testing that other utility fields cannot be set as well
    with pytest.raises(FrozenInstanceError):
        exec("constants.name = ''")
    with pytest.raises(FrozenInstanceError):
        exec("constants.units = default_units")
    with pytest.raises(FrozenInstanceError):
        exec("constants.constants_in_SI = dict()")
    with pytest.raises(FrozenInstanceError):
        exec("constants._initialized = False")

    # Testing the scaled values
    constants_scaled = constants.to_units(scaled_units)

    for name in constants_type.SI_units.keys():
        # check that the values in SI where not lost
        assert np.isclose(
            constants.constants_in_SI[name], constants_scaled.constants_in_SI[name]
        )
        assert np.isclose(
            constants_default.constants_in_SI[name],
            constants_scaled.constants_in_SI[name],
        )

        # check that the value is correctly converted by manually converting the units
        # from SI to given scaled units
        assert np.isclose(
            eval(f"constants_scaled.{name}"),
            scaled_units.convert_units(
                eval(f"constants.{name}"), constants.SI_units[name]
            ),
        )<|MERGE_RESOLUTION|>--- conflicted
+++ resolved
@@ -17,14 +17,7 @@
 import pytest
 
 import porepy as pp
-<<<<<<< HEAD
-
-from dataclasses import FrozenInstanceError
-
-from porepy.compositional.materials import FractureDamageSolidConstants
-
-=======
->>>>>>> 74e2c7c3
+
 from porepy.examples.flow_benchmark_2d_case_1 import FractureSolidConstants
 
 
