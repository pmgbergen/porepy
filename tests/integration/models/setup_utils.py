--- conflicted
+++ resolved
@@ -37,12 +37,7 @@
             pp.LineFracture(np.array([[0.5, 0.5], [0, 1]]) * ls),
             pp.LineFracture(np.array([[0.3, 0.7], [0.3, 0.7]]) * ls),
         ]
-<<<<<<< HEAD
-        used_fractures = [fractures[i] for i in fracture_indices]
-        self.fracture_network = pp.create_fracture_network(used_fractures, domain)
-=======
         self._fractures = [fractures[i] for i in fracture_indices]
->>>>>>> 1a67ed76
 
     def meshing_arguments(self) -> dict:
         # Divide by length scale:
@@ -60,16 +55,9 @@
 
     def set_domain(self) -> None:
         if not self.params.get("cartesian", False):
-<<<<<<< HEAD
-            return super().set_md_grid()
-
-        # Not implemented for 3d. Assert for safety and mypy.
-        assert isinstance(self.fracture_network, FractureNetwork2d)
-=======
             self.params["grid_type"] = "simplex"
         else:
             self.params["grid_type"] = "cartesian"
->>>>>>> 1a67ed76
 
         # Length scale:
         ls = 1 / self.units.m
@@ -91,36 +79,7 @@
     params: dict
     """Model parameters."""
 
-<<<<<<< HEAD
-    def set_fracture_network(self) -> None:
-        """Set the fracture network.
-
-        The fractures are stored in self.fracture_network.
-
-        """
-        # Length scale:
-        ls = 1 / self.units.m
-
-        # Fracture number i has coordinate 0.5 in the i'th direction, and span [0, 1] in
-        # the other directions.
-        fracture_indices = self.params.get("fracture_indices", [0])
-        box = {"xmin": 0, "xmax": ls, "ymin": 0, "ymax": ls, "zmin": 0, "zmax": ls}
-        domain = pp.Domain(box)
-        pts = []
-        # The three fractures are defined by pertubations of the coordinate arrays.
-        coords_a = [0.5, 0.5, 0.5, 0.5]
-        coords_b = [0, 0, 1, 1]
-        coords_c = [0, 1, 1, 0]
-        pts.append(np.array([coords_a, coords_b, coords_c]) * ls)
-        pts.append(np.array([coords_b, coords_a, coords_c]) * ls)
-        pts.append(np.array([coords_b, coords_c, coords_a]) * ls)
-        fractures = [pp.PlaneFracture(pts[i]) for i in fracture_indices]
-        self.fracture_network = pp.create_fracture_network(fractures, domain)
-
-    def mesh_arguments(self) -> dict:
-=======
     def meshing_arguments(self) -> dict:
->>>>>>> 1a67ed76
         # Length scale:
         ls = 1 / self.units.m
         mesh_sizes = {
