--- conflicted
+++ resolved
@@ -21,14 +21,9 @@
         """
         p = np.array([[0, 1, 0.5, 0.5], [0.5, 0.5, 0, 1]])
         e = np.array([[0, 2], [1, 3]])
-<<<<<<< HEAD
-        domain = {"xmin": 0, "xmax": 1, "ymin": 0, "ymax": 1}
-        network = pp.FractureNetwork2d(p, e, domain=domain)
-=======
-        fractures = pts_edges_to_linefractures(p, e)
-        domain = pp.Domain({"xmin": 0, "xmax": 1, "ymin": 0, "ymax": 1})
-        network = pp.FractureNetwork2d(fractures, domain=domain)
->>>>>>> ee7c6e92
+        fractures = pts_edges_to_linefractures(p, e)
+        domain = pp.Domain({"xmin": 0, "xmax": 1, "ymin": 0, "ymax": 1})
+        network = pp.FractureNetwork2d(fractures, domain=domain)
         mesh_args = {
             "mesh_size_frac": 0.1,
             "mesh_size_bound": 0.1,
@@ -73,7 +68,7 @@
                 self.assertTrue(np.all(g.tags["tip_faces"] == 0))
 
     def test_boundary(self):
-        domain = {"xmin": 0, "xmax": 1, "ymin": 0, "ymax": 1}
+        domain = pp.Domain({"xmin": 0, "xmax": 1, "ymin": 0, "ymax": 1})
         network = pp.FractureNetwork2d(domain=domain)
         mesh_args = {"mesh_size_frac": 1}
         mdg = network.mesh(mesh_args)
@@ -93,7 +88,7 @@
         self.assertTrue(np.allclose(g.face_centers[0, tag], 0))
 
     def test_boundary_refined(self):
-        domain = {"xmin": 0, "xmax": 1, "ymin": 0, "ymax": 1}
+        domain = pp.Domain({"xmin": 0, "xmax": 1, "ymin": 0, "ymax": 1})
         network = pp.FractureNetwork2d(domain=domain)
         mesh_args = {"mesh_size_frac": 1}
         mdg = network.mesh(mesh_args)
@@ -113,7 +108,7 @@
         self.assertTrue(np.allclose(g.face_centers[0, tag], 0))
 
     def test_auxiliary(self):
-        domain = {"xmin": 0, "xmax": 1, "ymin": 0, "ymax": 1}
+        domain = pp.Domain({"xmin": 0, "xmax": 1, "ymin": 0, "ymax": 1})
         mesh_args = {"mesh_size_frac": 1}
         subdomain_start = np.array([[0.25], [0.5]])
         subdomain_end = np.array([[0.5], [0.5]])
@@ -150,7 +145,7 @@
         )
 
     def test_auxiliary_refined(self):
-        domain = {"xmin": 0, "xmax": 1, "ymin": 0, "ymax": 1}
+        domain = pp.Domain({"xmin": 0, "xmax": 1, "ymin": 0, "ymax": 1})
         network = pp.FractureNetwork2d(domain=domain)
         mesh_args = {"mesh_size_frac": 0.33}
 
@@ -188,7 +183,7 @@
         )
 
     def test_auxiliary_2(self):
-        domain = {"xmin": 0, "xmax": 1, "ymin": 0, "ymax": 1}
+        domain = pp.Domain({"xmin": 0, "xmax": 1, "ymin": 0, "ymax": 1})
 
         constraint_start_0 = np.array([[0.0], [0.5]])
         constraint_end_0 = np.array([[0.75], [0.5]])
@@ -237,7 +232,7 @@
         )
 
     def test_auxiliary_2_refined(self):
-        domain = {"xmin": 0, "xmax": 1, "ymin": 0, "ymax": 1}
+        domain = pp.Domain({"xmin": 0, "xmax": 1, "ymin": 0, "ymax": 1})
         mesh_args = {"mesh_size_frac": 0.125}
 
         constraint_start_0 = np.array([[0.0], [0.5]])
@@ -392,7 +387,7 @@
         )
 
     def test_fracture_auxiliary(self):
-        domain = {"xmin": 0, "xmax": 1, "ymin": 0, "ymax": 1}
+        domain = pp.Domain({"xmin": 0, "xmax": 1, "ymin": 0, "ymax": 1})
 
         frac_start = np.array([[0.5], [0.25]])
         frac_end = np.array([[0.5], [0.75]])
@@ -443,7 +438,7 @@
         )
 
     def test_auxiliary_intersect(self):
-        domain = {"xmin": 0, "xmax": 1, "ymin": 0, "ymax": 1}
+        domain = pp.Domain({"xmin": 0, "xmax": 1, "ymin": 0, "ymax": 1})
 
         constraint_start_0 = np.array([[0.0], [0.5]])
         constraint_end_0 = np.array([[0.75], [0.5]])
