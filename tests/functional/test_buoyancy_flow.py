--- conflicted
+++ resolved
@@ -30,13 +30,8 @@
 from tests.functional.setups.buoyancy_flow_model import to_Mega
 
 
-<<<<<<< HEAD
-# Shared parameter list for both tests
-PARAMS = [
-=======
 # Parameterization list for both tests
 Parameterization = [
->>>>>>> 0c9ee972
     (BuoyancyFlowModel2N, True, 2),
     (BuoyancyFlowModel2N, True, 3),
     (BuoyancyFlowModel2N, True, 4),
@@ -114,21 +109,13 @@
     pp.run_time_dependent_model(model, params)
 
 
-<<<<<<< HEAD
-@pytest.mark.parametrize("model_class, mesh_2d_Q, expected_order_loss", PARAMS)
-=======
 @pytest.mark.parametrize("model_class, mesh_2d_Q, expected_order_loss", Parameterization)
->>>>>>> 0c9ee972
 def test_buoyancy_fd_model(model_class, mesh_2d_Q, expected_order_loss):
     """Test buoyancy-driven flow model (FD)."""
     _run_buoyancy_model(model_class, mesh_2d_Q, expected_order_loss, md=False)
 
 
-<<<<<<< HEAD
-@pytest.mark.parametrize("model_class, mesh_2d_Q, expected_order_loss", PARAMS)
-=======
 @pytest.mark.parametrize("model_class, mesh_2d_Q, expected_order_loss", Parameterization)
->>>>>>> 0c9ee972
 def test_buoyancy_md_model(model_class, mesh_2d_Q, expected_order_loss):
     """Test buoyancy-driven flow model (MD)."""
     _run_buoyancy_model(model_class, mesh_2d_Q, expected_order_loss, md=True)
