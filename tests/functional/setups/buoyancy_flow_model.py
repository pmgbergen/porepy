--- conflicted
+++ resolved
@@ -683,17 +683,9 @@
         z_mass_loss = abs(ref_rho_z - num_rho_z)
         energy_loss = abs(ref_energy - num_energy)
 
-<<<<<<< HEAD
-        aka = 0
         assert order(mass_loss) >= self.expected_order_loss
         assert order(z_mass_loss) >= self.expected_order_loss
         assert order(energy_loss) >= self.expected_order_loss
-        aka = 0
-=======
-        assert order(mass_loss) >= self.expected_order_loss
-        assert order(z_mass_loss) >= self.expected_order_loss
-        assert order(energy_loss) >= self.expected_order_loss
->>>>>>> 1c6756d7
 
 
 class BuoyancyFlowModel2N(
