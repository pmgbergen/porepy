"""
This module contains the implementation of a verification setup for a poromechanical
system (without fractures) using two-dimensional manufactured solutions.

The implementation considers a compressible fluid, resulting in a coupled non-linear
set of equations. The dependecy of the fluid density with the pressure is given by [1]:

.. math::

    \\rho(p) =  \\rho_0 \\exp{c_f \\left(p - p_0\\right)},

where :math:`\\rho` and :math:`p` are the density and pressure, :math:`\\rho_0`` and
:math:``p_0`` are the _reference_ density and pressure, and :math:`c_f` is the
_constant_ fluid compressibility.

We provide two different manufactured solutions, namely `parabolic` and `nordbotten2016`
[2], which can be specified as a model parameter.

Parabolic manufactured solution:

.. math::

    p(x, y, t) = t x (1 - x) y (1- y),

    u_x(x, y, t) = p(x, y, t),

    u_y(x, y, t) = p(x, y, t).

Manufactured solution based on [2]:

.. math::

    p(x, y, t) = t x (1 - x) \\sin{2 \\pi y},

    u_x(x, y, t) = p(x, y, t),

    u_y(x, y, t) = t * \\sin{2 \\pi x} \\sin{2 \\pi y}.

References:

    - [1] Garipov, T. T., & Hui, M. H. (2019). Discrete fracture modeling approach for
      simulating coupled thermo-hydro-mechanical effects in fractured reservoirs.
      International Journal of Rock Mechanics and Mining Sciences, 122, 104075.

    - [2] Nordbotten, J. M. (2016). Stable cell-centered finite volume discretization
      for Biot equations. SIAM Journal on Numerical Analysis, 54(2), 942-968.

"""
from __future__ import annotations

from dataclasses import dataclass
from typing import Callable

import numpy as np
import sympy as sym

import porepy as pp

import porepy.models.fluid_mass_balance as mass
from porepy.applications.convergence_analysis import ConvergenceAnalysis
from porepy.applications.md_grids.domains import nd_cube_domain
from porepy.utils.examples_utils import VerificationUtils
from porepy.viz.data_saving_model_mixin import VerificationDataSaving

# PorePy typings
number = pp.number
grid = pp.GridLike


# -----> Data-saving
@dataclass
class ManuPoroMechSaveData:
    """Data class to save relevant results from the verification setup."""

    approx_displacement: np.ndarray
    """Numerical displacement."""

    approx_flux: np.ndarray
    """Numerical Darcy flux."""

    approx_force: np.ndarray
    """Numerical poroelastic force."""

    approx_pressure: np.ndarray
    """Numerical pressure."""

    error_displacement: number
    """L2-discrete relative error for the displacement."""

    error_flux: number
    """L2-discrete relative error for the Darcy flux."""

    error_force: number
    """L2-discrete relative error for the poroelastic force."""

    error_pressure: number
    """L2-discrete relative error for the pressure."""

    exact_displacement: np.ndarray
    """Exact displacement."""

    exact_flux: np.ndarray
    """Exact Darcy flux."""

    exact_force: np.ndarray
    """Exact poroelastic force."""

    exact_pressure: np.ndarray
    """Exact pressure."""

    time: number
    """Current simulation time."""


class ManuPoroMechDataSaving(VerificationDataSaving):
    """Mixin class to save relevant data."""

    darcy_flux: Callable[[list[pp.Grid]], pp.ad.Operator]
    """Method that returns the Darcy fluxes in the form of an Ad operator. Usually
    provided by the mixin class :class:`porepy.models.constitutive_laws.DarcysLaw`.

    """

    displacement: Callable[[pp.SubdomainsOrBoundaries], pp.ad.MixedDimensionalVariable]
    """Displacement variable. Normally defined in a mixin instance of
    :class:`~porepy.models.momentum_balance.VariablesMomentumBalance`.

    """

    exact_sol: ManuPoroMechExactSolution2d
    """Exact solution object."""

    pressure: Callable[[list[pp.Grid]], pp.ad.MixedDimensionalVariable]
    """Pressure variable. Normally defined in a mixin instance of
    :class:`~porepy.models.fluid_mass_balance.VariablesSinglePhaseFlow`.

    """

    stress: Callable[[list[pp.Grid]], pp.ad.Operator]
    """Method that returns the (integrated) poroelastic stress in the form of an Ad
    operator. Usually provided by the mixin class
    :class:`porepy.models.poromechanics.ConstitutiveLawsPoromechanics`.

    """

    def collect_data(self) -> ManuPoroMechSaveData:
        """Collect data from the verification setup.

        Returns:
            ManuPoroMechSaveData object containing the results of the verification for
            the current time.

        """

        mdg: pp.MixedDimensionalGrid = self.mdg
        sd: pp.Grid = mdg.subdomains()[0]
        t: number = self.time_manager.time

        # Collect data
        exact_pressure = self.exact_sol.pressure(sd=sd, time=t)
        pressure_ad = self.pressure([sd])
        approx_pressure = pressure_ad.value(self.equation_system)
        error_pressure = ConvergenceAnalysis.l2_error(
            grid=sd,
            true_array=exact_pressure,
            approx_array=approx_pressure,
            is_scalar=True,
            is_cc=True,
            relative=True,
        )

        exact_displacement = self.exact_sol.displacement(sd=sd, time=t)
        displacement_ad = self.displacement([sd])
        approx_displacement = displacement_ad.value(self.equation_system)
        error_displacement = ConvergenceAnalysis.l2_error(
            grid=sd,
            true_array=exact_displacement,
            approx_array=approx_displacement,
            is_scalar=False,
            is_cc=True,
            relative=True,
        )

        exact_flux = self.exact_sol.darcy_flux(sd=sd, time=t)
        flux_ad = self.darcy_flux([sd])
        approx_flux = flux_ad.value(self.equation_system)
        error_flux = ConvergenceAnalysis.l2_error(
            grid=sd,
            true_array=exact_flux,
            approx_array=approx_flux,
            is_scalar=True,
            is_cc=False,
            relative=True,
        )

        exact_force = self.exact_sol.poroelastic_force(sd=sd, time=t)
        force_ad = self.stress([sd])
        approx_force = force_ad.value(self.equation_system)
        error_force = ConvergenceAnalysis.l2_error(
            grid=sd,
            true_array=exact_force,
            approx_array=approx_force,
            is_scalar=False,
            is_cc=False,
            relative=True,
        )

        # Store collected data in data class
        collected_data = ManuPoroMechSaveData(
            approx_displacement=approx_displacement,
            approx_flux=approx_flux,
            approx_force=approx_force,
            approx_pressure=approx_pressure,
            error_displacement=error_displacement,
            error_flux=error_flux,
            error_force=error_force,
            error_pressure=error_pressure,
            exact_displacement=exact_displacement,
            exact_flux=exact_flux,
            exact_force=exact_force,
            exact_pressure=exact_pressure,
            time=t,
        )

        return collected_data


# -----> Exact solution
class ManuPoroMechExactSolution2d:
    """Class containing the exact manufactured solution for the verification setup."""

    def __init__(self, setup: pp.PorePyModel):
        """Constructor of the class."""

        # Physical parameters
        lame_lmbda = setup.solid.lame_lambda  # [Pa] Lamé parameter
        lame_mu = setup.solid.shear_modulus  # [Pa] Lamé parameter
        alpha = setup.solid.biot_coefficient  # [-] Biot coefficient
        rho_0 = setup.fluid.reference_component.density  # [kg / m^3] Reference density
        phi_0 = setup.solid.porosity  # [-] Reference porosity
        p_0 = setup.reference_variable_values.pressure  # [Pa] Reference pressure
        # [Pa^-1] Fluid compressibility
        c_f = setup.fluid.reference_component.compressibility
        k = setup.solid.permeability  # [m^2] Permeability
        mu_f = setup.fluid.reference_component.viscosity  # [Pa * s] Fluid viscosity
        K_d = lame_lmbda + (2 / 3) * lame_mu  # [Pa] Bulk modulus

        # Symbolic variables
        x, y, t = sym.symbols("x y t")
        pi = sym.pi

        # Exact pressure and displacement solutions
        manufactured_sol = setup.params.get("manufactured_solution", "parabolic")
        if manufactured_sol == "parabolic":
            p = t * x * (1 - x) * y * (1 - y)
            u = [p, p]
        elif manufactured_sol == "nordbotten_2016":
            p = t * x * (1 - x) * sym.sin(2 * pi * y)
            u = [p, t * sym.sin(2 * pi * x) * sym.sin(2 * pi * y)]
        else:
            raise NotImplementedError("Manufactured solution is not available.")

        # Exact density
        rho = rho_0 * sym.exp(c_f * (p - p_0))

        # Exact darcy flux
        q = [-1 * (k / mu_f) * sym.diff(p, x), -1 * (k / mu_f) * sym.diff(p, y)]

        # Exact mass flux
        mf = [rho * q[0], rho * q[1]]

        # Exact divergence of the mass flux
        div_mf = sym.diff(mf[0], x) + sym.diff(mf[1], y)

        # Exact divergence of the displacement
        div_u = sym.diff(u[0], x) + sym.diff(u[1], y)

        # Exact poromechanical porosity
        phi = phi_0 + ((alpha - phi_0) * (1 - alpha) / K_d) * (p - p_0) + alpha * div_u

        # Exact flow accumulation
        accum_flow = sym.diff(phi * rho, t)

        # Exact flow source
        source_flow = accum_flow + div_mf

        # Exact gradient of the displacement
        grad_u = [
            [sym.diff(u[0], x), sym.diff(u[0], y)],
            [sym.diff(u[1], x), sym.diff(u[1], y)],
        ]

        # Exact transpose of the gradient of the displacement
        trans_grad_u = [[grad_u[0][0], grad_u[1][0]], [grad_u[0][1], grad_u[1][1]]]

        # Exact strain
        epsilon = [
            [
                0.5 * (grad_u[0][0] + trans_grad_u[0][0]),
                0.5 * (grad_u[0][1] + trans_grad_u[0][1]),
            ],
            [
                0.5 * (grad_u[1][0] + trans_grad_u[1][0]),
                0.5 * (grad_u[1][1] + trans_grad_u[1][1]),
            ],
        ]

        # Exact trace (in the linear algebra sense) of the strain
        tr_epsilon = epsilon[0][0] + epsilon[1][1]

        # Exact elastic stress
        sigma_elas = [
            [
                lame_lmbda * tr_epsilon + 2 * lame_mu * epsilon[0][0],
                2 * lame_mu * epsilon[0][1],
            ],
            [
                2 * lame_mu * epsilon[1][0],
                lame_lmbda * tr_epsilon + 2 * lame_mu * epsilon[1][1],
            ],
        ]

        # Exact poroelastic stress
        sigma_total = [
            [sigma_elas[0][0] - alpha * p, sigma_elas[0][1]],
            [sigma_elas[1][0], sigma_elas[1][1] - alpha * p],
        ]

        # Mechanics source term
        source_mech = [
            sym.diff(sigma_total[0][0], x) + sym.diff(sigma_total[0][1], y),
            sym.diff(sigma_total[1][0], x) + sym.diff(sigma_total[1][1], y),
        ]

        # Public attributes
        self.p = p  # pressure
        self.u = u  # displacement
        self.sigma_elast = sigma_elas  # elastic stress
        self.sigma_total = sigma_total  # poroelastic (total) stress
        self.q = q  # Darcy flux
        self.mf = mf  # Mass flux, i.e., density * Darcy flux
        self.phi = phi  # poromechanics porosity
        self.rho = rho  # density
        self.source_mech = source_mech  # Source term entering the momentum balance
        self.source_flow = source_flow  # Source term entering the mass balance

    # -----> Primary and secondary variables
    def pressure(self, sd: pp.Grid, time: float) -> np.ndarray:
        """Evaluate exact pressure [Pa] at the cell centers.

        Parameters:
            sd: Subdomain grid.
            time: Time in seconds.

        Returns:
            Array of ``shape=(sd.num_cells, )`` containing the exact pressures at the
            cell centers at the given ``time``.

        """
        # Symbolic variables
        x, y, t = sym.symbols("x y t")

        # Get cell centers
        cc = sd.cell_centers

        # Lambdify expression
        p_fun: Callable = sym.lambdify((x, y, t), self.p, "numpy")

        # Cell-centered pressures
        p_cc: np.ndarray = p_fun(cc[0], cc[1], time)

        return p_cc

    def displacement(self, sd: pp.Grid, time: float) -> np.ndarray:
        """Evaluate exact displacement [m] at the cell centers.

        Parameters:
            sd: Subdomain grid.
            time: Time in seconds.

        Returns:
            Array of ``shape=(2 * sd.num_cells, )`` containing the exact displacements
            at the cell centers for the given ``time``.

        Notes:
            The returned displacement is given in PorePy's flattened vector format.

        """
        # Symbolic variables
        x, y, t = sym.symbols("x y t")

        # Get cell centers
        cc = sd.cell_centers

        # Lambdify expression
        u_fun: list[Callable] = [
            sym.lambdify((x, y, t), self.u[0], "numpy"),
            sym.lambdify((x, y, t), self.u[1], "numpy"),
        ]

        # Cell-centered displacements
        u_cc: list[np.ndarray] = [
            u_fun[0](cc[0], cc[1], time),
            u_fun[1](cc[0], cc[1], time),
        ]

        # Flatten array
        u_flat: np.ndarray = np.asarray(u_cc).ravel("F")

        return u_flat

    def darcy_flux(self, sd: pp.Grid, time: float) -> np.ndarray:
        """Evaluate exact Darcy flux [m^3 * s^-1] at the face centers.

        Parameters:
            sd: Subdomain grid.
            time: Time in seconds.

        Returns:
            Array of ``shape=(sd.num_faces, )`` containing the exact Darcy fluxes at
            the face centers for the given ``time``.

        Note:
            The returned fluxes are already scaled with ``sd.face_normals``.

        """
        # Symbolic variables
        x, y, t = sym.symbols("x y t")

        # Get list of face indices
        fc = sd.face_centers
        fn = sd.face_normals

        # Lambdify expression

        q_fun: list[Callable] = [
            sym.lambdify((x, y, t), self.q[0], "numpy"),
            sym.lambdify((x, y, t), self.q[1], "numpy"),
        ]

        # Face-centered Darcy fluxes
        q_fc: np.ndarray = (
            q_fun[0](fc[0], fc[1], time) * fn[0] + q_fun[1](fc[0], fc[1], time) * fn[1]
        )

        return q_fc

    def poroelastic_force(self, sd: pp.Grid, time: float) -> np.ndarray:
        """Evaluate exact poroelastic force [N] at the face centers.

        Parameters:
            sd: Subdomain grid.
            time: Time in seconds.

        Returns:
            Array of ``shape=(2 * sd.num_faces, )`` containing the exact poroealstic
            force at the face centers for the given ``time``.

        Notes:
            - The returned poroelastic force is given in PorePy's flattened vector
              format.
            - Recall that force = (stress dot_prod unit_normal) * face_area.

        """
        # Symbolic variables
        x, y, t = sym.symbols("x y t")

        # Get cell centers and face normals
        fc = sd.face_centers
        fn = sd.face_normals

        # Lambdify expression
        sigma_total_fun: list[list[Callable]] = [
            [
                sym.lambdify((x, y, t), self.sigma_total[0][0], "numpy"),
                sym.lambdify((x, y, t), self.sigma_total[0][1], "numpy"),
            ],
            [
                sym.lambdify((x, y, t), self.sigma_total[1][0], "numpy"),
                sym.lambdify((x, y, t), self.sigma_total[1][1], "numpy"),
            ],
        ]

        # Face-centered poroelastic force
        force_total_fc: list[np.ndarray] = [
            # (sigma_xx * n_x + sigma_xy * n_y) * face_area
            sigma_total_fun[0][0](fc[0], fc[1], time) * fn[0]
            + sigma_total_fun[0][1](fc[0], fc[1], time) * fn[1],
            # (sigma_yx * n_x + sigma_yy * n_y) * face_area
            sigma_total_fun[1][0](fc[0], fc[1], time) * fn[0]
            + sigma_total_fun[1][1](fc[0], fc[1], time) * fn[1],
        ]

        # Flatten array
        force_total_flat: np.ndarray = np.asarray(force_total_fc).ravel("F")

        return force_total_flat

    # -----> Sources
    def mechanics_source(self, sd: pp.Grid, time: float) -> np.ndarray:
        """Compute exact source term for the momentum balance equation.

        Parameters:
            sd: Subdomain grid.
            time: Time in seconds.

        Returns:
            Exact right hand side of the momentum balance equation with ``shape=(
            2 * sd.num_cells, )``.

        Notes:
            The returned array is given in PorePy's flattened vector format.

        """
        # Symbolic variables
        x, y, t = sym.symbols("x y t")

        # Get cell centers and cell volumes
        cc = sd.cell_centers
        vol = sd.cell_volumes

        # Lambdify expression
        source_mech_fun: list[Callable] = [
            sym.lambdify((x, y, t), self.source_mech[0], "numpy"),
            sym.lambdify((x, y, t), self.source_mech[1], "numpy"),
        ]

        # Evaluate and integrate source
        source_mech: list[np.ndarray] = [
            source_mech_fun[0](cc[0], cc[1], time) * vol,
            source_mech_fun[1](cc[0], cc[1], time) * vol,
        ]

        # Flatten array
        source_mech_flat: np.ndarray = np.asarray(source_mech).ravel("F")

        # Invert sign according to sign convention.
        return -source_mech_flat

    def flow_source(self, sd: pp.Grid, time: float) -> np.ndarray:
        """Compute exact source term for the fluid mass balance equation.

        Parameters:
            sd: Subdomain grid.
            time: Time in seconds.

        Returns:
            Exact right hand side of the fluid mass balance equation with ``shape=(
            sd.num_cells, )``.

        """
        # Symbolic variables
        x, y, t = sym.symbols("x y t")

        # Get cell centers and cell volumes
        cc = sd.cell_centers
        vol = sd.cell_volumes

        # Lambdify expression
        source_flow_fun: Callable = sym.lambdify((x, y, t), self.source_flow, "numpy")

        # Evaluate and integrate source
        source_flow: np.ndarray = source_flow_fun(cc[0], cc[1], time) * vol

        return source_flow


# -----> Utilities
class ManuPoroMechUtils(VerificationUtils):
    """Mixin class containing useful utility methods for the setup."""

    results: list[ManuPoroMechSaveData]
    """List of ManuPoroMechSaveData objects."""

    def plot_results(self) -> None:
        """Plotting results."""
        self._plot_displacement()
        self._plot_pressure()

    def _plot_pressure(self):
        """Plot exact and numerical pressures."""

        sd = self.mdg.subdomains()[0]
        p_ex = self.results[-1].exact_pressure
        p_num = self.results[-1].approx_pressure

        pp.plot_grid(sd, p_ex, plot_2d=True, linewidth=0, title="p (Exact)")
        pp.plot_grid(sd, p_num, plot_2d=True, linewidth=0, title="p (Numerical)")

    def _plot_displacement(self):
        """Plot exact and numerical displacements."""

        sd = self.mdg.subdomains()[0]
        u_ex = self.results[-1].exact_displacement
        u_num = self.results[-1].approx_displacement

        # Horizontal displacement
        pp.plot_grid(sd, u_ex[::2], plot_2d=True, linewidth=0, title="u_x (Exact)")
        pp.plot_grid(sd, u_num[::2], plot_2d=True, linewidth=0, title="u_x (Numerical)")

        # Vertical displacement
        pp.plot_grid(sd, u_ex[1::2], plot_2d=True, linewidth=0, title="u_y (Exact)")
        pp.plot_grid(
            sd, u_num[1::2], plot_2d=True, linewidth=0, title="u_y (Numerical)"
        )


# -----> Geometry
class UnitSquareGrid:
    """Class for setting up the geometry of the unit square domain."""

    params: dict
    """Simulation model parameters."""

    def set_domain(self) -> None:
        """Set domain."""
        self._domain = nd_cube_domain(2, 1.0)

    def meshing_arguments(self) -> dict[str, float]:
        """Set meshing arguments."""
        default_mesh_arguments = {"cell_size": 0.1}
        return self.params.get("meshing_arguments", default_mesh_arguments)


# -----> Balance equations
class ManuPoroMechMassBalance:
    """Modify balance equation to account for external sources."""

    def fluid_source(self, subdomains: list[pp.Grid]) -> pp.ad.Operator:
        """Fluid source."""

        # Internal sources are inherit from parent class
        # Zero internal sources for unfractured domains, but we keep it to maintain
        # good code practice
        internal_sources: pp.ad.Operator = super().fluid_source(subdomains)

        # External sources are retrieved from pp.TIME_STEP_SOLUTIONS and wrapped as an
        # AdArray.
        external_sources = pp.ad.TimeDependentDenseArray(
            name="source_flow",
            domains=self.mdg.subdomains(),
        ).previous_timestep()

        # Add up contribution of internal and external sources of fluid
        fluid_sources = internal_sources + external_sources
        fluid_sources.set_name("Fluid source")

        """
        The following is a "hack" to include cross term missing from the dt operator.
        This reduces the discretization error significantly, but we don't include it
        since the purpose of this verification setup is to be used in functional
        tests to check the correct *default* behaviour of the models.

        Add cross term missing from dt operator relative to proper application of
        the product rule.

        .. code:: python

            rho = self.fluid.density(subdomains)
            phi = self.volume_integral(self.porosity(subdomains), subdomains, dim=1)
            dt_op = pp.ad.time_derivatives.dt
            dt = pp.ad.Scalar(self.time_manager.dt, name="delta_t")
            prod = dt_op(rho, dt) * dt_op(phi, dt)

        """

        return fluid_sources  # - prod


<<<<<<< HEAD
class ManuPoroMechMomentumBalance:
=======
class ManuPoroMechMomentumBalance(pp.momentum_balance.MomentumBalanceEquations):
>>>>>>> be77fdf6
    """Modify momentum balance to account for time-dependent body force."""

    def body_force(self, subdomains: list[pp.Grid]) -> pp.ad.Operator:
        """Body force."""

        external_sources = pp.ad.TimeDependentDenseArray(
            name="source_mechanics",
            domains=self.mdg.subdomains(),
        ).previous_timestep()

        return external_sources


class ManuPoroMechEquations(
    ManuPoroMechMassBalance,
    ManuPoroMechMomentumBalance,
):
    """Mixer class for modified poromechanics equations."""


# -----> Solution strategy
class ManuPoroMechSolutionStrategy2d(pp.poromechanics.SolutionStrategyPoromechanics):
    """Solution strategy for the verification setup."""

    exact_sol: ManuPoroMechExactSolution2d
    """Exact solution object."""

    plot_results: Callable
    """Method for plotting results. Usually provided by the mixin class
    :class:`SetupUtilities`.

    """

    results: list[ManuPoroMechSaveData]
    """List of SaveData objects."""

    def __init__(self, params: dict):
        """Constructor for the class."""
        super().__init__(params)

        self.exact_sol: ManuPoroMechExactSolution2d
        """Exact solution object."""

        self.results: list[ManuPoroMechSaveData] = []
        """Results object that stores exact and approximated solutions and errors."""

        self.flux_variable: str = "darcy_flux"
        """Keyword to access the Darcy fluxes."""

        self.stress_variable: str = "poroelastic_force"
        """Keyword to access the poroelastic force."""

    def set_materials(self):
        """Set material parameters."""
        super().set_materials()

        # Instantiate exact solution object after materials have been set
        self.exact_sol = ManuPoroMechExactSolution2d(self)

    def before_nonlinear_loop(self) -> None:
        """Update values of external sources."""
        super().before_nonlinear_loop()

        sd = self.mdg.subdomains()[0]
        data = self.mdg.subdomain_data(sd)
        t = self.time_manager.time

        # Mechanics source
        mech_source = self.exact_sol.mechanics_source(sd=sd, time=t)
        pp.set_solution_values(
            name="source_mechanics", values=mech_source, data=data, time_step_index=0
        )

        # Flow source
        flow_source = self.exact_sol.flow_source(sd=sd, time=t)
        pp.set_solution_values(
            name="source_flow", values=flow_source, data=data, time_step_index=0
        )

    def after_simulation(self) -> None:
        """Method to be called after the simulation has finished."""
        if self.params.get("plot_results", False):
            self.plot_results()


# -----> Mixer class
class ManuPoroMechSetup2d(  # type: ignore[misc]
    UnitSquareGrid,
    ManuPoroMechEquations,
    ManuPoroMechSolutionStrategy2d,
    ManuPoroMechUtils,
    ManuPoroMechDataSaving,
    pp.Poromechanics,
):
    """
    Mixer class for the two-dimensional non-linear poromechanics verification setup.

    """<|MERGE_RESOLUTION|>--- conflicted
+++ resolved
@@ -667,11 +667,7 @@
         return fluid_sources  # - prod
 
 
-<<<<<<< HEAD
 class ManuPoroMechMomentumBalance:
-=======
-class ManuPoroMechMomentumBalance(pp.momentum_balance.MomentumBalanceEquations):
->>>>>>> be77fdf6
     """Modify momentum balance to account for time-dependent body force."""
 
     def body_force(self, subdomains: list[pp.Grid]) -> pp.ad.Operator:
