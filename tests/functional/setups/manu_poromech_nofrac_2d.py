--- conflicted
+++ resolved
@@ -160,13 +160,8 @@
         # Collect data
         exact_pressure = self.exact_sol.pressure(sd=sd, time=t)
         pressure_ad = self.pressure([sd])
-<<<<<<< HEAD
         approx_pressure = self.equation_system.operator_value(pressure_ad)
-        error_pressure = ConvergenceAnalysis.l2_error(
-=======
-        approx_pressure = pressure_ad.value(self.equation_system)
         error_pressure = ConvergenceAnalysis.lp_error(
->>>>>>> a989f31e
             grid=sd,
             true_array=exact_pressure,
             approx_array=approx_pressure,
@@ -177,13 +172,8 @@
 
         exact_displacement = self.exact_sol.displacement(sd=sd, time=t)
         displacement_ad = self.displacement([sd])
-<<<<<<< HEAD
         approx_displacement = self.equation_system.operator_value(displacement_ad)
-        error_displacement = ConvergenceAnalysis.l2_error(
-=======
-        approx_displacement = displacement_ad.value(self.equation_system)
         error_displacement = ConvergenceAnalysis.lp_error(
->>>>>>> a989f31e
             grid=sd,
             true_array=exact_displacement,
             approx_array=approx_displacement,
@@ -194,13 +184,8 @@
 
         exact_flux = self.exact_sol.darcy_flux(sd=sd, time=t)
         flux_ad = self.darcy_flux([sd])
-<<<<<<< HEAD
         approx_flux = self.equation_system.operator_value(flux_ad)
-        error_flux = ConvergenceAnalysis.l2_error(
-=======
-        approx_flux = flux_ad.value(self.equation_system)
         error_flux = ConvergenceAnalysis.lp_error(
->>>>>>> a989f31e
             grid=sd,
             true_array=exact_flux,
             approx_array=approx_flux,
@@ -211,13 +196,8 @@
 
         exact_force = self.exact_sol.poroelastic_force(sd=sd, time=t)
         force_ad = self.stress([sd])
-<<<<<<< HEAD
         approx_force = self.equation_system.operator_value(force_ad)
-        error_force = ConvergenceAnalysis.l2_error(
-=======
-        approx_force = force_ad.value(self.equation_system)
         error_force = ConvergenceAnalysis.lp_error(
->>>>>>> a989f31e
             grid=sd,
             true_array=exact_force,
             approx_array=approx_force,
