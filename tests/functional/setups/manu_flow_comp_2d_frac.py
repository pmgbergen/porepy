"""
This module contains a code verification implementation for a manufactured solution for
the two-dimensional, compressible, single phase flow with a single, fully embedded
vertical fracture in the middle of the domain.

The exact solution is the 2d version of the 3d manufactured solution presented in
Section 6.1 from [1].

In particular, we have added a pressure-dependent density which obeys the following
constitutive relationship:

.. math:

    \\rho(p) = \\rho_0 \\exp{c_f (p - p_0)},

where :math:`\\rho` and :math:`p` are the density and pressure, :math:`\\rho_0` and
:math:`p_0` are the density and pressure at reference states, and :math:`c_f` is the
fluid compressibility.

References:

    - [1] Stefansson, I., Varela, J., Keilegavlen, E., & Berre, I. (2024). Flexible and
      rigorous numerical modelling of multiphysics processes in fractured porous
      media using PorePy. Results in Applied Mathematics, 21, 100428.

"""

from __future__ import annotations

from dataclasses import dataclass
from typing import Callable

import numpy as np
import sympy as sym

import porepy as pp
from porepy.applications.convergence_analysis import ConvergenceAnalysis
from porepy.viz.data_saving_model_mixin import VerificationDataSaving
from tests.functional.setups.manu_flow_incomp_frac_2d import (
    ManuIncompSaveData,
    ManuIncompUtils,
    SingleEmbeddedVerticalLineFracture,
)

# PorePy typings
number = pp.number
grid = pp.GridLike

# Material constants for the verification setup. Constants with (**) cannot be
# changed since the manufactured solution implicitly assumes such values.
manu_comp_fluid: dict[str, number] = {
    "viscosity": 1.0,  # (**)
    "compressibility": 0.2,
    "density": 1.0,  # reference value
}

manu_comp_solid: dict[str, number] = {
    "normal_permeability": 0.5,  # (**) counteracts division by a/2 in interface law
    "permeability": 1.0,  # (**)
    "residual_aperture": 1.0,  # (**)
    "porosity": 0.1,  # reference value
}

manu_comp_ref_vals: dict[str, number] = {
    "pressure": 0.0,
    "temperature": 0.0,
}


# -----> Data-saving
@dataclass
class ManuCompSaveData(ManuIncompSaveData):
    """Data class to store relevant data from the verification setup."""

    time: number
    """Current simulation time."""


class ManuCompDataSaving(VerificationDataSaving):
    """Mixin class to store relevant data."""

    darcy_flux: Callable[[list[pp.Grid]], pp.ad.Operator]
    """Method that returns the Darcy fluxes in the form of an Ad operator. Usually
    provided by the mixin class :class:`porepy.models.constitutive_laws.DarcysLaw`.

    """

    exact_sol: ManuCompExactSolution2d
    """Exact solution object."""

    interface_darcy_flux: Callable[
        [list[pp.MortarGrid]], pp.ad.MixedDimensionalVariable
    ]
    """Darcy flux variables on interfaces. Normally defined in a mixin instance of
    :class:`~porepy.models.fluid_mass_balance.VariablesSinglePhaseFlow`.

    """

    pressure: Callable[[list[pp.Grid]], pp.ad.MixedDimensionalVariable]
    """Pressure variable. Normally defined in a mixin instance of
    :class:`~porepy.models.fluid_mass_balance.VariablesSinglePhaseFlow`.

    """

    def collect_data(self) -> ManuCompSaveData:
        """Collect data from the verification setup.

        Returns:
            ManuCompSaveData object containing the results of the verification for the
            current time.

        """

        sd_matrix: pp.Grid = self.mdg.subdomains()[0]
        sd_frac: pp.Grid = self.mdg.subdomains()[1]
        intf: pp.MortarGrid = self.mdg.interfaces()[0]
        exact_sol: ManuCompExactSolution2d = self.exact_sol
        t: number = self.time_manager.time

        # Collect data
        exact_matrix_pressure = exact_sol.matrix_pressure(sd_matrix, t)
        matrix_pressure_ad = self.pressure([sd_matrix])
<<<<<<< HEAD
        approx_matrix_pressure = self.equation_system.operator_value(matrix_pressure_ad)
        error_matrix_pressure = ConvergenceAnalysis.l2_error(
=======
        approx_matrix_pressure = matrix_pressure_ad.value(self.equation_system)
        error_matrix_pressure = ConvergenceAnalysis.lp_error(
>>>>>>> 29c8be67
            grid=sd_matrix,
            true_array=exact_matrix_pressure,
            approx_array=approx_matrix_pressure,
            is_scalar=True,
            is_cc=True,
            relative=True,
        )

        exact_matrix_flux = exact_sol.matrix_flux(sd_matrix, t)
        matrix_flux_ad = self.darcy_flux([sd_matrix])
<<<<<<< HEAD
        approx_matrix_flux = self.equation_system.operator_value(matrix_flux_ad)
        error_matrix_flux = ConvergenceAnalysis.l2_error(
=======
        approx_matrix_flux = matrix_flux_ad.value(self.equation_system)
        error_matrix_flux = ConvergenceAnalysis.lp_error(
>>>>>>> 29c8be67
            grid=sd_matrix,
            true_array=exact_matrix_flux,
            approx_array=approx_matrix_flux,
            is_scalar=True,
            is_cc=False,
            relative=True,
        )

        exact_frac_pressure = exact_sol.fracture_pressure(sd_frac, t)
        frac_pressure_ad = self.pressure([sd_frac])
<<<<<<< HEAD
        approx_frac_pressure = self.equation_system.operator_value(frac_pressure_ad)
        error_frac_pressure = ConvergenceAnalysis.l2_error(
=======
        approx_frac_pressure = frac_pressure_ad.value(self.equation_system)
        error_frac_pressure = ConvergenceAnalysis.lp_error(
>>>>>>> 29c8be67
            grid=sd_frac,
            true_array=exact_frac_pressure,
            approx_array=approx_frac_pressure,
            is_scalar=True,
            is_cc=True,
            relative=True,
        )

        exact_frac_flux = exact_sol.fracture_flux(sd_frac, t)
        frac_flux_ad = self.darcy_flux([sd_frac])
<<<<<<< HEAD
        approx_frac_flux = self.equation_system.operator_value(frac_flux_ad)
        error_frac_flux = ConvergenceAnalysis.l2_error(
=======
        approx_frac_flux = frac_flux_ad.value(self.equation_system)
        error_frac_flux = ConvergenceAnalysis.lp_error(
>>>>>>> 29c8be67
            grid=sd_frac,
            true_array=exact_frac_flux,
            approx_array=approx_frac_flux,
            is_scalar=True,
            is_cc=False,
            relative=True,
        )

        exact_intf_flux = exact_sol.interface_flux(intf, t)
        int_flux_ad = self.interface_darcy_flux([intf])
<<<<<<< HEAD
        approx_intf_flux = self.equation_system.operator_value(int_flux_ad)
        error_intf_flux = ConvergenceAnalysis.l2_error(
=======
        approx_intf_flux = int_flux_ad.value(self.equation_system)
        error_intf_flux = ConvergenceAnalysis.lp_error(
>>>>>>> 29c8be67
            grid=intf,
            true_array=exact_intf_flux,
            approx_array=approx_intf_flux,
            is_scalar=True,
            is_cc=True,
            relative=True,
        )

        # Store collected data in data class
        collected_data = ManuCompSaveData(
            approx_frac_flux=approx_frac_flux,
            approx_frac_pressure=approx_frac_pressure,
            approx_intf_flux=approx_intf_flux,
            approx_matrix_flux=approx_matrix_flux,
            approx_matrix_pressure=approx_matrix_pressure,
            error_frac_flux=error_frac_flux,
            error_frac_pressure=error_frac_pressure,
            error_intf_flux=error_intf_flux,
            error_matrix_flux=error_matrix_flux,
            error_matrix_pressure=error_matrix_pressure,
            exact_frac_flux=exact_frac_flux,
            exact_frac_pressure=exact_frac_pressure,
            exact_intf_flux=exact_intf_flux,
            exact_matrix_flux=exact_matrix_flux,
            exact_matrix_pressure=exact_matrix_pressure,
            time=t,
        )

        return collected_data


# -----> Exact solution
class ManuCompExactSolution2d:
    """Class containing the exact manufactured solution for the verification setup."""

    def __init__(self, setup: pp.PorePyModel):
        """Constructor of the class."""

        # Retrieve material constant from the setup
        # [kg * m^-3]  Reference fluid density
        rho_0 = setup.fluid.reference_component.density
        # [Pa] Reference fluid pressure
        p_0 = setup.reference_variable_values.pressure
        # [Pa^-1]  Fluid compressibility
        c_f = setup.fluid.reference_component.compressibility
        # [-] Reference porosity
        phi_0 = setup.solid.porosity

        # Symbolic variables
        x, y, t = sym.symbols("x y t")

        # Smoothness coefficient
        n = 1.5

        # Distance and bubble functions
        distance_fun = [
            ((x - 0.5) ** 2 + (y - 0.25) ** 2) ** 0.5,  # bottom
            ((x - 0.5) ** 2) ** 0.5,  # middle
            ((x - 0.5) ** 2 + (y - 0.75) ** 2) ** 0.5,  # top
        ]
        bubble_fun = (y - 0.25) ** 2 * (y - 0.75) ** 2

        # Exact pressure in the matrix
        p_matrix = [
            t * (distance_fun[0] ** (1 + n)),
            t * (distance_fun[1] ** (1 + n) + bubble_fun * distance_fun[1]),
            t * (distance_fun[2] ** (1 + n)),
        ]

        # Exact Darcy flux in the matrix
        q_matrix = [[-sym.diff(p, x), -sym.diff(p, y)] for p in p_matrix]

        # Exact density in the matrix
        rho_matrix = [rho_0 * sym.exp(c_f * (p - p_0)) for p in p_matrix]

        # Exact mass flux in the matrix
        mf_matrix = [[rho * q[0], rho * q[1]] for (rho, q) in zip(rho_matrix, q_matrix)]

        # Exact divergence of the mass flux in the matrix
        div_mf_matrix = [sym.diff(mf[0], x) + sym.diff(mf[1], y) for mf in mf_matrix]

        # Exact accumulation term in the matrix
        accum_matrix = [sym.diff(phi_0 * rho, t) for rho in rho_matrix]

        # Exact source term in the matrix
        f_matrix = [
            accum + div_mf for (accum, div_mf) in zip(accum_matrix, div_mf_matrix)
        ]

        # Exact flux on the interface (mortar fluxes)
        q_intf = t * bubble_fun

        # Exact density on the interface
        rho_intf = 1.0  # density evaluates to 1 at x = 0.5, 0.25 <= y <= 0.75

        # Exact mass flux on the interface
        mf_intf = rho_intf * q_intf

        # Exact pressure in the fracture
        p_frac = -t * bubble_fun

        # Exact Darcy flux in the fracture
        q_frac = -sym.diff(p_frac, y)

        # Exact density in the fracture
        rho_frac = rho_0 * sym.exp(c_f * (p_frac - p_0))

        # Exact mass flux in the fracture
        mf_frac = rho_frac * q_frac

        # Exact accumulation in the fracture
        accum_frac = sym.diff(phi_0 * rho_frac, t)

        # Exact divergence of the mass flux in the fracture
        div_mf_frac = sym.diff(mf_frac, y)

        # Exact source in the fracture
        f_frac = accum_frac + div_mf_frac - 2 * mf_intf

        # Public attributes
        self.p_matrix = p_matrix
        self.q_matrix = q_matrix
        self.rho_matrix = rho_matrix
        self.mf_matrix = mf_matrix
        self.f_matrix = f_matrix

        self.p_frac = p_frac
        self.q_frac = q_frac
        self.rho_frac = rho_frac
        self.mf_frac = mf_frac
        self.f_frac = f_frac

        self.q_intf = q_intf
        self.rho_intf = rho_intf
        self.mf_intf = mf_intf

        # Private attributes
        self._bubble = bubble_fun

    def matrix_pressure(self, sd_matrix: pp.Grid, time: number) -> np.ndarray:
        """Evaluate exact matrix pressure [Pa] at the cell centers.

        Parameters:
            sd_matrix: Matrix grid.
            time: Time in seconds.

        Returns:
            Array of ``shape=(sd_matrix.num_cells, )`` containing the exact pressures at
            the cell centers at the given ``time``.

        """
        # Symbolic variables
        x, y, t = sym.symbols("x y t")

        # Get list of cell indices
        cc = sd_matrix.cell_centers
        bot = cc[1] < 0.25
        mid = (cc[1] >= 0.25) & (cc[1] <= 0.75)
        top = cc[1] > 0.75
        cell_idx = [bot, mid, top]

        # Lambdify expression
        p_fun = [sym.lambdify((x, y, t), p, "numpy") for p in self.p_matrix]

        # Cell-centered pressures
        p_cc = np.zeros(sd_matrix.num_cells)
        for p, idx in zip(p_fun, cell_idx):
            p_cc += p(cc[0], cc[1], time) * idx

        return p_cc

    def matrix_flux(self, sd_matrix: pp.Grid, time: number) -> np.ndarray:
        """Evaluate exact matrix Darcy flux [m^3 * s^-1] at the face centers .

        Parameters:
            sd_matrix: Matrix grid.
            time: Time in seconds.

        Returns:
            Array of ``shape=(sd_matrix.num_faces, )`` containing the exact Darcy
            fluxes at the face centers at the given ``time``.

        Note:
            The returned fluxes are already scaled with ``sd_matrix.face_normals``.

        """
        # Symbolic variables
        x, y, t = sym.symbols("x y t")

        # Get list of face indices
        fc = sd_matrix.face_centers
        bot = fc[1] < 0.25
        mid = (fc[1] >= 0.25) & (fc[1] <= 0.75)
        top = fc[1] > 0.75
        face_idx = [bot, mid, top]

        # Lambdify bubble function
        bubble_fun = sym.lambdify((y, t), self._bubble, "numpy")

        # Lambdify expression
        q_fun = [
            [
                sym.lambdify((x, y, t), q[0], "numpy"),
                sym.lambdify((x, y, t), q[1], "numpy"),
            ]
            for q in self.q_matrix
        ]

        # Computation of the fluxes in the middle region results in NaN on faces that
        # are outside the middle region. We therefore need to first evaluate the middle
        # region and then the other regions, so that NaN faces outside the middle
        # region can be overwritten accordingly.
        fn = sd_matrix.face_normals
        q_fc = np.zeros(sd_matrix.num_faces)

        q_fun_sorted = q_fun.copy()
        q_fun_sorted.pop(1)
        q_fun_sorted.insert(0, q_fun[1])

        face_idx_sorted = face_idx.copy()
        face_idx_sorted.pop(1)
        face_idx_sorted.insert(0, face_idx[1])

        # Perform evaluations using the sorted list of exact Darcy velocities
        for q, idx in zip(q_fun_sorted, face_idx_sorted):
            q_fc[idx] = (
                q[0](fc[0][idx], fc[1][idx], time) * fn[0][idx]
                + q[1](fc[0][idx], fc[1][idx], time) * fn[1][idx]
            )

        # We need to correct the values of the exact Darcy fluxes at the internal
        # boundaries since they evaluate to NaN due to a division by zero (this
        # happens because the distance function evaluates to zero on internal
        # boundaries).

        # For the correction, we exploit the fact that (rho_matrix * q_matrix) \dot n =
        # (rho_intf * q_intf) holds in a continuous sense. Furthermore, for our
        # problem, rho_matrix = rho_intf = 1.0 at x = 0.5 and 0.25 <= y <= 0.75 . Thus,
        # the previous equality can be simplified to q_matrix \dot n = q_intf on the
        # internal boundaries.

        # Here, we cannot use the face normals since we'll get wrong signs (not
        # entirely sure why). Instead, we multiply by the face area and the face sign.
        frac_faces = np.where(sd_matrix.tags["fracture_faces"])[0]
        q_fc[frac_faces] = (
            bubble_fun(fc[1][frac_faces], time)
            * sd_matrix.face_areas[frac_faces]
            * sd_matrix.signs_and_cells_of_boundary_faces(frac_faces)[0]
        )

        return q_fc

    def matrix_source(self, sd_matrix: pp.Grid, time: number) -> np.ndarray:
        """Compute exact integrated matrix source.

        Parameters:
            sd_matrix: Matrix grid.
            time: float

        Returns:
            Array of ``shape=(sd_matrix.num_cells, )`` containing the exact integrated
            sources at the given ``time``.

        """
        # Symbolic variables
        x, y, t = sym.symbols("x y t")

        # Get list of cell indices
        cc = sd_matrix.cell_centers
        bot = cc[1] < 0.25
        mid = (cc[1] >= 0.25) & (cc[1] <= 0.75)
        top = cc[1] > 0.75
        cell_idx = [bot, mid, top]

        # Lambdify expression
        f_fun = [sym.lambdify((x, y, t), f, "numpy") for f in self.f_matrix]

        # Integrated cell-centered sources
        vol = sd_matrix.cell_volumes
        f_cc = np.zeros(sd_matrix.num_cells)
        for f, idx in zip(f_fun, cell_idx):
            f_cc += f(cc[0], cc[1], time) * vol * idx

        return f_cc

    def fracture_pressure(self, sd_frac: pp.Grid, time: number) -> np.ndarray:
        """Evaluate exact fracture pressure at the cell centers.

        Parameters:
            sd_frac: Fracture grid.
            time: time in seconds.

        Returns:
            Array of ``shape=(sd_frac.num_cells, )`` containing the exact pressures at
            the cell centers at the given ``time``.

        """
        # Symbolic variable
        y, t = sym.symbols("y t")

        # Cell centers
        cc = sd_frac.cell_centers

        # Lambdify expression
        p_fun = sym.lambdify((y, t), self.p_frac, "numpy")

        # Evaluate at the cell centers
        p_cc = p_fun(cc[1], time)

        return p_cc

    def fracture_flux(self, sd_frac: pp.Grid, time: number) -> np.ndarray:
        """Evaluate exact fracture Darcy flux at the face centers.

        Parameters:
            sd_frac: Fracture grid.
            time: float

        Returns:
            Array of ``shape=(sd_frac.num_faces, )`` containing the exact Darcy
            fluxes at the face centers at the given ``time``.

        Note:
            The returned fluxes are already scaled with ``sd_face.face_normals``.

        """
        # Symbolic variable
        y, t = sym.symbols("y t")

        # Face centers and face normals
        fc = sd_frac.face_centers
        fn = sd_frac.face_normals

        # Lambdify expression
        q_fun = sym.lambdify((y, t), self.q_frac, "numpy")

        # Evaluate at the face centers and scale with face normals
        q_fc = q_fun(fc[1], time) * fn[1]

        return q_fc

    def fracture_source(self, sd_frac: pp.Grid, time: number) -> np.ndarray:
        """Compute exact integrated fracture source.

        Parameters:
            sd_frac: Fracture grid.
            time: time in seconds.

        Returns:
            Array of ``shape=(sd_frac.num_cells, )`` containing the exact integrated
            sources for a the given ``time``.

        """
        # Symbolic variable
        y, t = sym.symbols("y t")

        # Cell centers and volumes
        cc = sd_frac.cell_centers
        vol = sd_frac.cell_volumes

        # Lambdify expression
        f_fun = sym.lambdify((y, t), self.f_frac, "numpy")

        # Evaluate and integrate
        f_cc = f_fun(cc[1], time) * vol

        return f_cc

    def interface_flux(self, intf: pp.MortarGrid, time: number) -> np.ndarray:
        """Compute exact mortar fluxes at the interface.

        Parameters:
            intf: Mortar grid.
            time: time in seconds.

        Returns:
            Array of ``shape=(intf.num_cells, )`` containing the exact mortar fluxes
            at the given ``time``.

        Note:
            The returned mortar fluxes are already scaled with ``intf.cell_volumes``.

        """
        # Symbolic variable
        y, t = sym.symbols("y t")

        # Cell centers and volumes
        cc = intf.cell_centers
        vol = intf.cell_volumes

        # Lambdify expression
        lmbda_fun = sym.lambdify((y, t), self.q_intf, "numpy")

        # Evaluate and integrate
        lmbda_cc = lmbda_fun(cc[1], time) * vol

        return lmbda_cc

    def matrix_boundary_pressure(
        self, bg_matrix: pp.BoundaryGrid, time: number
    ) -> np.ndarray:
        """Exact pressure at the boundary faces.

        Parameters:
            bg_matrix: Boundary grid of the matrix.
            time: time in seconds.

        Returns:
            Array of ``shape=(sd_matrix.num_faces, )`` with the exact pressure values
            on the exterior boundary faces at the given ``time``.

        """
        # Symbolic variables
        x, y, t = sym.symbols("x y t")

        # Get list of face indices
        fc = bg_matrix.cell_centers
        bot = fc[1] < 0.25
        mid = (fc[1] >= 0.25) & (fc[1] <= 0.75)
        top = fc[1] > 0.75
        face_idx = [bot, mid, top]

        # Lambdify expression
        p_fun = [sym.lambdify((x, y, t), p, "numpy") for p in self.p_matrix]

        # Boundary pressures
        p_bf = np.zeros(bg_matrix.num_cells)
        for p, idx in zip(p_fun, face_idx):
            p_bf += p(fc[0], fc[1], time) * idx

        return p_bf


# -----> Boundary conditions
class ManuCompBoundaryConditions(
    pp.fluid_mass_balance.BoundaryConditionsSinglePhaseFlow
):
    """Set boundary conditions for the simulation model."""

    exact_sol: ManuCompExactSolution2d
    """Exact solution object."""

    def bc_type_darcy_flux(self, sd: pp.Grid) -> pp.BoundaryCondition:
        """Set boundary condition types for the elliptic discretization."""
        if sd.dim == self.mdg.dim_max():  # Dirichlet for the matrix
            boundary_faces = self.domain_boundary_sides(sd).all_bf
            return pp.BoundaryCondition(sd, boundary_faces, "dir")
        else:  # Neumann for the fracture tips
            boundary_faces = self.domain_boundary_sides(sd).all_bf
            return pp.BoundaryCondition(sd, boundary_faces, "neu")

    def bc_type_fluid_flux(self, sd: pp.Grid) -> pp.BoundaryCondition:
        """Set boundary condition types for the upwind discretization."""
        if sd.dim == self.mdg.dim_max():  # Dirichlet for the matrix
            boundary_faces = self.domain_boundary_sides(sd).all_bf
            return pp.BoundaryCondition(sd, boundary_faces, "dir")
        else:  # Neumann for the fracture tips
            boundary_faces = self.domain_boundary_sides(sd).all_bf
            return pp.BoundaryCondition(sd, boundary_faces, "neu")

    def bc_values_pressure(self, boundary_grid: pp.BoundaryGrid) -> np.ndarray:
        """Analytical boundary condition values for Darcy flux.

        Parameters:
            boundary_grid: Boundary grid for which to define boundary conditions.

        Returns:
            Boundary condition values array.

        """
        # Retrieve current time
        t = self.time_manager.time

        sd_matrix = self.mdg.subdomains()[0]
        sd_frac = self.mdg.subdomains()[1]

        # Boundary conditions for the elliptic discretization
        if boundary_grid.parent == sd_matrix:
            return self.exact_sol.matrix_boundary_pressure(boundary_grid, t)
        elif boundary_grid.parent == sd_frac:
            return np.zeros(boundary_grid.num_cells)
        else:
            raise ValueError(boundary_grid)


# -----> Balance equations
class ManuCompBalanceEquation(pp.fluid_mass_balance.MassBalanceEquations):
    """Modify balance equation to account for external sources."""

    def fluid_source(self, subdomains: list[pp.Grid]) -> pp.ad.Operator:
        """Modify balance equation to account for time-dependent external sources."""

        # Internal sources are inherited from parent class.
        internal_sources: pp.ad.Operator = super().fluid_source(subdomains)

        # External sources are retrieved from SOLUTIONS and wrapped as an AdArray.
        external_sources = pp.ad.TimeDependentDenseArray(
            name="external_sources",
            domains=self.mdg.subdomains(),
        ).previous_timestep()

        # Add up contributions.
        fluid_source = internal_sources + external_sources
        fluid_source.set_name("Time-dependent fluid source")

        return fluid_source


# -----> Solution strategy
class ManuCompSolutionStrategy2d(pp.fluid_mass_balance.SolutionStrategySinglePhaseFlow):
    """Modified solution strategy for the verification setup."""

    darcy_flux: Callable[[list[pp.Grid]], pp.ad.Operator]
    """Method that returns the Darcy fluxes in the form of an Ad operator. Usually
    provided by the mixin class :class:`porepy.models.constitutive_laws.DarcysLaw`.

    """

    exact_sol: ManuCompExactSolution2d
    """Exact solution object."""

    plot_results: Callable
    """Method to plot results of the verification setup. Usually provided by the
    mixin class :class:`SetupUtilities`.

    """

    results: list[ManuCompSaveData]
    """List of SaveData objects."""

    def __init__(self, params: dict):
        """Constructor of the class."""
        super().__init__(params)

        self.exact_sol: ManuCompExactSolution2d
        """Exact solution object."""

        self.results: list[ManuCompSaveData] = []
        """Object that stores exact and approximated solutions and L2 errors."""

        self.subdomain_darcy_flux_variable: str = "darcy_flux"
        """Keyword to access the subdomain Darcy fluxes."""

    def set_materials(self):
        """Set material constants for the verification setup."""
        super().set_materials()

        # Sanity checks
        assert self.fluid.reference_component.viscosity == 1
        assert self.solid.permeability == 1
        assert self.solid.residual_aperture == 1
        assert self.solid.normal_permeability == 0.5

        # Instantiate exact solution object
        self.exact_sol = ManuCompExactSolution2d(self)

    def update_time_dependent_ad_arrays(self) -> None:
        """Update values of external sources and boundary conditions."""
        super().update_time_dependent_ad_arrays()

        # Retrieve subdomains and data dictionaries
        sd_matrix = self.mdg.subdomains()[0]
        data_matrix = self.mdg.subdomain_data(sd_matrix)
        sd_frac = self.mdg.subdomains()[1]
        data_frac = self.mdg.subdomain_data(sd_frac)

        # Retrieve current time
        t = self.time_manager.time

        # Sources
        matrix_source = self.exact_sol.matrix_source(sd_matrix, t)

        pp.set_solution_values(
            name="external_sources",
            values=matrix_source,
            data=data_matrix,
            time_step_index=0,
        )

        frac_source = self.exact_sol.fracture_source(sd_frac, t)

        pp.set_solution_values(
            name="external_sources",
            values=frac_source,
            data=data_frac,
            time_step_index=0,
        )

    def after_simulation(self) -> None:
        """Method to be called after the simulation has finished."""
        if self.params.get("plot_results", False):
            self.plot_results()


# -----> Mixer
class ManuCompFlowSetup2d(  # type: ignore[misc]
    SingleEmbeddedVerticalLineFracture,
    ManuCompBalanceEquation,
    ManuCompBoundaryConditions,
    ManuCompSolutionStrategy2d,
    ManuIncompUtils,
    ManuCompDataSaving,
    pp.SinglePhaseFlow,
):
    """
    Mixer class for the 2d compressible flow setup with a single fracture.
    """<|MERGE_RESOLUTION|>--- conflicted
+++ resolved
@@ -120,13 +120,8 @@
         # Collect data
         exact_matrix_pressure = exact_sol.matrix_pressure(sd_matrix, t)
         matrix_pressure_ad = self.pressure([sd_matrix])
-<<<<<<< HEAD
         approx_matrix_pressure = self.equation_system.operator_value(matrix_pressure_ad)
-        error_matrix_pressure = ConvergenceAnalysis.l2_error(
-=======
-        approx_matrix_pressure = matrix_pressure_ad.value(self.equation_system)
         error_matrix_pressure = ConvergenceAnalysis.lp_error(
->>>>>>> 29c8be67
             grid=sd_matrix,
             true_array=exact_matrix_pressure,
             approx_array=approx_matrix_pressure,
@@ -137,13 +132,8 @@
 
         exact_matrix_flux = exact_sol.matrix_flux(sd_matrix, t)
         matrix_flux_ad = self.darcy_flux([sd_matrix])
-<<<<<<< HEAD
         approx_matrix_flux = self.equation_system.operator_value(matrix_flux_ad)
-        error_matrix_flux = ConvergenceAnalysis.l2_error(
-=======
-        approx_matrix_flux = matrix_flux_ad.value(self.equation_system)
         error_matrix_flux = ConvergenceAnalysis.lp_error(
->>>>>>> 29c8be67
             grid=sd_matrix,
             true_array=exact_matrix_flux,
             approx_array=approx_matrix_flux,
@@ -154,13 +144,8 @@
 
         exact_frac_pressure = exact_sol.fracture_pressure(sd_frac, t)
         frac_pressure_ad = self.pressure([sd_frac])
-<<<<<<< HEAD
         approx_frac_pressure = self.equation_system.operator_value(frac_pressure_ad)
-        error_frac_pressure = ConvergenceAnalysis.l2_error(
-=======
-        approx_frac_pressure = frac_pressure_ad.value(self.equation_system)
         error_frac_pressure = ConvergenceAnalysis.lp_error(
->>>>>>> 29c8be67
             grid=sd_frac,
             true_array=exact_frac_pressure,
             approx_array=approx_frac_pressure,
@@ -171,13 +156,8 @@
 
         exact_frac_flux = exact_sol.fracture_flux(sd_frac, t)
         frac_flux_ad = self.darcy_flux([sd_frac])
-<<<<<<< HEAD
         approx_frac_flux = self.equation_system.operator_value(frac_flux_ad)
-        error_frac_flux = ConvergenceAnalysis.l2_error(
-=======
-        approx_frac_flux = frac_flux_ad.value(self.equation_system)
         error_frac_flux = ConvergenceAnalysis.lp_error(
->>>>>>> 29c8be67
             grid=sd_frac,
             true_array=exact_frac_flux,
             approx_array=approx_frac_flux,
@@ -188,13 +168,8 @@
 
         exact_intf_flux = exact_sol.interface_flux(intf, t)
         int_flux_ad = self.interface_darcy_flux([intf])
-<<<<<<< HEAD
         approx_intf_flux = self.equation_system.operator_value(int_flux_ad)
-        error_intf_flux = ConvergenceAnalysis.l2_error(
-=======
-        approx_intf_flux = int_flux_ad.value(self.equation_system)
         error_intf_flux = ConvergenceAnalysis.lp_error(
->>>>>>> 29c8be67
             grid=intf,
             true_array=exact_intf_flux,
             approx_array=approx_intf_flux,
