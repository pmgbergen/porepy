--- conflicted
+++ resolved
@@ -39,10 +39,6 @@
     ManuIncompUtils,
     SingleEmbeddedVerticalFracture,
 )
-<<<<<<< HEAD
-=======
-
->>>>>>> c8602571
 
 # PorePy typings
 number = pp.number
