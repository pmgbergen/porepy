--- conflicted
+++ resolved
@@ -6,11 +6,7 @@
 numba >= 0.57
 numpy
 requests
-<<<<<<< HEAD
-scipy <= 1.11.1
-=======
 scipy
->>>>>>> eee5fdc5
 seaborn
 shapely
 six
