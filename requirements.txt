--- conflicted
+++ resolved
@@ -12,21 +12,11 @@
 six
 sympy
 typing_extensions
-<<<<<<< HEAD
-<<<<<<< HEAD
-thermo
-chemicals
-psutil
-=======
-black == 23.*
-=======
 black == 24.*
->>>>>>> a3cc89dc
 deepdiff
 flake8
 isort
 mypy
 pytest >= 4.6
 pytest-cov
-pytest-runner
->>>>>>> develop+pytest-runner