"""Library of constitutive equations."""

from __future__ import annotations

from functools import partial
from typing import Callable, Literal, Optional, Sequence, TypeVar, Union, cast

import numpy as np
import scipy.sparse as sps

import porepy as pp
from porepy.models.protocol import PorePyModel

from .fluid_property_library import *  # noqa: F403, F401
from .fluid_property_library import (
    ConstantFluidThermalConductivity,
    FluidEnthalpyFromTemperature,
)

number = pp.number
Scalar = pp.ad.Scalar

ArrayType = TypeVar("ArrayType", pp.ad.AdArray, np.ndarray)


class DisplacementJump(PorePyModel):
    """Displacement jump on fractures.

    The displacement jump is the difference between the displacement on the two sides of
    a fracture. It is defined in the local coordinate system of the fracture, and is
    expressed as a vector of length nd, where nd is the ambient dimension of the
    problem. The jump is split into an elastic and a plastic component, where the
    elastic component reverts if the tractions are removed, while the plastic component
    remains.

    """

    interface_displacement: Callable[[list[pp.MortarGrid]], pp.ad.Operator]
    """Operator giving the displacement on interfaces."""
    elastic_normal_fracture_deformation: Callable[[list[pp.Grid]], pp.ad.Operator]
    """Operator giving the normal component of the elastic fracture deformation."""
    elastic_tangential_fracture_deformation: Callable[[list[pp.Grid]], pp.ad.Operator]
    """Operator giving the tangential component of the elastic fracture deformation."""

    def displacement_jump(self, subdomains: list[pp.Grid]) -> pp.ad.Operator:
        """Displacement jump on fracture-matrix interfaces.

        Parameters:
            subdomains: List of subdomains where the displacement jump is defined.
                Should be a fracture subdomain.

        Returns:
            Operator for the displacement jump.

        Raises:
             AssertionError: If the subdomains are not fractures, i.e. have dimension
                `nd - 1`.

        """
        if not all([sd.dim == self.nd - 1 for sd in subdomains]):
            raise ValueError("Displacement jump only defined on fractures")

        interfaces = self.subdomains_to_interfaces(subdomains, [1])
        # Only use matrix-fracture interfaces
        interfaces = [intf for intf in interfaces if intf.dim == self.nd - 1]
        mortar_projection = pp.ad.MortarProjections(
            self.mdg, subdomains, interfaces, self.nd
        )
        # The displacement jmup is expressed in the local coordinates of the fracture.
        # First use the sign of the mortar sides to get a difference, then map first
        # from the interface to the fracture, and finally to the local coordinates.
        rotated_jumps: pp.ad.Operator = (
            self.local_coordinates(subdomains)
            @ mortar_projection.mortar_to_secondary_avg
            @ mortar_projection.sign_of_mortar_sides
            @ self.interface_displacement(interfaces)
        )
        rotated_jumps.set_name("Rotated_displacement_jump")
        return rotated_jumps

    def elastic_displacement_jump(self, subdomains: list[pp.Grid]) -> pp.ad.Operator:
        """The elastic component of the displacement jump [m].

        The elastic displacement jump is composed of a tangential and normal component,
        each implementing a relation between displacement jumps, contact tractions and
        stiffness. The relation may or may not be linear.

        Parameters:
            subdomains: List of fracture subdomains.

        Returns:
            Operator representing the elastic displacement jump.

        """
        # The jumps are defined in local coordinates. Prepare to project the tangential
        # and normal components of the displacement jump from (nd-1) and 1 dimensions,
        # respectively, to nd dimensions.
        basis = self.basis(subdomains, dim=self.nd)
        local_basis = self.basis(subdomains, dim=self.nd - 1)
        tangential_to_nd = pp.ad.sum_operator_list(
            [e_nd @ e_f.T for e_nd, e_f in zip(basis[:-1], local_basis)]
        )
        normal_to_nd = basis[-1]

        u_t = self.elastic_tangential_fracture_deformation(subdomains)
        u_n = self.elastic_normal_fracture_deformation(subdomains)
        return tangential_to_nd @ u_t + normal_to_nd @ u_n

    def plastic_displacement_jump(self, subdomains: list[pp.Grid]) -> pp.ad.Operator:
        """The plastic component of the displacement jump.

        The plastic displacement jump is the difference between the total displacement
        jump and the elastic displacement jump.

        Parameters:
            subdomains: List of fracture subdomains.

        Returns:
            Operator representing the plastic displacement jump.

        """
        total_jump = self.displacement_jump(subdomains)
        elastic_jump = self.elastic_displacement_jump(subdomains)
        u_p = total_jump - elastic_jump
        u_p.set_name("plastic_displacement_jump")
        return u_p


class DimensionReduction(PorePyModel):
    """Apertures and specific volumes."""

    def grid_aperture(self, grid: pp.Grid) -> np.ndarray:
        """Get the aperture of a single grid.

        Parameters:
            grid: Grid for which to compute the aperture.

        Returns:
            Aperture for each cell in the grid.

        """
        # NOTE: The aperture concept is not well defined for nd. However, we include it
        # for simplified implementation of specific volumes, which are defined as
        # aperture^nd-dim and should be 1 for dim=nd.
        aperture = np.ones(grid.num_cells)
        if grid.dim < self.nd:
            if self.is_well(grid):
                # This is a well. The aperture is the well radius.
                aperture *= self.solid.well_radius
            else:
                aperture = self.solid.residual_aperture * aperture
        return aperture

    def aperture(self, subdomains: list[pp.Grid]) -> pp.ad.Operator:
        """Aperture [m].

        Aperture is a characteristic thickness of a cell, with units [m]. It's value is
        1 in matrix, thickness of fractures and "side length" of cross-sectional
        area/volume (or "specific volume") for intersections of dimension 1 and 0.

        See also:
            :meth:specific_volume.

        Parameters:
            subdomains: List of subdomain grids.

        Returns:
            Ad operator representing the aperture for each cell in each subdomain.

        """
        if len(subdomains) == 0:
            return pp.wrap_as_dense_ad_array(0, size=0)
        projection = pp.ad.SubdomainProjections(subdomains, dim=1)

        # The implementation here is not perfect, but it seems to be what is needed
        # to make the Ad framework happy: Build the global array by looping over
        # subdomains and add the local contributions.
        # Note that the aperture is an array (in the Ad sense) not a matrix, thus there
        # is no risk of the number of columns being wrong (as there would be if we
        # were to wrap the aperture as an Ad matrix).

        for i, sd in enumerate(subdomains):
            # First make the local aperture array.
            a_loc = pp.wrap_as_dense_ad_array(self.grid_aperture(sd))
            # Expand to a global array.
            a_glob = projection.cell_prolongation([sd]) @ a_loc
            if i == 0:
                apertures = a_glob
            else:
                apertures += a_glob
        apertures.set_name("aperture")

        return apertures

    def specific_volume(
        self, grids: Union[list[pp.Grid], list[pp.MortarGrid]]
    ) -> pp.ad.Operator:
        """Specific volume [m^(nd-d)].

        For subdomains, the specific volume is the cross-sectional area/volume of the
        cell, i.e. aperture to the power :math`nd-dim`. For interfaces, the specific
        volume is inherited from the higher-dimensional subdomain neighbor.

        See also:
            :meth:aperture.

        Parameters:
            subdomains: List of subdomain or interface grids.

        Returns:
            Specific volume for each cell.

        """
        if len(grids) == 0:
            return pp.wrap_as_dense_ad_array(0, size=0)

        if isinstance(grids[0], pp.MortarGrid):
            # For interfaces, the specific volume is inherited from the
            # higher-dimensional subdomain neighbor.
            assert all(isinstance(g, pp.MortarGrid) for g in grids), "Mixed grids"

            interfaces: list[pp.MortarGrid] = [
                g for g in grids if isinstance(g, pp.MortarGrid)
            ]  # appease mypy.
            neighbor_sds = self.interfaces_to_subdomains(interfaces)
            projection = pp.ad.MortarProjections(self.mdg, neighbor_sds, interfaces)
            # Check that all interfaces are of the same co-dimension
            codim = interfaces[0].codim
            assert all(intf.codim == codim for intf in interfaces)
            if codim == 1:
                trace = pp.ad.Trace(neighbor_sds)
                v_h = trace.trace @ self.specific_volume(neighbor_sds)
            else:
                v_h = self.specific_volume(neighbor_sds)
            v = projection.primary_to_mortar_avg @ v_h
            v.set_name("specific_volume")
            return v

        assert all(isinstance(g, pp.Grid) for g in grids), "Mixed grids"
        subdomains: list[pp.Grid] = [g for g in grids if isinstance(g, pp.Grid)]
        # Compute specific volume as the cross-sectional area/volume
        # of the cell, i.e. raise to the power nd-dim
        subdomain_projection = pp.ad.SubdomainProjections(subdomains, dim=1)
        v: pp.ad.Operator = None  # type: ignore

        # Loop over dimensions, and add the contribution from each subdomain within
        # that dimension.
        # NOTE: The loop is reversed, to ensure that the subdomains are processed in the
        # same order as will be returned by an iteration over the subdomains of the
        # mixed-dimensional grid. If the order in input argument subdomains is
        # different, the result will likely be wrong.
        for dim in range(self.nd, -1, -1):
            sd_dim = [sd for sd in subdomains if sd.dim == dim]
            if len(sd_dim) == 0:
                continue
            a_loc = self.aperture(sd_dim)
            v_loc = a_loc ** Scalar(self.nd - dim)
            v_glob = subdomain_projection.cell_prolongation(sd_dim) @ v_loc
            if v is None:
                v = v_glob
            else:
                v = v + v_glob

        v.set_name("specific_volume")

        return v


class DisplacementJumpAperture(DimensionReduction):
    """Fracture aperture from displacement jump."""

    displacement_jump: Callable[[list[pp.Grid]], pp.ad.Operator]
    """Operator giving the displacement jump on fracture grids. Normally defined in a
    mixin instance of :class:`~porepy.models.constitutive_laws.DisplacementJump`.

    """

    def residual_aperture(self, subdomains: list[pp.Grid]) -> Scalar:
        """Residual aperture [m].

        Parameters:
            subdomains: List of subdomain grids. Not used, but included for consistency
                with other methods.

        Returns:
            Ad operator representing the resdiual aperture for the grids. The value is
            constant for each grid, and is the same for all cells in the grid.

        """
        return Scalar(self.solid.residual_aperture, name="residual_aperture")

    def aperture(self, subdomains: list[pp.Grid]) -> pp.ad.Operator:
        """Aperture [m].

        The aperture computation depends on the dimension of the subdomain. For the
        matrix, the aperture is one. For intersections, the aperture is given by the
        average of the apertures of the adjacent fractures. For fractures, the aperture
        equals displacement jump plus residual aperture.

        Parameters:
            subdomains: List of subdomain grids.

        Returns:
            Operator representing apertures.

        """
        # For now, assume no intersections
        projection = pp.ad.SubdomainProjections(subdomains, dim=1)
        # Subdomains of the top dimension
        nd_subdomains = [sd for sd in subdomains if sd.dim == self.nd]

        num_cells_nd_subdomains = sum(sd.num_cells for sd in nd_subdomains)
        one = pp.wrap_as_dense_ad_array(1, size=num_cells_nd_subdomains, name="one")
        # Start with nd, where aperture is one.
        apertures = projection.cell_prolongation(nd_subdomains) @ one

        # NOTE: The loop is reversed, to ensure that the subdomains are processed in the
        # same order as will be returned by an iteration over the subdomains of the
        # mixed-dimensional grid. If the order in input argument subdomains is
        # different, the result will likely be wrong.
        # Only consider subdomains of lower dimension, there is no aperture for the top
        # dimension.
        for dim in range(self.nd - 1, -1, -1):
            subdomains_of_dim = [sd for sd in subdomains if sd.dim == dim]
            if len(subdomains_of_dim) == 0:
                continue
            if dim == self.nd - 1:
                # Fractures. Get displacement jump
                normal_jump = self.normal_component(
                    subdomains_of_dim
                ) @ self.displacement_jump(subdomains_of_dim)
                # The jump should be bounded below by gap function. This is not
                # guaranteed in the non-converged state. As this (especially
                # non-positive values) may give significant trouble in the aperture.
                # Insert safeguard by taking maximum of the jump and a residual
                # aperture.
                f_max = pp.ad.Function(pp.ad.maximum, "maximum_function")

                a_ref = self.residual_aperture(subdomains_of_dim)
                apertures_of_dim = f_max(normal_jump + a_ref, a_ref)
                apertures_of_dim.set_name("aperture_maximum_function")
                apertures = (
                    apertures
                    + projection.cell_prolongation(subdomains_of_dim) @ apertures_of_dim
                )
            else:
                if dim == self.nd - 2:
                    well_subdomains = [
                        sd for sd in subdomains_of_dim if self.is_well(sd)
                    ]
                    if len(well_subdomains) > 0:
                        # Wells. Aperture is given by well radius.
                        radii = [self.grid_aperture(sd) for sd in well_subdomains]
                        well_apertures = pp.wrap_as_dense_ad_array(
                            np.hstack(radii), name="well apertures"
                        )
                        apertures = (
                            apertures
                            + projection.cell_prolongation(well_subdomains)
                            @ well_apertures
                        )
                        # Well subdomains need not be considered further.
                        subdomains_of_dim = [
                            sd for sd in subdomains_of_dim if sd not in well_subdomains
                        ]

                # Intersection aperture is average of apertures of intersecting
                # fractures.
                interfaces_dim = self.subdomains_to_interfaces(subdomains_of_dim, [1])
                # Only consider interfaces of the current dimension, i.e. those related
                # to higher-dimensional neighbors.
                interfaces_dim = [intf for intf in interfaces_dim if intf.dim == dim]
                # Get the higher-dimensional neighbors.
                parent_subdomains = self.interfaces_to_subdomains(interfaces_dim)
                # Only consider the higher-dimensional neighbors, i.e. disregard the
                # intersections with the current dimension.
                parent_subdomains = [
                    sd for sd in parent_subdomains if sd.dim == dim + 1
                ]

                # Define the combined set of subdomains of this dimension and the
                # parents. Sort this according to the MixedDimensionalGrid's order of
                # the subdomains.
                parent_and_this_dim_subdomains = self.mdg.sort_subdomains(
                    subdomains_of_dim + parent_subdomains
                )

                # Create projection operator between the subdomains involved in the
                # computation, i.e. the current dimension and the parents.
                mortar_projection = pp.ad.MortarProjections(
                    self.mdg, parent_and_this_dim_subdomains, interfaces_dim
                )
                # Also create projections between the subdomains we act on.
                parent_and_subdomain_projection = pp.ad.SubdomainProjections(
                    parent_and_this_dim_subdomains
                )

                # Get the apertures of the higher-dimensional neighbors by calling this
                # method on the parents.
                parent_apertures = self.aperture(parent_subdomains)

                # The apertures on the lower-dimensional subdomains are the mean
                # apertures from the higher-dimensional neighbors. This requires both a
                # projection of the actual apertures and counting the number of
                # higher-dimensional neighbors.

                # Define a trace operator. This is needed to go from the cell-based
                # apertures among the parents to the faces (which are accessible to the
                # mortar projections).
                trace = pp.ad.Trace(parent_subdomains)

                # Projection from parents to intersections via the mortar grid. This is
                # a convoluted operation: Map from the trace (only defined on the
                # parents) to the full set of subdomains. Project first to the mortars
                # and then to the lower-dimensional subdomains. The resulting compound
                # projection is used  to map apertures and to count the number of neighbors.
                parent_cells_to_intersection_cells = (
                    mortar_projection.mortar_to_secondary_avg
                    @ mortar_projection.primary_to_mortar_avg
                    @ parent_and_subdomain_projection.face_prolongation(
                        parent_subdomains
                    )
                    @ trace.trace
                )

                # Average weights are the number of cells in the parent subdomains
                # contributing to each intersection cells.
                average_weights = np.ravel(
                    parent_cells_to_intersection_cells.value(self.equation_system).sum(
                        axis=1
                    )
                )
                nonzero = average_weights > 0
                average_weights[nonzero] = 1 / average_weights[nonzero]
                # Wrap as a DenseArray
                divide_by_num_neighbors = pp.wrap_as_dense_ad_array(
                    average_weights, name="average_weights"
                )

                # Project apertures from the parents and divide by the number of
                # higher-dimensional neighbors.
                apertures_of_dim = divide_by_num_neighbors * (
                    parent_cells_to_intersection_cells @ parent_apertures
                )
                # Above matrix is defined on intersections and parents. Restrict to
                # intersections.
                intersection_subdomain_projection = pp.ad.SubdomainProjections(
                    parent_and_this_dim_subdomains
                )
                apertures_of_dim = (
                    intersection_subdomain_projection.cell_restriction(
                        subdomains_of_dim
                    )
                    @ apertures_of_dim
                )
                # Set a name for the apertures of this dimension
                apertures_of_dim.set_name(f"Displacement_jump_aperture_dim_{dim}")

                # Add to total aperture.
                apertures += (
                    projection.cell_prolongation(subdomains_of_dim) @ apertures_of_dim
                )

        # Give the operator a name
        apertures.set_name("Displacement_jump_apertures")

        return apertures


class SecondOrderTensorUtils(PorePyModel):

    def isotropic_second_order_tensor(
        self, subdomains: list[pp.Grid], permeability: pp.ad.Operator
    ) -> pp.ad.Operator:
        """Isotropic permeability [m^2].

        Parameters:
            permeability: Permeability, scalar per cell.

        Returns:
            3d isotropic permeability, with nonzero values on the diagonal and zero
            values elsewhere. K is a second order tensor having 3^2 entries per cell,
            represented as an array of length 9*nc. The values are ordered as
                Kxx, Kxy, Kxz, Kyx, Kyy, Kyz, Kzx, Kzy, Kzz

        """
        if len(subdomains) == 0:
            return pp.wrap_as_dense_ad_array(0, size=0)
        basis = self.basis(subdomains, 9)
        diagonal_indices = [0, 4, 8]
        permeability = pp.ad.sum_operator_list(
            [basis[i] @ permeability for i in diagonal_indices]
        )
        permeability.set_name("isotropic_second_order_tensor")
        return permeability

    def operator_to_SecondOrderTensor(
        self,
        sd: pp.Grid,
        operator: pp.ad.Operator,
        fallback_value: number,
    ) -> pp.SecondOrderTensor:
        """Convert Ad operator to PorePy tensor representation.

        Parameters:
            sd: Subdomain where the operator is defined.
            operator: Operator to convert.

        Returns:
            SecondOrderTensor representation of the operator.

        """
        # Evaluate as 9 x num_cells array
        volume = self.specific_volume([sd]).value(self.equation_system)
        try:
            permeability = operator.value(self.equation_system)
        except KeyError:
            # If the permeability depends on an not yet computed discretization matrix,
            # fall back on reference value.
            permeability = fallback_value * np.ones(sd.num_cells) * volume
            return pp.SecondOrderTensor(permeability)
        evaluated_value = operator.value(self.equation_system)
        if not isinstance(evaluated_value, np.ndarray):
            # Raise error rather than cast for verbosity of function which is not
            # directly exposed to the user, but depends on a frequently user-defined
            # quantity (the tensor being converted).
            raise ValueError(
                f"Operator {operator.name} has type {type(evaluated_value)}, "
                f"expected numpy array for conversion to SecondOrderTensor."
            )
        val = evaluated_value.reshape(9, -1, order="F")
        # SecondOrderTensor's constructor expects up to six entries: kxx, kyy, kzz,
        # kxy, kxz, kyz. These correspond to entries 0, 4, 8, 1, 2, 5 in the 9 x
        # num_cells array.
        diagonal_indices = [0, 4, 8]
        tensor_components = [val[i] for i in diagonal_indices]
        # Check that the operator is indeed symmetric.
        off_diagonal_indices = [1, 2, 5]
        other_indices = [3, 6, 7]
        for i, j in zip(off_diagonal_indices, other_indices):
            if not np.allclose(val[i], val[j]):
                raise ValueError(f"Operator is not symmetric for indices {i} and {j}.")
            tensor_components.append(val[i])

        # Scale by specific volume
        args = [a * volume for a in tensor_components]
        return pp.SecondOrderTensor(*args)


class ConstantPermeability(PorePyModel):
    """A spatially homogeneous permeability field."""

    def permeability(self, subdomains: list[pp.Grid]) -> pp.ad.Operator:
        """Permeability [m^2].

        The permeability is quantity which enters the discretized equations in a form
        that cannot be differentiated by Ad (this is at least true for a subset of the
        relevant discretizations). For this reason, the permeability is not returned as
        an Ad operator, but as a numpy array, to be wrapped as a SecondOrderTensor and
        passed as a discretization parameter.

        Parameters:
            subdomains: Subdomains where the permeability is defined.

        Returns:
            Cell-wise permeability tensor. The value is picked from the solid constants.

        """
        size = sum(sd.num_cells for sd in subdomains)
        permeability = pp.wrap_as_dense_ad_array(
            self.solid.permeability, size, name="permeability"
        )
        return self.isotropic_second_order_tensor(subdomains, permeability)

    def normal_permeability(self, interfaces: list[pp.MortarGrid]) -> pp.ad.Operator:
        """Normal permeability [m^2].

        Contrary to the permeability, the normal permeability typically enters into the
        discrete equations in a form that can be differentiated by Ad. For this reason,
        the normal permeability is returned as an Ad operator.

        Parameters:
            interfaces: List of interface grids. Not used in this implementation, but
                included for compatibility with other implementations.

        Returns:
            Scalar normal permeability on the interfaces between subdomains, represented
            as an Ad operator. The value is picked from the solid constants.

        """
        return Scalar(self.solid.normal_permeability)


class DimensionDependentPermeability(ConstantPermeability):
    """Permeability depending on subdomain dimension.

    The use of sub-methods allows convenient code reuse if the permeability
    for one of the subdomain sets is changed.

    """

    def permeability(self, subdomains: list[pp.Grid]) -> pp.ad.Operator:
        """Permeability [m^2].

        This function combines the permeability of the matrix, fractures and
        intersections.

        Parameters:
            subdomains: List of subdomains.

        Returns:
            Cell-wise permeability values.

        """
        projection = pp.ad.SubdomainProjections(subdomains, dim=9)
        matrix = [sd for sd in subdomains if sd.dim == self.nd]
        fractures: list[pp.Grid] = [sd for sd in subdomains if sd.dim == self.nd - 1]
        intersections: list[pp.Grid] = [sd for sd in subdomains if sd.dim < self.nd - 1]

        permeability = (
            projection.cell_prolongation(matrix) @ self.matrix_permeability(matrix)
            + projection.cell_prolongation(fractures)
            @ self.fracture_permeability(fractures)
            + projection.cell_prolongation(intersections)
            @ self.intersection_permeability(intersections)
        )
        return permeability

    def matrix_permeability(self, subdomains: list[pp.Grid]) -> pp.ad.Operator:
        """Permeability of the matrix.

        Parameters:
            subdomains: List of subdomains.

        Returns:
            Cell-wise permeability operator.

        """
        return super().permeability(subdomains)

    def fracture_permeability(self, subdomains: list[pp.Grid]) -> pp.ad.Operator:
        """Permeability of fractures.

        Parameters:
            subdomains: List of subdomains.

        Returns:
            Cell-wise permeability operator.

        """
        size = sum(sd.num_cells for sd in subdomains)
        permeability = pp.wrap_as_dense_ad_array(1, size, name="permeability")
        return self.isotropic_second_order_tensor(subdomains, permeability)

    def intersection_permeability(self, subdomains: list[pp.Grid]) -> pp.ad.Operator:
        """Permeability of intersections.

        Note that as permeability is not meaningful in 0d domains, this method will only
        impact the tangential permeability of 1d intersection lines.


        Parameters:
            subdomains: List of subdomains.

        Returns:
            Cell-wise permeability operator.

        """
        size = sum(sd.num_cells for sd in subdomains)
        permeability = pp.wrap_as_dense_ad_array(1, size, name="permeability")
        return self.isotropic_second_order_tensor(subdomains, permeability)


class CubicLawPermeability(DimensionDependentPermeability):
    """Cubic law permeability for fractures and intersections.

    The cubic law is derived from the Navier-Stokes equations, and is valid for
    laminar flow under the so-called parallel plate assumption. This gives a cubic
    relationship between the volumetric flow rate and the pressure drop. Note that in
    PorePy, the permeability is multiplied by the aperture to yield a transmissivity,
    thus the permeability is proportional to the square of the aperture.

    """

    def cubic_law_permeability(self, subdomains: list[pp.Grid]) -> pp.ad.Operator:
        """Cubic law permeability for fractures or intersections.

        Parameters:
            subdomains: List of subdomains.

        Returns:
            Cell-wise permeability operator.

        """
        aperture = self.aperture(subdomains)
        permeability = (aperture ** Scalar(2)) / Scalar(12)
        return self.isotropic_second_order_tensor(subdomains, permeability)

    def fracture_permeability(self, subdomains: list[pp.Grid]) -> pp.ad.Operator:
        """Permeability of the fractures.

        Parameters:
            subdomains: List of subdomains.

        Returns:
            Cell-wise permeability operator.

        """
        return self.cubic_law_permeability(subdomains)

    def intersection_permeability(self, subdomains: list[pp.Grid]) -> pp.ad.Operator:
        """Permeability of the intersections.

        Parameters:
            subdomains: List of subdomains.

        Returns:
            Cell-wise permeability operator.

        """
        return self.cubic_law_permeability(subdomains)


class DarcysLaw(PorePyModel):
    """This class could be refactored to reuse for other diffusive fluxes, such as
    heat conduction. It's somewhat cumbersome, though, since potential, discretization,
    and boundary conditions all need to be passed around.
    """

    pressure: Callable[[pp.SubdomainsOrBoundaries], pp.ad.Operator]
    """Pressure variable. Normally defined in a mixin instance of
    :class:`~porepy.models.fluid_mass_balance.VariablesSinglePhaseFlow`.

    """
    interface_darcy_flux: Callable[
        [list[pp.MortarGrid]], pp.ad.MixedDimensionalVariable
    ]
    """Darcy flux variables on interfaces. Normally defined in a mixin instance of
    :class:`~porepy.models.fluid_mass_balance.VariablesSinglePhaseFlow`.

    """
    normal_permeability: Callable[[list[pp.MortarGrid]], pp.ad.Operator]
    """Normal permeability. Normally defined in a mixin instance of :
    class:`~porepy.models.constitutive_laws.ConstantPermeability`.

    """
    darcy_keyword: str
    """Keyword used to identify the Darcy flux discretization. Normally set by a mixin
    instance of
    :class:`~porepy.models.fluid_mass_balance.SolutionStrategySinglePhaseFlow`.

    """
    bc_data_darcy_flux_key: str
    """See
    :attr:`~porepy.models.fluid_mass_balance.BoundaryConditionsSinglePhaseFlow.
    bc_data_darcy_flux_key`.

    """
    bc_type_darcy_flux: Callable[[pp.Grid], pp.BoundaryCondition]
<<<<<<< HEAD

    create_boundary_operator: Callable[
        [str, Sequence[pp.BoundaryGrid]], pp.ad.TimeDependentDenseArray
    ]
    """Boundary conditions wrapped as an operator. Defined in
    :class:`~porepy.models.boundary_condition.BoundaryConditionMixin`.

    """
    _combine_boundary_operators: Callable[
        [
            Sequence[pp.Grid],
            Callable[[Sequence[pp.BoundaryGrid]], pp.ad.Operator],
            Callable[[Sequence[pp.BoundaryGrid]], pp.ad.Operator],
            None | Callable[[Sequence[pp.BoundaryGrid]], pp.ad.Operator],
            Callable[[pp.Grid], pp.BoundaryCondition],
            str,
            int,
        ],
        pp.ad.Operator,
    ]

    basis: Callable[[Sequence[pp.GridLike], int], list[pp.ad.SparseArray]]
    """Basis for the local coordinate system. Normally set by a mixin instance of
    :class:`porepy.models.geometry.ModelGeometry`.

    """
    internal_boundary_normal_to_outwards: Callable[
        [list[pp.Grid], int], pp.ad.SparseArray
    ]
    """Switch interface normal vectors to point outwards from the subdomain. Normally
    set by a mixin instance of :class:`porepy.models.geometry.ModelGeometry`.
    """
    wrap_grid_attribute: Callable[[Sequence[pp.GridLike], str, int], pp.ad.DenseArray]
    """Wrap a grid attribute as a DenseArray. Normally set by a mixin instance of
    :class:`porepy.models.geometry.ModelGeometry`.

    """
    outwards_internal_boundary_normals: Callable[
        [list[pp.MortarGrid], bool], pp.ad.Operator
    ]
    """Outwards normal vectors on internal boundaries. Normally defined in a mixin
    instance of :class:`~porepy.models.geometry.ModelGeometry`.

    """
    specific_volume: Callable[
        [Union[list[pp.Grid], list[pp.MortarGrid]]], pp.ad.Operator
    ]
    """Specific volume. Normally defined in a mixin instance of
    :class:`~porepy.models.constitutive_laws.DimensionReduction` or a subclass thereof.
=======
    """Function that returns the boundary condition type for the Darcy flux. Normally
    provided by a mixin instance of
    :class:`~porepy.models.fluid_mass_balance.BoundaryConditionsSinglePhaseFlow`.
>>>>>>> 362fbfec

    """

    gravity_force: Callable[
        [Union[list[pp.Grid], list[pp.MortarGrid]], Literal["fluid", "solid"]],
        pp.ad.Operator,
    ]
    """Gravity force. Normally provided by a mixin instance of
    :class:`~porepy.models.constitutive_laws.GravityForce` or
    :class:`~porepy.models.constitutive_laws.ZeroGravityForce`.

    """

    def pressure_trace(self, subdomains: list[pp.Grid]) -> pp.ad.Operator:
        """Pressure on the subdomain boundaries.

        Parameters:
            subdomains: List of subdomains where the pressure is defined.

        Returns:
            Pressure on the subdomain boundaries. Parsing the operator will return a
            face-wise array.

        """
        interfaces: list[pp.MortarGrid] = self.subdomains_to_interfaces(subdomains, [1])
        projection = pp.ad.MortarProjections(self.mdg, subdomains, interfaces, dim=1)
        discr: Union[pp.ad.TpfaAd, pp.ad.MpfaAd] = self.darcy_flux_discretization(
            subdomains
        )
        # We know p is variable, since called on subdomains, not boundaries.
        p = cast(pp.ad.MixedDimensionalVariable, self.pressure(subdomains))

        boundary_operator = self.combine_boundary_operators_darcy_flux(
            subdomains=subdomains
        )

        pressure_trace = (
            discr.bound_pressure_cell() @ p
            + discr.bound_pressure_face()
            @ (projection.mortar_to_primary_int @ self.interface_darcy_flux(interfaces))
            + discr.bound_pressure_face() @ boundary_operator
            + discr.bound_pressure_vector_source()
            @ self.vector_source_darcy_flux(subdomains)
        )
        return pressure_trace

    def darcy_flux(self, domains: pp.SubdomainsOrBoundaries) -> pp.ad.Operator:
        """Discretization of Darcy's law.

        Note:
            The fluid mobility is not included in the Darcy flux. This is because we
            discretize it with an upstream scheme. This means that the fluid mobility
            may have to be included when using the flux in a transport equation.
            The units of the Darcy flux are [m^2 Pa / s].

        Parameters:
            domains: List of domains where the Darcy flux is defined.

        Raises:
            ValueError if the domains are a mixture of grids and boundary grids.

        Returns:
            Face-wise Darcy flux in cubic meters per second.

        """

        if len(domains) == 0 or all([isinstance(g, pp.BoundaryGrid) for g in domains]):
            # Note: in case of the empty subdomain list, the time dependent array is
            # still returned. Otherwise, this method produces an infinite recursion
            # loop. It does not affect real computations anyhow.
            return self.create_boundary_operator(
                name=self.bc_data_darcy_flux_key,
                domains=cast(Sequence[pp.BoundaryGrid], domains),
            )

        # Check that the domains are grids.
        if not all([isinstance(g, pp.Grid) for g in domains]):
            raise ValueError(
                """Argument `domains` should either be a list of grids or a list of
                boundary grids."""
            )
        # By now we know that subdomains is a list of grids, so we can cast it as such
        # (in the typing sense).
        domains = cast(list[pp.Grid], domains)

        interfaces: list[pp.MortarGrid] = self.subdomains_to_interfaces(domains, [1])
        intf_projection = pp.ad.MortarProjections(self.mdg, domains, interfaces, dim=1)

        boundary_operator = self.combine_boundary_operators_darcy_flux(
            subdomains=domains
        )

        discr: Union[pp.ad.TpfaAd, pp.ad.MpfaAd] = self.darcy_flux_discretization(
            domains
        )
        flux: pp.ad.Operator = (
            discr.flux() @ self.pressure(domains)
            + discr.bound_flux()
            @ (
                boundary_operator
                + intf_projection.mortar_to_primary_int
                @ self.interface_darcy_flux(interfaces)
            )
            + discr.vector_source() @ self.vector_source_darcy_flux(domains)
        )
        flux.set_name("Darcy_flux")
        return flux

    def combine_boundary_operators_darcy_flux(
        self, subdomains: list[pp.Grid]
    ) -> pp.ad.Operator:
        """Combine Darcy flux boundary operators.

        Note that the default Robin operator is the same as that of Neumann. Override
        this method to define and assign another boundary operator of your choice. The
        new operator should then be passed as an argument to the
        _combine_boundary_operators method, just like self.darcy_flux is passed to
        robin_operator in the default setup.

        Parameters:
            subdomains: List of the subdomains whose boundary operators are to be
                combined.

        Returns:
            The combined Darcy flux boundary operator.

        """
        op = self._combine_boundary_operators(
            subdomains=subdomains,
            dirichlet_operator=self.pressure,
            neumann_operator=self.darcy_flux,
            robin_operator=self.darcy_flux,
            bc_type=self.bc_type_darcy_flux,
            name="bc_values_" + self.bc_data_darcy_flux_key,
        )
        return op

    def interface_darcy_flux_equation(
        self, interfaces: list[pp.MortarGrid]
    ) -> pp.ad.Operator:
        """Darcy flux on interfaces.

        The units of the Darcy flux are [m^2 Pa / s], see note in :meth:`darcy_flux`.

        Parameters:
            interfaces: List of interface grids.

        Returns:
            Operator representing the Darcy flux equation on the interfaces.

        """
        subdomains = self.interfaces_to_subdomains(interfaces)

        projection = pp.ad.MortarProjections(self.mdg, subdomains, interfaces, dim=1)

        # Gradient operator in the normal direction. The collapsed distance is
        # :math:`\frac{a}{2}` on either side of the fracture.
        # We assume here that :meth:`aperture` is implemented to give a meaningful value
        # also for subdomains of co-dimension > 1.
        normal_gradient = pp.ad.Scalar(2) * (
            projection.secondary_to_mortar_avg @ self.aperture(subdomains) ** Scalar(-1)
        )
        normal_gradient.set_name("normal_gradient")

        # Project the two pressures to the interface and multiply with the normal
        # diffusivity.
        pressure_l = projection.secondary_to_mortar_avg @ self.pressure(subdomains)
        pressure_h = projection.primary_to_mortar_avg @ self.pressure_trace(subdomains)
        eq = self.interface_darcy_flux(interfaces) - self.volume_integral(
            self.normal_permeability(interfaces)
            * (
                normal_gradient * (pressure_h - pressure_l)
                + self.interface_vector_source_darcy_flux(interfaces)
            ),
            interfaces,
            1,
        )
        eq.set_name("interface_darcy_flux_equation")
        return eq

    def darcy_flux_discretization(self, subdomains: list[pp.Grid]) -> pp.ad.MpfaAd:
        """Discretization object for the Darcy flux term.

        Parameters:
            subdomains: List of subdomains where the Darcy flux is defined.

        Returns:
            Discretization of the Darcy flux.

        """
        return pp.ad.MpfaAd(self.darcy_keyword, subdomains)

    def vector_source_darcy_flux(
        self, grids: Union[list[pp.Grid], list[pp.MortarGrid]]
    ) -> pp.ad.Operator:
        """Vector source term. Represents gravity effects.

        Parameters:
            grids: List of subdomain or interface grids where the vector source is
                defined.

        Returns:
            Cell-wise nd-vector source term operator.

        """
        return self.gravity_force(grids, "fluid")

    def interface_vector_source_darcy_flux(
        self, interfaces: list[pp.MortarGrid]
    ) -> pp.ad.Operator:
        """Interface vector source term.

        The term is the dot product of unit normals and vector source values.
        Normalization is needed to balance the integration done in the interface flux
        law.

        Parameters:
            interfaces: List of interfaces where the vector source is defined.

        Returns:
            Cell-wise vector source term.

        """
        # Account for sign of boundary face normals.
        # No scaling with interface cell volumes.
        normals = self.outwards_internal_boundary_normals(interfaces, unitary=True)
        # Project vector source from lower-dimensional neighbors to the interfaces.
        # This allows including pressure and temperature dependent density, which would
        # not be defined on the interface.
        subdomain_neighbors = self.interfaces_to_subdomains(interfaces)
        projection = pp.ad.MortarProjections(
            self.mdg, subdomain_neighbors, interfaces, dim=self.nd
        )
        # int? @EK
        vector_source = (
            projection.secondary_to_mortar_avg
            @ self.vector_source_darcy_flux(subdomain_neighbors)
        )
        # Make dot product with vector source in two steps. First multiply the vector
        # source with a matrix (though the formal mypy type is Operator, the matrix is
        # composed by summation).
        normals_times_source = normals * vector_source
        # Then sum over the nd dimensions. We need to surpress mypy complaints on  basis
        # having keyword-only arguments. The result will in effect be a matrix.
        nd_to_scalar_sum = pp.ad.sum_operator_list(
            [e.T for e in self.basis(interfaces, dim=self.nd)]
        )
        # Finally, the dot product between normal vectors and the vector source. This
        # must be implemented as a matrix-vector product (yes, this is confusing).
        dot_product = nd_to_scalar_sum @ normals_times_source
        dot_product.set_name("Interface vector source term")
        return dot_product


class AdTpfaFlux(PorePyModel):
    """Differentiable discretization of a diffusive flux.

    The diffusive flux is given by

        q = - K (grad p - g)

    where K is the diffusivity tensor and p is the primary variable/potential. In the
    case of Darcy's law, the diffusivity tensor is the permeability tensor and the
    primary variable is the pressure. The implementation is agnostic to this, and can be
    used for other constitutive laws as well (e.g. Fourier's law).

    To use for a specific constitutive law, the following methods must be used when
    overriding specific methods:
    - diffusive_flux: Discretization of the diffusive flux. This method should be called
        by the overriding method (darcy_flux, fourier_flux etc).
    - potential_trace: Discretization of the potential on the subdomain boundaries. This
        method should be called by the overriding method (pressure_trace,
        temperature_trace etc).

    Note:
        This class implicitly assumes conventions on naming of methods and BC value
        keys. Specifically, the BC values keys are assumed to be of the form
        "bc_values_" + flux_name, where flux_name is the name of the flux (e.g.
        "darcy_flux" or "fourier_flux"). The same goes for "inteface_" + flux_name and
        flux_name + "_discretization". These conventions are used to simplify the
        implementation of the class' methods. TODO: Consider making this more explicit.

    """

<<<<<<< HEAD
    create_boundary_operator: Callable[
        [str, Sequence[pp.BoundaryGrid]], pp.ad.TimeDependentDenseArray
    ]
    """Boundary conditions wrapped as an operator. Defined in
    :class:`~porepy.models.boundary_condition.BoundaryConditionMixin`.

    """
    subdomains_to_interfaces: Callable[[list[pp.Grid], list[int]], list[pp.MortarGrid]]
    """Map from subdomains to the adjacent interfaces. Normally defined in a mixin
    instance of :class:`~porepy.models.geometry.ModelGeometry`.

    """

    subdomains_to_boundary_grids: Callable[
        [Sequence[pp.Grid]], Sequence[pp.BoundaryGrid]
    ]
    """Function that maps a sequence of subdomains to a sequence of boundary grids.
    Normally defined in a mixin instance of
    :class:`~porepy.models.geometry.ModelGeometry`.

    """
    mdg: pp.MixedDimensionalGrid
    """Mixed dimensional grid for the current model. Normally defined in a mixin
    instance of :class:`~porepy.models.geometry.ModelGeometry`.

    """
    nd: int
    """Number of spatial dimensions. Normally defined in a mixin instance of
    :class:`~porepy.models.geometry.ModelGeometry`.

    """
    _combine_boundary_operators: Callable[
        [
            Sequence[pp.Grid],
            Callable[[Sequence[pp.BoundaryGrid]], pp.ad.Operator],
            Callable[[Sequence[pp.BoundaryGrid]], pp.ad.Operator],
            None | Callable[[Sequence[pp.BoundaryGrid]], pp.ad.Operator],
            Callable[[pp.Grid], pp.BoundaryCondition],
            str,
            int,
        ],
        pp.ad.Operator,
    ]
    """Combine Dirichlet, Neumann and Robin boundary conditions. Normally defined in a
    mixin instance of :class:`~porepy.models.boundary_condition.BoundaryConditionMixin`.

    """
    basis: Callable[[Sequence[pp.GridLike], int], list[pp.ad.SparseArray]]
    """Basis for the local coordinate system. Normally set by a mixin instance of
    :class:`porepy.models.geometry.ModelGeometry`.

    """
    specific_volume: Callable[
        [Union[list[pp.Grid], list[pp.MortarGrid]]], pp.ad.Operator
    ]
    """Function that returns the specific volume of a subdomain or interface.

    Normally provided by a mixin of instance
    :class:`~porepy.models.constitutive_laws.DimensionReduction`.

    """

=======
>>>>>>> 362fbfec
    def diffusive_flux(
        self,
        domains: pp.SubdomainsOrBoundaries,
        potential: Callable[[list[pp.Grid]], pp.ad.Operator],
        diffusivity_tensor: Callable[[list[pp.Grid]], pp.ad.Operator],
        boundary_operator: Callable[[list[pp.Grid]], pp.ad.Operator],
        flux_name: str,
    ) -> pp.ad.Operator:
        """Discretization of a diffusive constitutive law.

        Parameters:
            domains: List of domains where the flux is defined.
            potential: Method returning the potential as an Ad operator.
            diffusivity_tensor: Method returning the diffusivity tensor as an Ad
                operator. For Darcy's and Fourier's law, this is the permeability and
                thermal conductivity, respectively.
            boundary_operator: Method returning the boundary operator as an Ad
                operator.

        Raises:
            ValueError if the domains are a mixture of grids and boundary grids.

        Returns:
            Face-wise integrated flux.

        """
        # NOTE (relevant for debugging): The returned derivative of the transmissibility
        # is of the form
        #   dp * dT/d(psi)    (psi is a primary variable)
        # where dp is the pressure difference across the face. Experience has shown that
        # the dp factor is easily overlooked when comparing a computed and a 'known'
        # value, resulting in frustration.

        if len(domains) == 0 or all([isinstance(g, pp.BoundaryGrid) for g in domains]):
            # Note: in case of an empty subdomain list, the time dependent array is
            # still returned. Otherwise, this method produces an infinite recursion
            # loop. It does not affect real computations.
            domains = cast(Sequence[pp.BoundaryGrid], domains)
            return self.create_boundary_operator(
                name=flux_name,
                domains=domains,
            )
        domains = cast(list[pp.Grid], domains)

        # Check that the subdomains are grids.
        if not all([isinstance(g, pp.Grid) for g in domains]):
            raise ValueError(
                """Argument subdomains a mixture of grids and boundary grids."""
            )

        boundary_grids = self.subdomains_to_boundary_grids(domains)
        interfaces: Sequence[pp.MortarGrid] = self.subdomains_to_interfaces(
            domains, [1]
        )
        intf_projection = pp.ad.MortarProjections(self.mdg, domains, interfaces, dim=1)

        # Compute the transmissibility matrix, see the called function for details. Also
        # obtain various helper objects.
        (
            t_f,
            diff_discr,
            hf_to_f,
            d_vec,
        ) = self.__transmissibility_matrix(domains, diffusivity_tensor)

        # Treatment of boundary conditions.
        one = pp.ad.Scalar(1)
        # Obtain filters that lett pass external boundary faces (divided into Dirichlet
        # and Neumann faces), internal boundary faces (faces between subdomains), and
        # tip faces (on immersed tips of domains).
        external_dir_filter, external_neu_filter = diff_discr.external_boundary_filters(
            self.mdg, domains, boundary_grids, "bc_values_" + flux_name
        )
        internal_boundary_filter = diff_discr.internal_boundary_filter(domains)
        tip_filter = diff_discr.tip_filter(domains)

        # The Tpfa transmissibility of a face with a Neumann condition is zero. Thus
        # eliminate the transmissibilities on external Neumann faces, as well as on
        # internal boundaries and tip faces, both of which by assumption are assigned
        # Neumann conditions.
        t_f = (
            one - (external_neu_filter + internal_boundary_filter + tip_filter)
        ) * t_f

        # Sign of boundary faces.
        bnd_sgn = diff_discr.boundary_sign(domains)
        # Discretization of boundary conditions: On Neumann faces, we will simply add
        # the flux, with a sign change if the normal vector is pointing inwards.
        neu_bnd = external_neu_filter * bnd_sgn
        # On Dirichlet faces, an assigned Dirichlet value (assuming zero potential in
        # the cell adjacent to the face) will induce a flux proportional to t_f. (The
        # actual flux through the face is found by adding the contribution from the cell
        # center potential, this is taken care of).
        dir_bnd = external_dir_filter * (-bnd_sgn * t_f)
        t_bnd = neu_bnd + dir_bnd

        # Discretization of vector source:
        #
        # The flux through a face with normal vector n_j, as seen from cell i, driven by
        # a vector source v_i in cell i, is given by
        #
        #   q_j = n_j^T K_i v_i
        #
        # A Tpfa-style discretization of this term will apply harmonic averaging of the
        # permeabilities (see function __transmissibility_matrix), and multiply with the
        # difference in vector source between the two cells. We have already computed
        # the transmissibility matrix, which computes the product of the permeability
        # tensor, the normal vector and a unit vector from cell to face center. To
        # convert this to a discretizaiton for the vector source, we first need to
        # project the vector source onto the unit vector from cell to face center.
        # Second, the vector source should be scaled by the distance from cell to face
        # center. This can be seen as compensating for the distance in the denominator
        # of the half-face transmissibility, or as converting the vector source into a
        # potential-like quantity before applying the flux calculation.

        # The vector source can be 2d or 3d, but the geometry, thus discretization, is
        # always 3d, thus we need to map from nd to 3d.
        cells_nd_to_3d = diff_discr.nd_to_3d(domains, self.nd)
        # Mapping from cells to half-faces of 3d quantities.
        cells_to_hf_3d = diff_discr.half_face_map(
            domains, from_entity="cells", with_sign=False, dimensions=(3, 3)
        )

        # Build a mapping for the cell-wise vector source, unravelled from the right:
        # First, map the vector source from nd to 3d. Second, map from cells to
        # half-faces. Third, project the vector source onto the vector from cell center
        # to half-face center (this is the vector which Tpfa uses as a proxy for the
        # full gradient, see comments in the method __transmissibility_matrix). As the
        # rows of d_vec have length equal to the distance, this compensates for the
        # distance in the denominator of the half-face transmissibility. Fourth, map
        # from half-faces to faces, using a mapping with signs, thereby taking the
        # difference between the two vector sources.
        vector_source_c_to_f = pp.ad.SparseArray(
            hf_to_f @ d_vec @ cells_to_hf_3d @ cells_nd_to_3d
        )

        # Fetch the constitutive law for the vector source.
        vector_source_cells = getattr(self, "vector_source_" + flux_name)(domains)

        # Compute the difference in pressure and vector source between the two cells on
        # the sides of each face.
        potential_difference = pp.ad.SparseArray(
            diff_discr.face_pairing_from_cell_array(domains)
        ) @ potential(domains)
        vector_source_difference = vector_source_c_to_f @ vector_source_cells

        # Fetch the discretization of the Darcy flux
        base_discr = getattr(self, flux_name + "_discretization")(domains)

        # Compose the discretization of the Darcy flux q = T(k(u)) * p, (where the k(u)
        # dependency can be replaced by other primary variables. The chain rule gives
        #
        #  dT = p * (dT/du) * du + T dp
        #
        # A similar expression holds for the vector source term. If the base
        # discretization (which calculates T in the above equation) is Tpfa, the full
        # expression will be obtained by the Ad machinery and there is no need for
        # special treatment. If the base discretization is Mpfa, we need to mix this
        # T-matrix with the the Tpfa-style approximation of dT/du, as is done in the
        # below if-statement.
        if isinstance(base_discr, pp.ad.MpfaAd):
            # To obtain a mixture of Tpfa and Mpfa, we utilize pp.ad.Function, one for
            # the flux and one for the vector source.

            # Define the Ad function for the flux
            flux_p = pp.ad.Function(
                # Mypy raises an error here since functool.partial returns a 'partial',
                # while pp.ad.Function expects a Callable. partial.__call__ is a
                # Callable, and we know this is the way the function will be evaluated
                # in ad parsing, so we ignore the error.
                partial(  # type: ignore[arg-type]
                    self.__mpfa_flux_discretization, base_discr
                ),
                "differentiable_mpfa",
            )(t_f, potential_difference, potential(domains))

            # Define the Ad function for the vector source
            vector_source_d = pp.ad.Function(
                partial(  # type: ignore[arg-type]
                    self.__mpfa_vector_source_discretization, base_discr
                ),
                "differentiable_mpfa_vector_source",
            )(t_f, vector_source_difference, vector_source_cells)

        else:
            # The base discretization is Tpfa, so we can rely on the Ad machinery to
            # compose the full expression.
            flux_p = t_f * potential_difference
            vector_source_d = t_f * vector_source_difference

        # As the base discretization is only invoked inside a function, and then only by
        # the parse()-method, that is, not on operator form, it will not be found in the
        # search for discretization schemes in the operator tree (implemented in the
        # Operator class), and therefore, it will not actually be discretized. To
        # circumvent this problem, we artifically add a term that involves the base
        # discretization on operator form, and multiply it by zero to avoid it having
        # any real impact on the equation. This is certainly an ugly hack, but it will
        # have to do for now.
        flux_p = flux_p + pp.ad.Scalar(0) * base_discr.flux() @ potential(domains)

        # Get boundary condition values
        boundary_value_operator = boundary_operator(domains)

        # Compose the full discretization of the Darcy flux, which consists of three
        # terms: The flux due to pressure differences, the flux due to boundary
        # conditions, and the flux due to the vector source.
        flux: pp.ad.Operator = (
            flux_p
            + t_bnd
            * (
                boundary_value_operator
                + intf_projection.mortar_to_primary_int
                @ getattr(self, "interface_" + flux_name)(interfaces)
            )
            + vector_source_d
        )
        flux.set_name("Differentiable diffusive flux")
        return flux

    def potential_trace(
        self,
        subdomains: list[pp.Grid],
        potential: Callable[[list[pp.Grid]], pp.ad.Operator],
        diffusivity_tensor: Callable[[list[pp.Grid]], pp.ad.Operator],
        boundary_operator: Callable[[list[pp.Grid]], pp.ad.Operator],
        flux_name: str,
    ) -> pp.ad.Operator:
        """Pressure on the subdomain boundaries.

        Parameters:
            subdomains: List of subdomains where the pressure is defined.
            potential: Method returning the potential as an Ad operator.
            diffusivity_tensor: Method returning the diffusivity tensor as an Ad
                operator. For Darcy's and Fourier's law, this is the permeability and
                thermal conductivity, respectively.
            boundary_operator: Method returning the boundary operator as an Ad
                operator.

        Returns:
            Pressure on the subdomain boundaries. Parsing the operator will return a
            face-wise array.

        """
        interfaces: list[pp.MortarGrid] = self.subdomains_to_interfaces(subdomains, [1])
        boundary_grids = self.subdomains_to_boundary_grids(subdomains)

        projection = pp.ad.MortarProjections(self.mdg, subdomains, interfaces, dim=1)

        boundary_value_operator = boundary_operator(subdomains)
        base_discr = getattr(self, flux_name + "_discretization")(subdomains)
        # Obtain the transmissibilities in operator form. Ignore other outputs.
        t_f_full, *_ = self.__transmissibility_matrix(subdomains, diffusivity_tensor)
        one = pp.ad.Scalar(1)

        # BC filters for Dirichlet and Neumann faces.
        diff_discr = pp.numerics.fv.tpfa.DifferentiableTpfa()
        dir_filter, neu_filter = diff_discr.external_boundary_filters(
            self.mdg, subdomains, boundary_grids, "bc_values_" + flux_name
        )
        # Also a separate filter for internal boundaries, which are always Neumann.
        internal_boundary_filter = diff_discr.internal_boundary_filter(subdomains)

        # Face contribution to boundary potential is 1 on Dirichlet faces, -1/t_f_full
        # on Neumann faces (both external and internal - see Tpfa.discretize). Named
        # "bound_pressure_face" and not "bound_potential_face" to be consistent with the
        # base discretization.
        bound_pressure_face_discr = dir_filter - (
            neu_filter + internal_boundary_filter
        ) * (one / t_f_full)

        # Project the interface flux to the primary grid, preparing for discretization
        # on internal boundaries.
        projected_internal_flux = projection.mortar_to_primary_int @ getattr(
            self, "interface_" + flux_name
        )(interfaces)

        if isinstance(base_discr, pp.ad.MpfaAd):
            # Approximate the derivative of the transmissibility matrix with respect to
            # permeability by a Tpfa-style discretization.
            boundary_value_contribution = pp.ad.Function(
                # See comment in diffusive_flux method for explanation why the type
                # ignore is needed.
                partial(  # type: ignore[arg-type]
                    self.__mpfa_bound_pressure_discretization, base_discr
                ),
                "differentiable_mpfa",
            )(
                bound_pressure_face_discr,
                projected_internal_flux,
                boundary_value_operator,
            )

        else:
            # The base discretization is Tpfa, so we can rely on the Ad machinery to
            # compose the discretization, treating internal and external boundaries
            # equally.
            boundary_value_contribution = bound_pressure_face_discr * (
                projected_internal_flux + boundary_value_operator
            )

        # As the base discretization is only invoked inside a function, and then only by
        # the parse()-method, that is, not on operator form, it will not be found in the
        # search for discretization schemes in the operator tree (implemented in the
        # Operator class), and therefore, it will not actually be discretized. To
        # circumvent this problem, we artifically add a term that involves the base
        # discretization on operator form, and multiply it by zero to avoid it having
        # any real impact on the equation. This is certainly an ugly hack, but it will
        # have to do for now.
        # TODO: Do we need this trick here, or is it sufficient to do so in the
        # diffusive flux method?
        boundary_value_contribution = boundary_value_contribution + pp.ad.Scalar(
            0
        ) * base_discr.flux() @ potential(subdomains)

        pressure_trace = (
            base_discr.bound_pressure_cell() @ potential(subdomains)
            # Contribution from boundaries.
            + boundary_value_contribution
            # the vector source is independent of k
            + base_discr.bound_pressure_vector_source()
            @ getattr(self, "vector_source_" + flux_name)(subdomains)
        )
        return pressure_trace

    def __transmissibility_matrix(
        self,
        subdomains: list[pp.Grid],
        diffusivity_tensor: Callable[[list[pp.Grid]], pp.ad.Operator],
    ) -> tuple[
        pp.ad.Operator,
        pp.numerics.fv.tpfa.DifferentiableTpfa,
        sps.spmatrix,
        sps.spmatrix,
    ]:
        """Compute the Tpfa transmissibility matrix for a list of subdomains."""
        # In Tpfa, the Darcy flux through a face with normal vector n_j, as seen from
        # cell i, is given by (subscripts indicate face or cell index)
        #
        #    q_j = n_j^T K_i e_ij (p_i - p_j) / dist_ij
        #
        # Here, K_i is the permeability tensor in cell i, e_ij is the unit vector from
        # cell i to face j, and dist_ij is the distance between the cell center and the
        # face center. Comparing with the continuous formulation, we see that the
        # pressure gradient is approximated by the pressure difference, divided by
        # distance, in the direction between cell and face centers. Writing out the
        # expression for the half-face transmissibility
        #
        #    t = n_r^T K_rs e_s / dist
        #
        # Here, subscripts indicate (Cartesian) dimensions, the summation convention is
        # applied, and dist again represent the distance from cell to face center. (EK:
        # the change of meaning of subscript is unfortunate, but it is very important to
        # understand how the components of the permeability tensor and the normal and
        # distance vectors are multiplied.) This formulation can be reformulated to
        #
        #   t = n_r^T e_s K_rs / dist
        #
        # where the point is that, by right multiplying the permeability tensor, this
        # can be represented as an Ad operator (which upon parsing will be an AdArray
        # which only can be right multiplied). The below code implements this
        # formulation. The full transmissibility matrix is obtained by taking the
        # harmonic mean of the two half-face transmissibilities on each face.

        # The cell-wise permeability tensor is represented as an Ad operator which
        # evaluates to an AdArray with 9 * n_cells entries. Also scale with specific
        # volume.
        basis = self.basis(subdomains, dim=9)
        volumes = pp.ad.sum_operator_list(
            [e @ self.specific_volume(subdomains) for e in basis]
        )
        k_c = volumes * diffusivity_tensor(subdomains)

        # Create the helper discretization object, which will be used to generate
        # grid-related quantities and mappings.
        diff_discr = pp.numerics.fv.tpfa.DifferentiableTpfa()

        # Get the normal vector, vector from cell center to face center (d_vec), and
        # distance from cell center to face center (dist) for each half-face.
        n, d_vec, dist = diff_discr.half_face_geometry_matrices(subdomains)

        # Compose the geometric part of the half-face transmissibilities. Note that
        # dividing d_vec by dist essentially forms a unit vector from cell to face
        # center.
        d_n_by_dist = sps.diags(1 / dist) * d_vec @ n

        # Form the full half-face transmissibilities and take its reciprocal, preparing
        # for a harmonic mean between the two half-face transmissibilities on ecah side
        # of a face.
        one = pp.ad.Scalar(1)
        t_hf_inv = one / (pp.ad.SparseArray(d_n_by_dist) @ k_c)

        # Compose full-face transmissibilities
        # Sum over half-faces to get transmissibility on faces.
        # Include sign to cancel the effect of the d_vec @ n having opposite signs on
        # the two half-faces.
        hf_to_f = diff_discr.half_face_map(
            subdomains, to_entity="faces", with_sign=True
        )
        # Take the harmonic mean of the two half-face transmissibilities.
        t_f_full = one / (pp.ad.SparseArray(hf_to_f) @ t_hf_inv)
        t_f_full.set_name("transmissibility matrix")
        return t_f_full, diff_discr, hf_to_f, d_vec

    def __mpfa_flux_discretization(
        self, base_discr: pp.ad.MpfaAd, T_f: ArrayType, p_diff: ArrayType, p: ArrayType
    ) -> ArrayType:
        """Approximate the product rule for the expression d(T_MPFA * p), where T_MPFA
        is the transmissibility matrix for an Mpfa discretization.

        The approximation is taken as

            d(T_MPFA * p) ~ T_MPFA * dp + p_diff * d(T_TPFA)

        where, for a single face, p_diff is the difference in pressure between the two
        cells on either side of the face - the method self.diffusive_flux() for
        further explanation.

        Parameters:
            base_discr: Base discretization of the flux. T_f: Transmissibility matrix.
            p_diff: Difference in potential between the two cells on either side of the
                face.
            p: Potential.

        Returns:
            AdArray with value and Jacobian matrix representing the flux associated with
                the potential difference.

        """
        # NOTE: Keep in mind that this functions will be evaluated in forward mode, thus
        # the inputs are not Ad-operators, but numerical values.

        # We know that base_discr.flux is a sparse matrix, so we can call parse
        # directly.
        base_flux = base_discr.flux().parse(self.mdg)
        # If the function has been called using .value, p is a numpy array and we pass
        # only the value.
        if not isinstance(p, pp.ad.AdArray):
            return base_flux @ p
        # Otherwise, at the time of evaluation, p will be an AdArray, thus we can access
        # its val and jac attributes.
        val = base_flux @ p.val
        jac = base_flux @ p.jac

        if hasattr(T_f, "jac"):
            # Add the contribution to the Jacobian matrix from the derivative of the
            # transmissibility matrix times the pressure difference. To see why this is
            # correct, it may be useful to consider the flux over a single face
            # (corresponding to one row in the Jacobian matrix).
            jac += sps.diags(p_diff.val) @ T_f.jac

        return pp.ad.AdArray(val, jac)

    def __mpfa_vector_source_discretization(
        self,
        base_discr: pp.ad.MpfaAd,
        T_f: ArrayType,
        vs_diff: ArrayType,
        vs: ArrayType,
    ) -> ArrayType:
        """Approximate the product rule for the expression d(VS_MPFA * vs), where
        VS_MPFA is the Mpfa discretization of the vector source, and vs is the vector
        source.

         The approximation is taken as

            d(VS_MPFA * vs) ~ VS_MPFA * d(vs) + vs_diff * d(VS_TPFA)

        where, for a single face, vs_diff is the difference in vector source between
        the two cells on either side of the face, see the method self.diffusive_flux()
        for further explanation.

        Parameters:
            base_discr: Base discretization of the vector source.
            T_f: Transmissibility matrix.
            vs_diff: Difference in vector source between the two cells on either side of
                the face.
            vs: Vector source.

        Returns:
            AdArray with value and Jacobian matrix representing the flux associated with
            the vector source.

        """
        # NOTE: Keep in mind that this functions will be evaluated in forward mode, thus
        # the inputs are not Ad-operators, but numerical values.

        # We know that base_discr.vector_source is a sparse matrix, so we can call parse
        # directly.
        base_discr_vector_source = base_discr.vector_source().parse(self.mdg)

        # Composing the full expression for the vector source term is a bit tricky, as
        # any of the three arguments may be either a numpy array or an AdArray. We need
        # to handle all combinations of these cases.
        #
        # First, we check if any of the arguments are numpy arrays, which would
        # correspond to the case where the Operator is evaluated using .value(). In this
        # case, we simply return the product of the base discretization with the vector
        # source.
        if (
            isinstance(T_f, np.ndarray)
            and isinstance(vs, np.ndarray)
            and isinstance(vs_diff, np.ndarray)
        ):
            # The value is a numpy array, and we simply return the product with the base
            # discretization.
            return base_discr_vector_source @ vs

        # We now know that the return value should be an AdArray, and we need to compute
        # the Jacobian as well as the value. However, the type of vs (thus vs_diff) can
        # still be either numpy array or AdArray: The former corresponds to a constant
        # vector source, the latter to a vector source that depends on the primary
        # variable (e.g., a non-constant density in a gravity term). We need to unify
        # these cases:
        if isinstance(vs, np.ndarray):
            # If this is broken, something really weird is going on.
            assert isinstance(vs_diff, np.ndarray)
            vs_val = vs
            vs_diff_val = vs_diff

            num_rows = vs_val.size
            num_cols = self.equation_system.num_dofs()
            vs_jac = sps.csr_matrix((num_rows, num_cols))
        else:
            # The value is an AdArray, and we can access its val and jac attributes.
            vs_val = vs.val
            vs_diff_val = vs_diff.val
            vs_jac = vs.jac

        # The value is an AdArray, and we need to compute the Jacobian as well as the
        # value.
        val = base_discr_vector_source @ vs_val
        # The contribution from differentiating the vector source term to the Jacobian
        # of the flux.
        jac = base_discr.vector_source().parse(self.mdg) @ vs_jac

        if hasattr(T_f, "jac"):
            # Add the contribution to the Jacobian matrix from the derivative of the
            # transmissibility matrix times the vector source difference.
            jac += sps.diags(vs_diff_val) @ T_f.jac

        return pp.ad.AdArray(val, jac)

    def __mpfa_bound_pressure_discretization(
        self,
        base_discr: pp.ad.MpfaAd,
        bound_pressure_face: ArrayType,
        internal_flux: ArrayType,
        external_bc: ArrayType,
    ) -> ArrayType:
        """Approximate the product rule for the expression d(PT_MPFA * bc), where
        PT_MPFA is the Mpfa discretization of the potential trace reconstruction, and bc
        represents boundary conditions (internal and external).

        The approximation is taken as

            d(PT_MPFA * bc) ~ PT_MPFA * d(bc) + bc * d(PT_TPFA)

        where, for a single face, bc is the boundary condition value, and d(bc) is the
        differential of the boundary condition value. The latter will be non-zero *only*
        for internal boundaries (where it will typically represent the derivative of
        an interface flux).

        Parameters:
            base_discr: Base discretization of the pressure trace. bound_pressure_face:
            Pressure trace discretization, computed with
                differentiable tpfa.
            internal_flux: Interface fluxes.
            external_bc: External boundary conditions.

        Returns:
            AdArray with value and Jacobian matrix representing the reconstructed
                pressure trace.

        """
        # NOTE: Keep in mind that this functions will be evaluated in forward mode, thus
        # the inputs are not Ad-operators, but numerical values.

        # We know that base_discr.bound_pressure_face is a sparse matrix, so we can call
        # parse directly. At the time of evaluation, internal_flux will be an AdArray,
        # thus we can access its val and jac attributes, while external_flux is a numpy
        # array.
        base_term = base_discr.bound_pressure_face().parse(self.mdg)
        # The value is the standard product of the matrix and boundary values.

        # If the function has been called using .value, p is a numpy array and we pass
        # only the value.
        if not isinstance(internal_flux, pp.ad.AdArray):
            return base_term @ (internal_flux + external_bc)

        # Otherwise, at the time of evaluation, internal_flux will be an AdArray, thus
        # we can access its val and jac attributes.

        # EK: Testing revealed a case where the external_bc was an AdArray. The precise
        # reason for this is not clear (it could be a straightforward result of the
        # rules of parsing), but to cover all cases, we do a if-else here.
        if isinstance(external_bc, pp.ad.AdArray):
            external_bc_val = external_bc.val
        else:
            external_bc_val = external_bc

        # Use external_bc (both Dirichlet and Neumann) since both enter into the
        # pressure trace reconstruction.
        val = base_term @ (internal_flux.val + external_bc_val)
        # The Jacobian matrix has one term corresponding to the standard (e.g.,
        # non-differentiable FV) discretization. No need to add the external boundary
        # values, as they should not be differentiated.
        jac = base_term @ internal_flux.jac

        if hasattr(bound_pressure_face, "jac"):
            # If the permeability, thus the pressure reconstruction operator, has a
            # Jacobian, add its contribution. For external Dirichlet boundaries, the
            # Jacobian is zero (the element is constant 1), thus these faces give no
            # contribution. There will be a contribution from external Neumann
            # boundaries, as well as from internal boundaries (which are always
            # Neumann).
            jac += (
                sps.diags(internal_flux.val + external_bc_val) @ bound_pressure_face.jac
            )

        return pp.ad.AdArray(val, jac)


class DarcysLawAd(AdTpfaFlux):
    """Adaptive discretization of the Darcy flux from generic adaptive flux class."""

    permeability: Callable[[list[pp.Grid]], pp.ad.Operator]
    """Function that returns the permeability of a subdomain. Normally provided by a
    mixin class with a suitable permeability definition.

    """
    pressure: Callable[[pp.SubdomainsOrBoundaries], pp.ad.Operator]
    """Pressure variable. Normally defined in a mixin instance of
    :class:`~porepy.models.fluid_mass_balance.VariablesSinglePhaseFlow`.

    """
    combine_boundary_operators_darcy_flux: Callable[[list[pp.Grid]], pp.ad.Operator]
    """Method that combines boundary operators to a single operator. Normally defined
    in a mixin instance of
    :class:`~porepy.constitutive_laws.DarcysLaw`.

    """

    def darcy_flux(self, domains: pp.SubdomainsOrBoundaries) -> pp.ad.Operator:
        """Discretization of Darcy's law.


        Parameters:
            domains: List of domains where the Darcy flux is defined.

        Raises:
            ValueError if the domains are a mixture of grids and boundary grids.

        Returns:
            Face-wise Darcy flux in cubic meters per second.

        """
        flux = self.diffusive_flux(
            domains,
            self.pressure,
            self.permeability,
            self.combine_boundary_operators_darcy_flux,
            "darcy_flux",
        )
        return flux

    def pressure_trace(self, domains: list[pp.Grid]) -> pp.ad.Operator:
        """Pressure on the subdomain boundaries.

        Parameters:
            subdomains: List of subdomains where the pressure is defined.

        Returns:
            Pressure on the subdomain boundaries. Parsing the operator will return a
            face-wise array.

        """
        pressure_trace = self.potential_trace(
            domains,
            self.pressure,
            self.permeability,
            self.combine_boundary_operators_darcy_flux,
            "darcy_flux",
        )
        pressure_trace.set_name("Differentiable pressure trace")
        return pressure_trace


class PeacemanWellFlux(PorePyModel):
    """Well fluxes.

    Relations between well fluxes and pressures are implemented in this class.
    Peaceman 1977 https://doi.org/10.2118/6893-PA

    Assumes permeability is cell-wise scalar.

    """

    pressure: Callable[[pp.SubdomainsOrBoundaries], pp.ad.Operator]
    """Pressure variable."""
    well_flux: Callable[[list[pp.MortarGrid]], pp.ad.MixedDimensionalVariable]
    """Well flux variable."""
    permeability: Callable[[list[pp.Grid]], pp.ad.Operator]
    """Function that returns the permeability of a subdomain. Normally provided by a
    mixin class with a suitable permeability definition.

    """

    def well_flux_equation(self, interfaces: list[pp.MortarGrid]) -> pp.ad.Operator:
        """Equation relating the well flux to the difference between well and formation
        pressure.

        For details, see Lie: An introduction to reservoir simulation using MATLAB/GNU
        Octave, 2019, Section 4.3.

        Parameters:
            interfaces: List of interfaces where the well fluxes are defined.

        Returns:
            Cell-wise well flux operator, units [kg * m^{nd-1} * s^-2].

        """

        subdomains = self.interfaces_to_subdomains(interfaces)
        projection = pp.ad.MortarProjections(self.mdg, subdomains, interfaces)
        r_w = self.well_radius(subdomains)
        skin_factor = self.skin_factor(interfaces)
        r_e = self.equivalent_well_radius(subdomains)

        f_log = pp.ad.Function(pp.ad.functions.log, "log_function_Piecmann")

        # We assume isotropic permeability and extract xx component.
        e_i = self.e_i(subdomains, i=0, dim=9).T

        # To get a transmissivity, we multiply the permeability with the length of the
        # well within one cell. For a 0d-2d coupling, this will be the aperture of the
        # 2d fracture cell; in practice the number is obtained by multiplying with the
        # specific volume of the mortar cell (which will incorporate the specific volume
        # of the higher-dimensional neighbor, that is, the fracture). For a 1d-3d
        # coupling, we will need the length of the well within the 3d cell (see the MRST
        # book, p.128, for comments regarding deviated wells). Again, this could be
        # obtained by a volume integral over the mortar cell; however, as 1d-3d
        # couplings have not yet been implemented, we will raise an error in this case.
        if any([sd.dim == 3 for sd in subdomains]):
            raise NotImplementedError(
                "The 1d-3d coupling has not yet been implemented. "
            )
        elif any([sd.dim == 1 for sd in subdomains]):
            # This is a 1d-2d (or 1d-1d) coupling, for which the Peaceman model is
            # not applicable.
            # TODO: Revisit when we implement 1d-3d coupling.
            raise ValueError("The Peaceman model assumes a coupling of codimension 2")

        isotropic_permeability = e_i @ self.permeability(subdomains)

        well_index = self.volume_integral(
            pp.ad.Scalar(2 * np.pi)
            * projection.primary_to_mortar_avg
            @ (isotropic_permeability / (f_log(r_e / r_w) + skin_factor)),
            interfaces,
            1,
        )
        eq: pp.ad.Operator = self.well_flux(interfaces) - well_index * (
            projection.primary_to_mortar_avg @ self.pressure(subdomains)
            - projection.secondary_to_mortar_avg @ self.pressure(subdomains)
        )
        eq.set_name("well_flux_equation")
        return eq

    def equivalent_well_radius(self, subdomains: list[pp.Grid]) -> pp.ad.Operator:
        """Compute equivalent radius for Peaceman well model.

        Parameters:
            subdomains: List of subdomains.

        Returns:
            Cell-wise equivalent radius operator [m].

        """
        # Implementational note: The computation of equivalent radius is highly
        # simplified and ignores discretization and anisotropy effects. For more
        # advanced alternatives, see the MRST book,
        # https://www.cambridge.org/core/books/an-introduction-to-
        # reservoir-simulation-using-matlabgnu-octave/F48C3D8C88A3F67E4D97D4E16970F894
        if len(subdomains) == 0:
            # Set 0.2 as the unused value for equivalent radius. This is a bit arbitrary,
            # but 0 is a bad choice, as it will lead to division by zero.
            return Scalar(0.2, name="equivalent_well_radius")

        h_list = []
        for sd in subdomains:
            if sd.dim == 0:
                # Avoid division by zero for points. The value is not used in calling
                # method well_flux_equation, as all wells are 1d.
                h_list.append(np.array([1]))
            else:
                h_list.append(np.power(sd.cell_volumes, 1 / sd.dim))
        r_e = Scalar(0.2) * pp.wrap_as_dense_ad_array(np.concatenate(h_list))
        r_e.set_name("equivalent_well_radius")
        return r_e

    def skin_factor(self, interfaces: list[pp.MortarGrid]) -> pp.ad.Operator:
        """Compute skin factor for Peaceman well model.

        Parameters:
            interfaces: List of interfaces.

        Returns:
            Skin factor operator [-].

        """
        skin_factor = pp.ad.Scalar(self.solid.skin_factor)
        skin_factor.set_name("skin_factor")
        return skin_factor

    def well_radius(self, subdomains: list[pp.Grid]) -> pp.ad.Operator:
        """Compute well radius for Peaceman well model.

        Parameters:
            subdomains: List of subdomains.

        Returns:
            Cell-wise well radius operator [m].

        """
        r_w = pp.ad.Scalar(self.solid.well_radius)
        r_w.set_name("well_radius")
        return r_w


class ThermalExpansion(PorePyModel):
    """Thermal expansion coefficients for the solid."""

    def solid_thermal_expansion_coefficient(
        self, subdomains: list[pp.Grid]
    ) -> pp.ad.Operator:
        """Thermal expansion of the solid.

        This is an expression of the volumetric changes of the solid due to temperature
        changes.

        Parameters:
            subdomains: List of subdomains where the thermal expansion is defined.

        Returns:
            Thermal expansion of the fluid [1/K], represented as an Ad operator. The
            value is constant for all subdomains.

        """
        return Scalar(self.solid.thermal_expansion, "solid_thermal_expansion")

    def solid_thermal_expansion_tensor(
        self, subdomains: list[pp.Grid]
    ) -> pp.SecondOrderTensor:
        """Tensor representing the mechanical force associated with thermal expansion
        and contraction.

        The tensor can be considered a representation of strains due to temperature
        changes. It can be used to compute stress, e.g., by a Biot discretization, and
        is thus associated with an equation for momentum conservation.

        Parameters:
            subdomains: Subdomains where the thermo-mechanical coupling tensor is
                defined.

        Returns:
            Thermo-mechanical coupling tensor [Pa].

        """
        # EK: I added some documentation here, since I went through the pain of figuring
        # out the tensor algebra, and I don't want to do that over again. The conversion
        # from a thermal strain, given by self.solid.thermal_expansion() to the
        # corresponding stress, is in general given as (see e.g. Coussy 2004, eq 4.13a)
        #
        #    sigma_ij = C_ijkl * a_kl * T
        #
        # where sigma is the stress, C is the stiffness tensor (represented as a fourth
        # order tensor), a is the thermal strain, and the summation convention is
        # applied. For a linear isotropic material, the stiffness tensor is given by
        #
        #    C_ijkl = lambda * delta_ij * delta_kl + mu * (delta_ik * delta_jl +
        #             delta_il * delta_jk)    [thanks, co-pilot!]
        #
        # where d_ij is the Kronecker delta, and lambda and mu are the Lame parameters.
        # Some algebra gives that for a general expansion tensor, the thermal stress is
        #
        #   sigma_ij = mu * (a_ij + a_ji) * T + lambda * a_kk * d_ij * T
        #
        # where a_kk of course equals the trace of a.
        #
        # The below implementation assumes that the thermal expansion is isotropic, thus
        # the coefficients simplifies further to
        #
        #  sigma_ij = (2 * mu + 3 * lambda) * a * T * d_ij
        #
        # which can be found in, for instance, Boley & Weiner: Theory of thermal
        # stresses, Dover (ISBN:978-0-486-69579-2), Eq. 1.12.14 p.30.
        #
        # If anyone ever overrides this method to include a full thermal expansion
        # tensor, it is strongly advised to first check the above calculation, as it
        # should not be fully trusted.

        size = sum(sd.num_cells for sd in subdomains)

        lmbda = self.solid.lame_lambda
        mu = self.solid.shear_modulus
        alpha = self.solid.thermal_expansion

        val = (2 * mu + 3 * lmbda) * alpha

        return pp.SecondOrderTensor(val * np.ones(size))


class ThermalConductivityLTE(ConstantFluidThermalConductivity):
    """Thermal conductivity in the local thermal equilibrium approximation."""

    porosity: Callable[[list[pp.Grid]], pp.ad.Operator]
    """Porosity of the rock. Normally provided by a mixin instance of
    :class:`~porepy.models.constitutive_laws.ConstantPorosity` or a subclass thereof.

    """
    reference_porosity: Callable[[list[pp.Grid]], pp.ad.Operator]
    """Reference porosity of the rock. Normally provided by a mixin instance of
    :class:`~porepy.models.constitutive_laws.PoroMechanicsPorosity`.

    """

    def solid_thermal_conductivity(self, subdomains: list[pp.Grid]) -> pp.ad.Operator:
        """Solid thermal conductivity [W / (m K)].

        Parameters:
            grids: List of subdomains where the thermal conductivity is defined.

        Returns:
            Thermal conductivity of fluid. The returned operator is a scalar, wrapped as
            an Ad operator, representing the constant thermal conductivity of the fluid.

        """
        return Scalar(self.solid.thermal_conductivity, "solid_thermal_conductivity")

    def thermal_conductivity(self, subdomains: list[pp.Grid]) -> pp.ad.Operator:
        """Thermal conductivity [m^2].

        The thermal conductivity is computed as the porosity-weighted average of the
        fluid and solid thermal conductivities. In this implementation, both are
        considered constants, however, if the porosity changes with time, the weighting
        factor will also change.

        Parameters:
            subdomains: List of subdomains where the thermal conductivity is defined.

        Returns:
            Cell-wise conducivity operator.

        """
        phi = self.porosity(subdomains)
        # Since thermal conductivity is used as a discretization parameter, it has to be
        # evaluated before the discretization matrices are computed.
        try:
            phi.value(self.equation_system)
        except KeyError:
            # We assume this means that the porosity includes a discretization matrix
            # for displacement_divergence which has not yet been computed.
            phi = self.reference_porosity(subdomains)
        if isinstance(phi, Scalar):
            size = sum(sd.num_cells for sd in subdomains)
            phi = phi * pp.wrap_as_dense_ad_array(1, size)
        conductivity = phi * self.fluid.thermal_conductivity(subdomains) + (
            Scalar(1) - phi
        ) * self.solid_thermal_conductivity(subdomains)
        return self.isotropic_second_order_tensor(subdomains, conductivity)


class FouriersLaw(PorePyModel):
    """This class could be refactored to reuse for other diffusive fluxes. It's somewhat
    cumbersome, though, since potential, discretization, and boundary conditions all
    need to be passed around.
    """

    temperature: Callable[[pp.SubdomainsOrBoundaries], pp.ad.Operator]
    """Temperature variable. Normally defined in a mixin instance of
    :class:`~porepy.models.energy_balance.VariablesEnergyBalance`.

    """
    interface_fourier_flux: Callable[
        [list[pp.MortarGrid]], pp.ad.MixedDimensionalVariable
    ]
    """Fourier flux variable on interfaces. Normally defined in a mixin instance of
   :class:`~porepy.models.energy_balance.VariablesEnergyBalance`.

    """
    normal_thermal_conductivity: Callable[[list[pp.MortarGrid]], pp.ad.Scalar]
    """Conductivity on a mortar grid. Normally defined in a mixin instance of
    :class:`~porepy.models.constitutive_laws.ThermalConductivityLTE` or a subclass.

    """
    fourier_keyword: str
    """Keyword used to identify the Fourier flux discretization. Normally set by a mixin
    instance of
    :class:`~porepy.models.fluid_mass_balance.SolutionStrategyEnergyBalance`.

    """
    bc_data_fourier_flux_key: str
    """See
    :attr:`~porepy.models.energy_balance.BoundaryConditionsEnergyBalance.
    bc_data_fourier_flux_key`.

    """
    bc_type_fourier_flux: Callable[[pp.Grid], pp.BoundaryCondition]
    """Function that returns the boundary condition type for the Fourier flux. Normally
    defined in a mixin instance of
    :class:`~porepy.models.fluid_mass_balance.BoundaryConditionsEnergyBalance`.

    """

<<<<<<< HEAD
    _combine_boundary_operators: Callable[
        [
            Sequence[pp.Grid],
            Callable[[Sequence[pp.BoundaryGrid]], pp.ad.Operator],
            Callable[[Sequence[pp.BoundaryGrid]], pp.ad.Operator],
            None | Callable[[Sequence[pp.BoundaryGrid]], pp.ad.Operator],
            Callable[[pp.Grid], pp.BoundaryCondition],
            str,
            int,
        ],
        pp.ad.Operator,
    ]

    create_boundary_operator: Callable[
        [str, Sequence[pp.BoundaryGrid]], pp.ad.TimeDependentDenseArray
    ]
    """Boundary conditions wrapped as an operator. Defined in
    :class:`~porepy.models.boundary_condition.BoundaryConditionMixin`.

    """
    wrap_grid_attribute: Callable[[Sequence[pp.GridLike], str, int], pp.ad.DenseArray]
    """Wrap a grid attribute as a DenseArray. Normally set by a mixin instance of
    :class:`porepy.models.geometry.ModelGeometry`.

    """
    specific_volume: Callable[
        [Union[list[pp.Grid], list[pp.MortarGrid]]], pp.ad.Operator
    ]
    """Specific volume. Normally defined in a mixin instance of
    :class:`~porepy.models.constitutive_laws.DimensionReduction` or a subclass thereof.

    """
    aperture: Callable[[list[pp.Grid]], pp.ad.Operator]
    """Aperture. Normally defined in a mixin instance of
    :class:`~porepy.models.constitutive_laws.DimensionReduction` or a subclass thereof.

    """
    volume_integral: Callable[
        [pp.ad.Operator, Sequence[pp.Grid] | Sequence["pp.MortarGrid"], int],
        pp.ad.Operator,
    ]
    """Integration over cell volumes, implemented in
    :class:`pp.models.abstract_equations.BalanceEquation`.

    """
    nd: int
    """Number of spatial dimensions."""
    fluid: pp.FluidConstants
    """Fluid constant object that takes care of scaling of fluid-related quantities.
    Normally, this is set by a mixin of instance
    :class:`~porepy.models.solution_strategy.SolutionStrategy`.

    """

=======
>>>>>>> 362fbfec
    def temperature_trace(self, subdomains: list[pp.Grid]) -> pp.ad.Operator:
        """Temperature on the subdomain boundaries.

        .. note::
            The below implementation assumes the heat flux is discretized with a finite
            volume method (either Tpfa or Mpfa). Other discretizations may be possible,
            but would likely require a modification of this (and several other) methods.

        Parameters:
            subdomains: List of subdomains where the temperature is defined.

        Returns:
            Temperature on the subdomain boundaries. Parsing the operator will return a
            face-wise array.

        """
        interfaces: list[pp.MortarGrid] = self.subdomains_to_interfaces(subdomains, [1])
        projection = pp.ad.MortarProjections(self.mdg, subdomains, interfaces, dim=1)
        discr: Union[pp.ad.TpfaAd, pp.ad.MpfaAd] = self.fourier_flux_discretization(
            subdomains
        )

        boundary_operator_fourier = self.combine_boundary_operators_fourier_flux(
            subdomains=subdomains
        )
        # We know t is a variable, since method is called on subdomains, not boundaries.
        t = cast(pp.ad.MixedDimensionalVariable, self.temperature(subdomains))
        temperature_trace = (
            discr.bound_pressure_cell() @ t  # "pressure" is a legacy misnomer
            + discr.bound_pressure_face()
            @ (
                projection.mortar_to_primary_int
                @ self.interface_fourier_flux(interfaces)
            )
            + discr.bound_pressure_face() @ boundary_operator_fourier
            + discr.bound_pressure_vector_source()
            @ self.vector_source_fourier_flux(subdomains)
        )
        return temperature_trace

    def fourier_flux(self, subdomains: pp.SubdomainsOrBoundaries) -> pp.ad.Operator:
        """Discrete Fourier flux on subdomains.

        .. note::
            The below implementation assumes the heat flux is discretized with a finite
            volume method (either Tpfa or Mpfa). Other discretizations may be possible,
            but would likely require a modification of this (and several other) methods.

        Parameters:
            subdomains: List of subdomains where the Fourier flux is defined.

        Returns:
            An Ad-operator representing the Fourier flux on the subdomains.

        """

        if len(subdomains) == 0 or isinstance(subdomains[0], pp.BoundaryGrid):
            # Given Neumann data prescribed for Fourier flux on boundary.
            domains = cast(Sequence[pp.BoundaryGrid], subdomains)
            return self.create_boundary_operator(
                name=self.bc_data_fourier_flux_key, domains=domains
            )
        subdomains = cast(list[pp.Grid], subdomains)

        subdomains = cast(list[pp.Grid], subdomains)  # for mypy

        interfaces: list[pp.MortarGrid] = self.subdomains_to_interfaces(subdomains, [1])
        projection = pp.ad.MortarProjections(self.mdg, subdomains, interfaces, dim=1)
        discr: Union[pp.ad.TpfaAd, pp.ad.MpfaAd] = self.fourier_flux_discretization(
            subdomains
        )

        boundary_operator_fourier = self.combine_boundary_operators_fourier_flux(
            subdomains=subdomains
        )

        flux: pp.ad.Operator = (
            discr.flux() @ self.temperature(subdomains)
            + discr.bound_flux()
            @ (
                boundary_operator_fourier
                + projection.mortar_to_primary_int
                @ self.interface_fourier_flux(interfaces)
            )
            + discr.vector_source() @ self.vector_source_fourier_flux(subdomains)
        )
        flux.set_name("Fourier_flux")
        return flux

    def combine_boundary_operators_fourier_flux(
        self, subdomains: Sequence[pp.Grid]
    ) -> pp.ad.Operator:
        """Combine Fourier flux boundary operators.

        Note that the default Robin operator is the same as that of Neumann. Override
        this method to define and assign another boundary operator of your choice. The
        new operator should then be passed as an argument to the
        _combine_boundary_operators method, just like self.fourier_flux is passed to
        robin_operator in the default setup.

        Parameters:
            subdomains: List of the subdomains whose boundary operators are to be
                combined.

        Returns:
            The combined Fourier flux boundary operator.

        """
        op = self._combine_boundary_operators(
            subdomains=subdomains,
            dirichlet_operator=self.temperature,
            neumann_operator=self.fourier_flux,
            robin_operator=self.fourier_flux,
            bc_type=self.bc_type_fourier_flux,
            name="bc_values_" + self.bc_data_fourier_flux_key,
        )
        return op

    def interface_fourier_flux_equation(
        self, interfaces: list[pp.MortarGrid]
    ) -> pp.ad.Operator:
        """Discrete Fourier flux on interfaces.

        Parameters:
            interfaces: List of interface grids.

        Returns:
            Operator representing the Fourier flux equation on the interfaces.

        """
        subdomains = self.interfaces_to_subdomains(interfaces)

        projection = pp.ad.MortarProjections(self.mdg, subdomains, interfaces, dim=1)

        # Gradient operator in the normal direction. The collapsed distance is
        # :math:`\frac{a}{2}` on either side of the fracture.
        normal_gradient = pp.ad.Scalar(2) * (
            projection.secondary_to_mortar_avg @ self.aperture(subdomains) ** Scalar(-1)
        )
        normal_gradient.set_name("normal_gradient")

        # Project the two temperatures to the interface and multiply with the normal
        # conductivity.
        # See comments in :meth:`interface_darcy_flux_equation` for more information on
        # the terms in the below equation.
        temperature_h = projection.primary_to_mortar_avg @ self.temperature_trace(
            subdomains
        )
        temperature_l = projection.secondary_to_mortar_avg @ self.temperature(
            subdomains
        )
        eq = self.interface_fourier_flux(interfaces) - self.volume_integral(
            self.normal_thermal_conductivity(interfaces)
            * (
                normal_gradient * (temperature_h - temperature_l)
                + self.interface_vector_source_fourier_flux(interfaces)
            ),
            interfaces,
            1,
        )
        eq.set_name("interface_fourier_flux_equation")
        return eq

    def vector_source_fourier_flux(
        self, grids: Union[Sequence[pp.Grid], Sequence[pp.MortarGrid]]
    ) -> pp.ad.Operator:
        """Vector source term. Zero for Fourier flux.

        Parameters:
            grids: List of subdomain or interface grids where the vector source is
                defined.

        Returns:
            Cell-wise nd-vector source term operator.

        """
        val = self.units.convert_units(0, "K * m^-1")
        size = int(sum(g.num_cells for g in grids) * self.nd)
        source = pp.wrap_as_dense_ad_array(val, size=size, name="zero_vector_source")
        return source

    def interface_vector_source_fourier_flux(
        self, interfaces: list[pp.MortarGrid]
    ) -> pp.ad.Operator:
        """Vector source term. Zero for Fourier flux.

        Corresponds to the inner product of a nd vector source with normal vectors.

        Parameters:
            interfaces: List of interface grids where the vector source is defined.

        Returns:
            Cell-wise nd-vector source term operator.

        """
        val = self.units.convert_units(0, "K * m^-1")
        size = int(sum(g.num_cells for g in interfaces))
        source = pp.wrap_as_dense_ad_array(val, size=size, name="zero_vector_source")
        return source

    def fourier_flux_discretization(
        self, subdomains: Sequence[pp.Grid]
    ) -> pp.ad.MpfaAd:
        """Fourier flux discretization.

        Parameters:
            subdomains: List of subdomains where the Fourier flux is defined.

        Returns:
            Discretization object for the Fourier flux.

        """
        return pp.ad.MpfaAd(self.fourier_keyword, list(subdomains))


class FouriersLawAd(AdTpfaFlux):
    """Adaptive discretization of the Fourier flux from generic adaptive flux class."""

    thermal_conductivity: Callable[[list[pp.Grid]], pp.ad.Operator]
    """Function that returns the thermal conductivity of a subdomain. Provided by a
    mixin class of instance
    :class:`~porepy.models.constitutive_laws.ThermalConductivityLTE` or a subclass
    thereof.

    """
    temperature: Callable[[pp.SubdomainsOrBoundaries], pp.ad.Operator]
    """Temperature variable. Normally defined in a mixin instance of
    :class:`~porepy.models.energy_balance.VariablesEnergyBalance`.

    """
    combine_boundary_operators_fourier_flux: Callable[[list[pp.Grid]], pp.ad.Operator]
    """Method that combines boundary operators to a single operator. Normally defined
    in a mixin instance of
    :class:`~porepy.constitutive_laws.FouriersLaw`.

    """

    def fourier_flux(self, domains: pp.SubdomainsOrBoundaries) -> pp.ad.Operator:
        """Discretization of Fourier's law.


        Parameters:
            domains: List of domains where the Fourier flux is defined.

        Raises:
            ValueError if the domains are a mixture of grids and boundary grids.

        Returns:
            Operator representing face-wise Fourier flux.

        """
        flux = self.diffusive_flux(
            domains,
            self.temperature,
            self.thermal_conductivity,
            self.combine_boundary_operators_fourier_flux,
            "fourier_flux",
        )
        return flux

    def temperature_trace(self, domains: list[pp.Grid]) -> pp.ad.Operator:
        """Temperature on the subdomain boundaries.

        Parameters:
            subdomains: List of subdomains where the temperature is defined.

        Returns:
            Temperature on the subdomain boundaries. Parsing the operator will return a
            face-wise array.

        """
        temperature_trace = self.potential_trace(
            domains,
            self.temperature,
            self.thermal_conductivity,
            self.combine_boundary_operators_fourier_flux,
            "fourier_flux",
        )
        temperature_trace.set_name("Differentiable temperature trace")
        return temperature_trace


class AdvectiveFlux(PorePyModel):
    """Mixin class for discretizing advective fluxes."""

    darcy_flux: Callable[[pp.SubdomainsOrBoundaries], pp.ad.Operator]
    """Darcy flux variables on subdomains. Normally defined in a mixin instance of
    :class:`~porepy.models.constitutive_laws.DarcysLaw`.
    """
    interface_darcy_flux: Callable[
        [list[pp.MortarGrid]], pp.ad.MixedDimensionalVariable
    ]
    """Darcy flux variables on interfaces. Normally defined in a mixin instance of
    :class:`~porepy.models.fluid_mass_balance.VariablesSinglePhaseFlow`.
    """
    well_flux: Callable[[list[pp.MortarGrid]], pp.ad.MixedDimensionalVariable]
    """Well flux variables on interfaces. Normally defined in a mixin instance of
    :class:`~porepy.models.fluid_mass_balance.VariablesSinglePhaseFlow`.
    """

    def advective_flux(
        self,
        subdomains: list[pp.Grid],
        advected_entity: pp.ad.Operator,
        discr: pp.ad.UpwindAd,
        bc_values: pp.ad.Operator,
        interface_flux: Optional[
            Callable[[list[pp.MortarGrid]], pp.ad.Operator]
        ] = None,
    ) -> pp.ad.Operator:
        """An operator represetning the advective flux on subdomains.

        .. note::
            The implementation assumes that the advective flux is discretized using a
            standard upwind discretization. Other discretizations may be possible, but
            this has not been considered.

        Parameters:
            subdomains: List of subdomains.
            advected_entity: Operator representing the advected entity.
            discr: Discretization of the advective flux.
            bc_values: Boundary conditions for the advective flux.
            interface_flux: Interface flux operator/variable. If subdomains have no
                neighboring interfaces, this argument can be omitted.

        Returns:
            Operator representing the advective flux.

        """
        darcy_flux = self.darcy_flux(subdomains)
        interfaces = self.subdomains_to_interfaces(subdomains, [1])
        mortar_projection = pp.ad.MortarProjections(
            self.mdg, subdomains, interfaces, dim=1
        )
        flux: pp.ad.Operator = (
            darcy_flux * (discr.upwind() @ advected_entity)
            + discr.bound_transport_dir() @ (darcy_flux * bc_values)
            # Advective flux coming from lower-dimensional subdomains
            + discr.bound_transport_neu() @ bc_values
        )
        if interface_flux is not None:
            flux += (
                discr.bound_transport_neu()
                @ mortar_projection.mortar_to_primary_int
                @ interface_flux(interfaces)
            )
        else:
            assert len(interfaces) == 0
        return flux

    def interface_advective_flux(
        self,
        interfaces: list[pp.MortarGrid],
        advected_entity: pp.ad.Operator,
        discr: pp.ad.UpwindCouplingAd,
    ) -> pp.ad.Operator:
        """An operator represetning the advective flux on interfaces.

        .. note::
            The implementation here is tailored for discretization using an upwind
            discretization for the advective interface flux. Other discretizaitons may
            be possible, but this has not been considered.

        Parameters:
            interfaces: List of interface grids.
            advected_entity: Operator representing the advected entity.
            discr: Discretization of the advective flux.

        Returns:
            Operator representing the advective flux on the interfaces.

        """
        # If no interfaces are given, make sure to proceed with a non-empty subdomain
        # list if relevant.
        subdomains = self.interfaces_to_subdomains(interfaces)
        mortar_projection = pp.ad.MortarProjections(
            self.mdg, subdomains, interfaces, dim=1
        )
        trace = pp.ad.Trace(subdomains)
        # Project the two advected entities to the interface and multiply with upstream
        # weights and the interface Darcy flux.
        interface_flux: pp.ad.Operator = self.interface_darcy_flux(interfaces) * (
            discr.upwind_primary()
            @ mortar_projection.primary_to_mortar_avg
            @ trace.trace
            @ advected_entity
            + discr.upwind_secondary()
            @ mortar_projection.secondary_to_mortar_avg
            @ advected_entity
        )
        return interface_flux

    def well_advective_flux(
        self,
        interfaces: list[pp.MortarGrid],
        advected_entity: pp.ad.Operator,
        discr: pp.ad.UpwindCouplingAd,
    ) -> pp.ad.Operator:
        """An operator represetning the advective flux on interfaces.

        .. note::
            The implementation here is tailored for discretization using an upwind
            discretization for the advective interface flux. Other discretizaitons may
            be possible, but this has not been considered.

        Parameters:
            interfaces: List of interface grids.
            advected_entity: Operator representing the advected entity.
            discr: Discretization of the advective flux.

        Returns:
            Operator representing the advective flux on the interfaces.

        """
        subdomains = self.interfaces_to_subdomains(interfaces)
        mortar_projection = pp.ad.MortarProjections(
            self.mdg, subdomains, interfaces, dim=1
        )
        # Project the two advected entities to the interface and multiply with upstream
        # weights and the interface Darcy flux.
        interface_flux: pp.ad.Operator = self.well_flux(interfaces) * (
            discr.upwind_primary()
            @ mortar_projection.primary_to_mortar_avg
            @ advected_entity
            + discr.upwind_secondary()
            @ mortar_projection.secondary_to_mortar_avg
            @ advected_entity
        )
        return interface_flux


class EnthalpyFromTemperature(FluidEnthalpyFromTemperature):
    """Class for representing the ethalpy, computed from the perturbation from a
    reference temperature, for both fluid and solid.
    """

    enthalpy_keyword: str
    """Keyword used to identify the enthalpy flux discretization. Normally"
     set by an instance of
    :class:`~porepy.models.fluid_mass_balance.SolutionStrategyEnergyBalance`.

    """

    def enthalpy_discretization(self, subdomains: list[pp.Grid]) -> pp.ad.UpwindAd:
        """Discretization of the fluid enthalpy.

        Parameters:
            subdomains: List of subdomains.

        Returns:
            Discretization of the fluid enthalpy flux.

        """
        return pp.ad.UpwindAd(self.enthalpy_keyword, subdomains)

    def interface_enthalpy_discretization(
        self, interfaces: list[pp.MortarGrid]
    ) -> pp.ad.UpwindCouplingAd:
        """Discretization of the interface enthalpy.

        Parameters:
            interfaces: List of interface grids.

        Returns:
            Discretization for the interface enthalpy flux.

        """
        return pp.ad.UpwindCouplingAd(self.enthalpy_keyword, interfaces)

    def solid_specific_heat_capacity(self, subdomains: list[pp.Grid]) -> pp.ad.Operator:
        """Solid specific heat capacity [J/kg/K].

        Parameters:
            subdomains: List of subdomains. Not used, but included for consistency with
                other implementations.

        Returns:
            Operator representing the solid specific heat capacity. The value is picked
            from the solid constants.

        """
        return Scalar(self.solid.specific_heat_capacity, "solid_specific_heat_capacity")

    def solid_enthalpy(self, subdomains: list[pp.Grid]) -> pp.ad.Operator:
        """Solid enthalpy [J*kg^-1*m^-nd].

        The enthalpy is computed as a perturbation from a reference temperature as
        .. math::
            h = c_p (T - T_0)

        Parameters:
            subdomains: List of subdomains.

        Returns:
            Operator representing the solid enthalpy.

        """
        c = self.solid_specific_heat_capacity(subdomains)
        enthalpy = c * self.perturbation_from_reference("temperature", subdomains)
        enthalpy.set_name("solid_enthalpy")
        return enthalpy


class GravityForce(PorePyModel):
    """Gravity force.

    The gravity force is defined as the product of the fluid density and the gravity
    vector:

    .. math::
        g = -\\rho \\mathbf{g}= -\\rho \\begin{bmatrix} 0 \\\\ 0 \\\\ G \\end{bmatrix}

    where :math:`\\rho` is the fluid density, and :math:`G` is the magnitude of the
    gravity acceleration.

    To be used in fluid fluxes and as body force in the force/momentum balance equation.

    """

    solid_density: Callable[[list[pp.Grid] | list[pp.MortarGrid]], pp.ad.Operator]
    """Callable returning the solid density on some subdomains.
    See e.g.,:class:`ConstantSolidDensity`."""

    def gravity_force(
        self,
        grids: Union[list[pp.Grid], list[pp.MortarGrid]],
        material: Literal["fluid", "solid"],
    ) -> pp.ad.Operator:
        """Gravity force term on either subdomains or interfaces.

        Parameters:
            grids: List of subdomain or interface grids where the vector source is
                defined.
            material: Name of the material. Could be either "fluid" or "solid".

        Returns:
            Cell-wise nd-vector representing the gravity force [kg*s^-2*m^-2].

        """
        val = self.units.convert_units(pp.GRAVITY_ACCELERATION, "m*s^-2")
        size = int(sum(g.num_cells for g in grids))
        gravity: pp.ad.Operator
        gravity = pp.wrap_as_dense_ad_array(val, size=size, name="gravity")
        if material == "fluid":
            rho = self.fluid.density(cast(pp.SubdomainsOrBoundaries, grids))
        elif material == "solid":
            rho = self.solid_density(grids)
        else:
            raise ValueError(f"Unsupported gravity force for material '{material}'.")

        # Gravity acts along the last coordinate direction (z in 3d, y in 2d). Ignore
        # type error, can't get mypy to understand keyword-only arguments in mixin.
        e_n = self.e_i(grids, i=self.nd - 1, dim=self.nd)
        # e_n is a matrix, thus we need @ for it.
        gravity = Scalar(-1) * e_n @ (rho * gravity)
        gravity.set_name("gravity_force")
        return gravity


class ZeroGravityForce(PorePyModel):
    """Zero gravity force.

    To be used in fluid fluxes and as body force in the force/momentum balance equation.

    """

    def gravity_force(
        self,
        grids: Union[list[pp.Grid], list[pp.MortarGrid]],
        material: Literal["fluid", "solid"],
    ) -> pp.ad.Operator:
        """Gravity force term on either subdomains or interfaces.

        Parameters:
            grids: List of subdomain or interface grids where the vector source is
                defined.
            material: Name of the material. Could be either "fluid" or "solid".

        Returns:
            Cell-wise nd-vector representing the gravity force.

        """
        size = int(sum(g.num_cells for g in grids) * self.nd)
        return pp.wrap_as_dense_ad_array(0, size=size, name="zero_vector_source")


class LinearElasticMechanicalStress(PorePyModel):
    """Linear elastic stress tensor.

    To be used in mechanical problems, e.g. force balance.

    """

    stress_keyword: str
    """Keyword used to identify the stress discretization. Normally set by a mixin
    instance of
    :class:`~porepy.models.momentum_balance.SolutionStrategyMomentumBalance`.

    """
    displacement: Callable[[pp.SubdomainsOrBoundaries], pp.ad.MixedDimensionalVariable]
    """Displacement variable. Normally defined in a mixin instance of
    :class:`~porepy.models.momentum_balance.VariablesMomentumBalance`.

    """
    interface_displacement: Callable[
        [list[pp.MortarGrid]], pp.ad.MixedDimensionalVariable
    ]
    """Displacement variable on interfaces. Normally defined in a mixin instance of
    :class:`~porepy.models.momentum_balance.VariablesMomentumBalance`.

    """
    contact_traction: Callable[[list[pp.Grid]], pp.ad.Operator]
    """Contact traction variable. Normally defined in a mixin instance of
    :class:`~porepy.models.momentum_balance.VariablesMomentumBalance`.

    """
    characteristic_contact_traction: Callable[[list[pp.Grid]], pp.ad.Operator]
    """Characteristic contact traction. Normally defined in a mixin instance of
    :class:`~porepy.models.constitutive_laws.ElasticModuli`.

    """

    bc_type_mechanics: Callable[[pp.Grid], pp.BoundaryCondition]
    """Function that returns the boundary condition type for the momentum problem.
    Normally provided by a mixin instance of
    :class:`~porepy.models.momentum_balance.BoundaryConditionsMomentumBalance`.

    """
<<<<<<< HEAD
    create_boundary_operator: Callable[
        [str, Sequence[pp.BoundaryGrid]], pp.ad.TimeDependentDenseArray
    ]
    """Boundary conditions wrapped as an operator. Defined in
    :class:`~porepy.models.boundary_condition.BoundaryConditionMixin`.

    """
    bc_type_mechanics: Callable[[pp.Grid], pp.ad.Operator]

    _combine_boundary_operators: Callable[
        [
            Sequence[pp.Grid],
            Callable[[Sequence[pp.BoundaryGrid]], pp.ad.Operator],
            Callable[[Sequence[pp.BoundaryGrid]], pp.ad.Operator],
            None | Callable[[Sequence[pp.BoundaryGrid]], pp.ad.Operator],
            Callable[[pp.Grid], pp.BoundaryCondition],
            str,
            int,
        ],
        pp.ad.Operator,
    ]
=======
>>>>>>> 362fbfec

    def mechanical_stress(self, domains: pp.SubdomainsOrBoundaries) -> pp.ad.Operator:
        """Linear elastic mechanical stress.

        .. note::
            The below discretization assumes the stress is discretized with a Mpsa
            finite volume discretization. Other discretizations may be possible, but are
            not available in PorePy at the moment, and would likely require changes to
            this method.

        Parameters:
            grids: List of subdomains or boundary grids. If subdomains, should be of
                co-dimension 0.

        Raises:
            ValueError: If any grid is not of co-dimension 0.
            ValueError: If any the method is called with a mixture of subdomains and
                boundary grids.

        Returns:
            Ad operator representing the mechanical stress on the faces of the grids.

        """
        if len(domains) == 0 or all(isinstance(d, pp.BoundaryGrid) for d in domains):
            domains = cast(Sequence[pp.BoundaryGrid], domains)
            return self.create_boundary_operator(
                name=self.stress_keyword, domains=domains
            )

        # Check that the subdomains are grids.
        if not all([isinstance(g, pp.Grid) for g in domains]):
            raise ValueError(
                """Argument subdomains a mixture of grids and boundary grids."""
            )
        # By now we know that subdomains is a list of grids, so we can cast it as such
        # (in the typing sense).
        domains = cast(list[pp.Grid], domains)

        for sd in domains:
            # The mechanical stress is only defined on subdomains of co-dimension 0.
            if sd.dim != self.nd:
                raise ValueError("Subdomain must be of co-dimension 0.")

        # No need to facilitate changing of stress discretization, only one is
        # available at the moment.
        discr = self.stress_discretization(domains)
        # Fractures in the domain
        interfaces = self.subdomains_to_interfaces(domains, [1])

        # Boundary conditions on external boundaries
        boundary_operator = self.combine_boundary_operators_mechanical_stress(domains)
        proj = pp.ad.MortarProjections(self.mdg, domains, interfaces, dim=self.nd)
        # The stress in the subdomanis is the sum of the stress in the subdomain,
        # the stress on the external boundaries, and the stress on the interfaces.
        # The latter is found by projecting the displacement on the interfaces to the
        # subdomains, and let these act as Dirichlet boundary conditions on the
        # subdomains.
        stress = (
            discr.stress() @ self.displacement(domains)
            + discr.bound_stress() @ boundary_operator
            + discr.bound_stress()
            @ proj.mortar_to_primary_avg
            @ self.interface_displacement(interfaces)
        )
        stress.set_name("mechanical_stress")
        return stress

    def combine_boundary_operators_mechanical_stress(
        self, subdomains: list[pp.Grid]
    ) -> pp.ad.Operator:
        """Combine mechanical stress boundary operators.

        Note that the default Robin operator is the same as that of Neumann. Override
        this method to define and assign another boundary operator of your choice. The
        new operator should then be passed as an argument to the
        _combine_boundary_operators method, just like self.mechanical_stress is passed
        to robin_operator in the default setup.

        Parameters:
            subdomains: List of the subdomains whose boundary operators are to be
                combined.

        Returns:
            The combined mechanical stress boundary operator.

        """
        op = self._combine_boundary_operators(
            subdomains=subdomains,
            dirichlet_operator=self.displacement,
            neumann_operator=self.mechanical_stress,
            robin_operator=self.mechanical_stress,
            bc_type=self.bc_type_mechanics,
            dim=self.nd,
            name="bc_values_mechanics",
        )
        return op

    def fracture_stress(self, interfaces: list[pp.MortarGrid]) -> pp.ad.Operator:
        """Fracture stress on interfaces [Pa].

        Parameters:
            interfaces: List of interfaces where the stress is defined.

        Returns:
            Fracture stress operator.

        Raises:
            ValueError: If any interface is not of co-dimension 1.

        """
        for interface in interfaces:
            if any([interface.dim != self.nd - 1]):
                raise ValueError("Interface must be of co-dimension 1.")

        # Subdomains of the interfaces
        subdomains = self.interfaces_to_subdomains(interfaces)
        # Isolate the fracture subdomains
        fracture_subdomains = [sd for sd in subdomains if sd.dim == self.nd - 1]
        # Projection between all subdomains of the interfaces
        subdomain_projection = pp.ad.SubdomainProjections(subdomains, self.nd)
        # Projection between the subdomains and the interfaces
        mortar_projection = pp.ad.MortarProjections(
            self.mdg, subdomains, interfaces, self.nd
        )
        # Spelled out, the stress on the interface is found by mapping the
        # contact traction (a primary variable) from local to global coordinates (note
        # the transpose), prolonging the traction from the fracture subdomains to all
        # subdomains (the domain of definition for the mortar projections), projecting
        # to the interface, and switching the sign of the traction depending on the
        # sign of the mortar sides.
        nondim_traction = (
            mortar_projection.sign_of_mortar_sides
            @ mortar_projection.secondary_to_mortar_int
            @ subdomain_projection.cell_prolongation(fracture_subdomains)
            @ self.local_coordinates(fracture_subdomains).transpose()
            @ self.contact_traction(fracture_subdomains)
        )
        # Rescale to physical units from the scaled contact traction.
        traction = nondim_traction * self.characteristic_contact_traction(
            fracture_subdomains
        )
        traction.set_name("mechanical_fracture_stress")
        return traction

    def stress_discretization(
        self, subdomains: list[pp.Grid]
    ) -> pp.ad.BiotAd | pp.ad.MpsaAd:
        """Discretization of the stress tensor.

        Parameters:
            subdomains: List of subdomains where the stress is defined.

        Returns:
            Discretization operator for the stress tensor.

        """
        return pp.ad.MpsaAd(self.stress_keyword, subdomains)


class PressureStress(LinearElasticMechanicalStress):
    """Stress tensor from pressure.

    To be used in poromechanical problems.

    .. note::
        The below discretization assumes the stress is discretized with a Mpsa finite
        volume discretization. Other discretizations may be possible, but are not
        available in PorePy at the moment, and would likely require changes to this
        method.

    """

    pressure: Callable[[pp.SubdomainsOrBoundaries], pp.ad.Operator]
    """Pressure variable. Normally defined in a mixin instance of
    :class:`~porepy.models.fluid_mass_balance.VariablesSinglePhaseFlow`.

    """
    stress_keyword: str
    """Keyword used to identify the stress discretization. Normally set by a mixin
    instance of
    :class:`~porepy.models.momentum_balance.SolutionStrategyMomentumBalance`.

    """
    characteristic_contact_traction: Callable[[list[pp.Grid]], pp.ad.Operator]
    """Characteristic contact traction. Normally defined in a mixin instance of
    :class:`~porepy.models.constitutive_laws.ElasticModuli`.

    """
    darcy_keyword: str
    """Keyword used to identify the Darcy flux discretization. Normally set by a mixin
    instance of
    :class:`~porepy.models.fluid_mass_balance.SolutionStrategySinglePhaseFlow`.

    """

    def pressure_stress(self, subdomains: list[pp.Grid]) -> pp.ad.Operator:
        """Pressure contribution to stress tensor.

        Parameters:
            subdomains: List of subdomains where the stress is defined.

        Returns:
            Pressure stress operator.

        Raises:
            ValueError: If any subdomain is not of dimension `nd`.

        """
        for sd in subdomains:
            # The stress is only defined in matrix subdomains. The stress from fluid
            # pressure in fracture subdomains is handled in :meth:`fracture_stress`.
            if sd.dim != self.nd:
                raise ValueError("Subdomain must be of dimension nd.")

        # No need to accommodate different discretizations for the stress tensor, as we
        # have only one.
        discr = pp.ad.BiotAd(self.stress_keyword, subdomains)
        # The stress is simply found by the scalar_gradient operator, multiplied with the
        # pressure perturbation.
        # The reference pressure is only defined on sd_primary, thus there is no
        # need for a subdomain projection.
        stress: pp.ad.Operator = discr.scalar_gradient(
            self.darcy_keyword
        ) @ self.perturbation_from_reference("pressure", subdomains)
        stress.set_name("pressure_stress")
        return stress

    def fracture_stress(self, interfaces: list[pp.MortarGrid]) -> pp.ad.Operator:
        """Fracture stress on interfaces.

        The fracture stress is composed of the stress from the contact traction, and
        the stress from the fluid pressure inside the fracture.

        Parameters:
            interfaces: List of interfaces where the stress is defined.

        Returns:
            Poromechanical stress operator on matrix-fracture interfaces.

        Raises:
            ValueError: If any interface is not of dimension `nd - 1`.

        """
        if not all([intf.dim == self.nd - 1 for intf in interfaces]):
            raise ValueError("Interfaces must be of dimension nd - 1.")

        traction = super().fracture_stress(interfaces) + self.fracture_pressure_stress(
            interfaces
        )
        traction.set_name("poro_mechanical_fracture_stress")
        return traction

    def fracture_pressure_stress(
        self, interfaces: list[pp.MortarGrid]
    ) -> pp.ad.Operator:
        """Pressure contribution to stress tensor on fracture-matrix interfaces.

        Parameters:
            interfaces: List of interfaces where the stress is defined.

        Returns:
            Pressure stress operator.

        """
        # All subdomains of the interfaces
        subdomains = self.interfaces_to_subdomains(interfaces)
        mortar_projection = pp.ad.MortarProjections(self.mdg, subdomains, interfaces)

        # Consistent sign of the normal vectors.
        # Note the unitary scaling here, we will scale the pressure with the area
        # of the interface (equivalently face area in the matrix subdomains) elsewhere.
        outwards_normal = self.outwards_internal_boundary_normals(
            interfaces, unitary=True
        )

        # Expands from cell-wise scalar to vector. Equivalent to the :math:`\mathbf{I}p`
        # operation.
        scalar_to_nd = pp.ad.sum_operator_list(
            [e_i for e_i in self.basis(interfaces, dim=self.nd)]
        )
        # Spelled out, from the right: Project the pressure from the fracture to the
        # mortar, expand to an nd-vector, and multiply with the outwards normal vector.
        stress = outwards_normal * (
            scalar_to_nd
            @ mortar_projection.secondary_to_mortar_avg
            @ self.pressure(subdomains)
        )
        stress.set_name("fracture_pressure_stress")
        return stress

    def stress_discretization(
        self, subdomains: list[pp.Grid]
    ) -> pp.ad.BiotAd | pp.ad.MpsaAd:
        """Discretization of the stress tensor.

        Parameters:
            subdomains: List of subdomains where the stress is defined.

        Returns:
            Discretization operator of the stress tensor.

        """
        return pp.ad.BiotAd(self.stress_keyword, subdomains)


class ThermoPressureStress(PressureStress):
    """Stress tensor from pressure and temperature.

    To be used in thermoporomechanical problems.

    .. note::
        This class assumes both pressure and temperature stresses. To avoid having
        to discretize twice, the pressure stress is discretized with a Mpsa
        discretization, while the temperature stress computed as a scaled version of
        the pressure stress. If pure thermomechanical problems are to be solved, a
        different class must be used for the temperature stress.

    """

    temperature: Callable[[pp.SubdomainsOrBoundaries], pp.ad.Operator]
    """Temperature variable. Normally defined in a mixin instance of
    :class:`~porepy.models.energy_balance.VariablesEnergyBalance`.

    """

    biot_coefficient: Callable[[list[pp.Grid]], pp.ad.Operator]
    """Biot coefficient. Normally defined in a mixin instance of
    :class:`~porepy.models.constitutive_laws.BiotCoefficient`.

    """
    bulk_modulus: Callable[[list[pp.Grid]], pp.ad.Operator]
    """Bulk modulus. Normally defined in a mixin instance of
    :class:`~porepy.models.constitutive_laws.ElasticModuli`.

    """
    solid_thermal_expansion: Callable[[list[pp.Grid]], pp.ad.Operator]
    """Thermal expansion coefficient. Normally defined in a mixin instance of
    :class:`~porepy.models.constitutive_laws.ThermalExpansion`.

    """
    stress_keyword: str
    """Keyword used to identify the stress discretization. Normally set by a mixin
    instance of
    :class:`~porepy.models.momentum_balance.SolutionStrategyMomentumBalance`.

    """
    enthalpy_keyword: str
    """Keyword used to identify the enthalpy flux discretization. Normally"
     set by an instance of
    :class:`~porepy.models.fluid_mass_balance.SolutionStrategyEnergyBalance`.

    """

    def thermal_stress(self, subdomains: list[pp.Grid]) -> pp.ad.Operator:
        """Temperature contribution to stress tensor.

        Parameters:
            subdomains: List of subdomains where the stress is defined.

        Returns:
            Temperature stress operator.

        Raises:
            AssertionError: If any subdomain is not of dimension `nd`.

        """
        for sd in subdomains:
            if sd.dim != self.nd:
                raise ValueError("Subdomains must be of dimension nd.")

        discr = pp.ad.BiotAd(self.stress_keyword, subdomains)
        stress: pp.ad.Operator = discr.scalar_gradient(
            self.enthalpy_keyword
        ) @ self.perturbation_from_reference("temperature", subdomains)
        stress.set_name("thermal_stress")
        return stress


class ConstantSolidDensity(PorePyModel):

    def solid_density(self, subdomains: list[pp.Grid]) -> pp.ad.Scalar:
        """Constant solid density.

        Parameters:
            subdomains: List of subdomains where the density is defined.

        Returns:
            Scalar operator representing the solid density. The (constant) value is
                picked from the solid constants.

        """
        return Scalar(self.solid.density, "solid_density")


class ElasticModuli(PorePyModel):
    """Linear elastic properties of a solid.

    Includes "primary" stiffness parameters (lame_lambda, shear_modulus) and "secondary"
    parameters (bulk_modulus, lame_mu, poisson_ratio). The latter are computed from the
    former. Also provides a method for computing the stiffness matrix as a
    FourthOrderTensor.
    """

    def shear_modulus(self, subdomains: list[pp.Grid]) -> pp.ad.Operator:
        """Shear modulus [Pa].

        Parameters:
            subdomains: List of subdomains where the shear modulus is defined.

        Returns:
            Cell-wise shear modulus operator. The value is picked from the solid
            constants.

        """
        return Scalar(self.solid.shear_modulus, "shear_modulus")

    def lame_lambda(self, subdomains: list[pp.Grid]) -> pp.ad.Operator:
        """Lame's first parameter [Pa].

        Parameters:
            subdomains: List of subdomains where the shear modulus is defined.

        Returns:
            Cell-wise Lame's first parameter operator. The value is picked from the
                solid constants.

        """
        return Scalar(self.solid.lame_lambda, "lame_lambda")

    def youngs_modulus(self, subdomains: list[pp.Grid]) -> pp.ad.Operator:
        """Young's modulus [Pa].

        Parameters:
            subdomains: List of subdomains where the Young's modulus is defined.

        Returns:
            Cell-wise Young's modulus in Pascal. The value is picked from the solid
                constants.

        """
        val = (
            self.solid.shear_modulus
            * (3 * self.solid.lame_lambda + 2 * self.solid.shear_modulus)
            / (self.solid.lame_lambda + self.solid.shear_modulus)
        )
        return Scalar(val, "youngs_modulus")

    def bulk_modulus(self, subdomains: list[pp.Grid]) -> pp.ad.Operator:
        """Bulk modulus [Pa]."""
        val = self.solid.lame_lambda + 2 * self.solid.shear_modulus / 3
        return Scalar(val, "bulk_modulus")

    def stiffness_tensor(self, subdomain: pp.Grid) -> pp.FourthOrderTensor:
        """Stiffness tensor [Pa].

        Parameters:
            subdomain: Subdomain where the stiffness tensor is defined.

        Returns:
            Cell-wise stiffness tensor in SI units.

        """
        lmbda = self.solid.lame_lambda * np.ones(subdomain.num_cells)
        mu = self.solid.shear_modulus * np.ones(subdomain.num_cells)
        return pp.FourthOrderTensor(mu, lmbda)

    def characteristic_contact_traction(
        self, subdomains: list[pp.Grid]
    ) -> pp.ad.Operator:
        """Characteristic traction [Pa].

        The value is computed from the solid constants and the characteristic
        displacement. Inversion of this relationship, i.e., u_char=u_char(t_char), can
        be done in a mixin overriding the characteristic sizes. This may be beneficial
        if the characteristic traction is easier to estimate than the characteristic
        displacement, e.g. if the driving force is a Neumann condition.

        Parameters:
            subdomains: List of subdomains where the characteristic traction is defined.

        Returns:
            Scalar operator representing the characteristic traction.

        """
        size = Scalar(np.max(self.domain.side_lengths()))
        strain = self.characteristic_displacement(subdomains) / size
        t_char = strain * self.youngs_modulus(subdomains)
        t_char.set_name("characteristic_contact_traction")
        return t_char

    def characteristic_displacement(self, subdomains: list[pp.Grid]) -> pp.ad.Operator:
        """Characteristic displacement [m].

        The value is fetched from the solid constants. See also the method
        :meth:`characteristic_contact_traction` and its documentation.

        Parameters:
            subdomains: List of subdomains where the characteristic displacement is
                defined.

        Returns:
            Scalar operator representing the characteristic displacement.

        """
        u_char = Scalar(self.solid.characteristic_displacement)
        u_char.set_name("characteristic_displacement")
        return u_char


class CoulombFrictionBound(PorePyModel):
    """Friction bound for fracture deformation.

    This class is intended for use with fracture deformation models.
    """

    contact_traction: Callable[[list[pp.Grid]], pp.ad.Operator]
    """Contact traction variable. Normally defined in a mixin instance of
    :class:`~porepy.models.momentum_balance.VariablesMomentumBalance`.

    """

    def friction_bound(self, subdomains: list[pp.Grid]) -> pp.ad.Operator:
        """Friction bound [-].

        Dimensionless, since fracture deformation equations consider non-dimensional
        tractions. In this class, the bound is given by

        .. math::
            - F t_n

        where :math:`F` is the friction coefficient and :math:`t_n` is the normal
        component of the contact traction.

        Parameters:
            subdomains: List of fracture subdomains.

        Returns:
            Cell-wise friction bound operator [-].

        """
        t_n: pp.ad.Operator = self.normal_component(subdomains) @ self.contact_traction(
            subdomains
        )
        bound: pp.ad.Operator = (
            Scalar(-1.0) * self.friction_coefficient(subdomains) * t_n
        )
        bound.set_name("friction_bound")
        return bound

    def friction_coefficient(self, subdomains: list[pp.Grid]) -> pp.ad.Operator:
        """Friction coefficient [-].

        Parameters:
            subdomains: List of fracture subdomains.

        Returns:
            Friction coefficient operator.

        """
        return Scalar(self.solid.friction_coefficient, "friction_coefficient")


class ShearDilation(PorePyModel):
    """Class for calculating fracture dilation due to tangential shearing.

    The main method of the class is :meth:`shear_dilation_gap`.

    """

    plastic_displacement_jump: Callable[[list[pp.Grid]], pp.ad.Operator]
    """The plastic component of the displacement jump. Normally defined in a mixin
    instance of
    :class:`~porepy.models.constitutive_laws.DisplacementJump`.

    """

    def shear_dilation_gap(self, subdomains: list[pp.Grid]) -> pp.ad.Operator:
        """Shear dilation [m].

        Parameters:
            subdomains: List of fracture subdomains.

        Returns:
            Cell-wise shear dilation.

        """
        angle: pp.ad.Operator = self.dilation_angle(subdomains)
        f_norm = pp.ad.Function(
            partial(pp.ad.functions.l2_norm, self.nd - 1), "norm_function"
        )
        f_tan = pp.ad.Function(pp.ad.functions.tan, "tan_function")
        shear_dilation: pp.ad.Operator = f_tan(angle) * f_norm(
            self.tangential_component(subdomains)
            @ self.plastic_displacement_jump(subdomains)
        )

        shear_dilation.set_name("shear_dilation")
        return shear_dilation

    def dilation_angle(self, subdomains: list[pp.Grid]) -> pp.ad.Operator:
        """Dilation angle [rad].

        Parameters:
            subdomains: List of fracture subdomains.

        Returns:
            Cell-wise dilation angle operator [rad].

        """
        return Scalar(self.solid.dilation_angle, "dilation_angle")


class BartonBandis(PorePyModel):
    r"""Implementation of the Barton-Bandis model for elastic fracture normal
    deformation.

    The Barton-Bandis model represents a non-linear elastic deformation in the normal
    direction of a fracture. Specifically, the increase in normal opening,
    :math:``\Delta u_n``, under a force :math:``\sigma_n`` (negative for compression),
    is given as

    .. math::

        \Delta u_n = \Delta u_n^{max}
            + \frac{\Delta u_n^{max} \sigma_n}{\Delta u_n^{max} K_n - \sigma_n}

    where :math:``\Delta u_n^{max}`` is the maximum fracture opening and the material
    constant :math:``K_n`` is known as the fracture normal stiffness.

    The Barton-Bandis equation is defined in
    :meth:``elastic_normal_fracture_deformation`` while the two parameters
    :math:``\Delta u_n^{max}`` and :math:``K_n`` can be set by the methods
    :meth:``maximum_elastic_fracture_opening`` and :meth:``fracture_normal_stiffness``.

    """

    contact_traction: Callable[[list[pp.Grid]], pp.ad.Operator]
    """Contact traction variable. Normally defined in a mixin instance of
    :class:`~porepy.models.momentum_balance.VariablesMomentumBalance`.

    """
    characteristic_contact_traction: Callable[[list[pp.Grid]], pp.ad.Operator]
    """Characteristic contact traction. Normally defined in a mixin instance of
    :class:`~porepy.models.constitutive_laws.ElasticModuli`.

    """

    def elastic_normal_fracture_deformation(
        self, subdomains: list[pp.Grid]
    ) -> pp.ad.Operator:
        """Barton-Bandis model for elastic normal deformation of a fracture [m].

        The model computes an increase in the normal opening as a function of the
        contact traction and material constants as elaborated in the class documentation.

        The returned value depends on the value of the solid constant
        maximum_elastic_fracture_opening. If its value is zero, the Barton-Bandis model
        is void, and the method returns a hard-coded pp.ad.Scalar(0) to avoid zero
        division. Otherwise, an operator which implements the Barton-Bandis model is
        returned. The special treatment ammounts to a continuous extension in the limit
        of zero maximum fracture opening.

        The implementation is based on the paper

        References:
            Fundamentals of Rock Joint Deformation, by S.C. Bandis, A.C.Lumdsen, N.R.
            Barton, International Journal of Rock Mechanics & Mining Sciences, 1983,
            Link: https://doi.org/10.1016/0148-9062(83)90595-8.

            See in particular Equations (8)-(9) (page 10) in that paper.

        Parameters:
            subdomains: List of fracture subdomains.

        Raises:
            ValueError: If the maximum fracture opening is negative.

        Returns:
            The elastic fracture opening, as computed by the Barton-Bandis model.

        """
        # The maximum opening of the fracture.
        maximum_opening = self.maximum_elastic_fracture_opening(subdomains)

        # If the maximum opening is zero, the Barton-Bandis model is not valid in the
        # case of zero normal traction. In this case, we return an empty operator.
        # If the maximum opening is negative, an error is raised.
        val = maximum_opening.value(self.equation_system)
        if np.any(val == 0):
            num_cells = sum(sd.num_cells for sd in subdomains)
            return pp.ad.DenseArray(np.zeros(num_cells), "zero_Barton-Bandis_opening")
        elif np.any(val < 0):
            raise ValueError("The maximum opening must be non-negative.")

        nd_vec_to_normal = self.normal_component(subdomains)

        # The scaled effective contact traction [-]. The papers by Barton and Bandis
        # assumes positive traction in contact, thus we need to switch the sign.
        contact_traction = Scalar(-1) * self.contact_traction(subdomains)

        # Normal component of the traction.
        normal_traction = nd_vec_to_normal @ contact_traction

        # Normal stiffness (as per Barton-Bandis terminology). Units: Pa / m.
        normal_stiffness = self.fracture_normal_stiffness(subdomains)
        # Rescale, since contact traction is dimensionless.
        scaled_stiffness = normal_stiffness / self.characteristic_contact_traction(
            subdomains
        )

        # The opening is found from the 1983 paper.
        opening_decrease = (
            normal_traction
            * maximum_opening
            / (scaled_stiffness * maximum_opening + normal_traction)
        )
        elastic_opening = maximum_opening - opening_decrease
        elastic_opening.set_name("Barton-Bandis_elastic_opening")
        return elastic_opening

    def maximum_elastic_fracture_opening(
        self, subdomains: list[pp.Grid]
    ) -> pp.ad.Operator:
        """The maximum opening of a fracture [m].

        Used in the Barton-Bandis model for normal elastic fracture deformation.

        Parameters:
            subdomains: List of fracture subdomains.

        Returns:
            The maximum allowed increase in fracture opening.

        """
        max_opening = self.solid.maximum_elastic_fracture_opening
        return Scalar(max_opening, "maximum_elastic_fracture_opening")

    def fracture_normal_stiffness(self, subdomains: list[pp.Grid]) -> pp.ad.Operator:
        """The normal stiffness of a fracture [Pa*m^-1].

        Used in the Barton-Bandis model for normal elastic fracture deformation.

        Parameters:
            subdomains: List of fracture subdomains.

        Returns:
            The fracture normal stiffness.

        """

        normal_stiffness = self.solid.fracture_normal_stiffness
        return Scalar(normal_stiffness, "fracture_normal_stiffness")


class FractureGap(BartonBandis, ShearDilation):
    """Class for calculating the fracture gap.

    The main method of the class, :meth:``fracture_gap`` incorporates the effect of
    both shear dilation and the Barton-Bandis effect.

    """

    def fracture_gap(self, subdomains: list[pp.Grid]) -> pp.ad.Operator:
        """Fracture gap [m].

        Parameters:
            subdomains: List of subdomains where the gap is defined.

        Returns:
            Cell-wise fracture gap operator.

        """

        gap = (
            self.reference_fracture_gap(subdomains)
            + self.shear_dilation_gap(subdomains)
            + self.elastic_normal_fracture_deformation(subdomains)
        )
        gap.set_name("fracture_gap")
        return gap

    def reference_fracture_gap(self, subdomains: list[pp.Grid]) -> pp.ad.Operator:
        """Reference fracture gap [m].

        Parameters:
            subdomains: List of fracture subdomains.

        Returns:
            Cell-wise reference fracture gap operator [m].

        """
        return Scalar(self.solid.fracture_gap, "reference_fracture_gap")


class ElasticTangentialFractureDeformation(PorePyModel):
    """Constitutive relation for elastic tangential deformation.

    The elastic tangential deformation is the tangential component of the displacement
    jump. Here, we impose a linear relation between the tangential component of the
    contact traction and the tangential deformation. The relation is given by

    .. math::
        u_t = \frac{t_t}{K_t},

    where :math:`u_t` is the elastic tangential deformation, :math:`t_t` is the
    tangential component of the contact traction, and :math:`K_t` is the tangential
    stiffness of the fracture.

    """

    characteristic_contact_traction: Callable[[list[pp.Grid]], pp.ad.Operator]
    """Characteristic contact traction."""
    contact_traction: Callable[[list[pp.Grid]], pp.ad.Operator]
    """Contact traction variable."""

    def fracture_tangential_stiffness(
        self, subdomains: list[pp.Grid]
    ) -> pp.ad.Operator:
        """The tangential stiffness of a fracture [Pa*m^-1].

        Parameters:
            subdomains: List of fracture subdomains.

        Returns:
            The fracture tangential stiffness.

        """
        stiffness = self.solid.fracture_tangential_stiffness
        return Scalar(stiffness, "fracture_tangential_stiffness")

    def elastic_tangential_fracture_deformation(
        self, subdomains: list[pp.Grid]
    ) -> pp.ad.Operator:
        """The elastic tangential fracture deformation [m].

        The elastic tangential fracture deformation is the tangential component of the
        displacement jump, which is the solution to the contact mechanics problem in the
        absence of plastic deformation.

        The elastic tangential deformation is given by
        .. math::
            u_t = \frac{t_t}{K_t},
        where :math:`t_t` is the tangential component of the contact traction and
        :math:`K_t` is the tangential stiffness. If the stiffness is negative, the
        deformation is set to zero, thus avoiding using :math:`K_t->inf` to represent
        no tangential deformation.

        Parameters:
            subdomains: List of fracture subdomains.

        Returns:
            Operator representing the elastic tangential fracture deformation.

        """
        nd_vec_to_tangential = self.tangential_component(subdomains)
        t_t = nd_vec_to_tangential @ self.contact_traction(subdomains)

        stiffness = self.fracture_tangential_stiffness(subdomains)
        # Retrieve the *unscaled* stiffness value for the check below.
        # need cast for convert_units. By implementation of stiffness, it can only be a
        # number
        stiffness_value = self.units.convert_units(
            cast(pp.number, stiffness.value(self.equation_system)),
            "Pa*m^-1",
            to_si=True,
        )
        if np.any(np.isclose(stiffness_value, -1.0, atol=1e-12, rtol=1e-12)):
            # Stiffness=-1 indicates no elastic tangential deformation. Small tolerances
            # are used to avoid numerical issues, but allowing for a float value.
            num_cells = sum(sd.num_cells for sd in subdomains)
            zero_u_t = pp.ad.DenseArray(np.zeros((self.nd - 1) * num_cells))
            zero_u_t.set_name("zero_elastic_tangential_fracture_deformation")
            return zero_u_t
        # Since contact traction is nondimensional, the stiffness must be scaled by the
        # characteristic contact traction.
        scaled_stiffness = stiffness / self.characteristic_contact_traction(subdomains)
        u_t = t_t / scaled_stiffness
        u_t.set_name("elastic_tangential_fracture_deformation")
        return u_t


class BiotCoefficient(PorePyModel):
    """Biot coefficient and tensor."""

    def biot_coefficient(self, subdomains: list[pp.Grid]) -> pp.ad.Operator:
        """A coefficient for volumetric changes due to pressure perturbations in Biot's
        equations.

        Parameters:
            subdomains: List of subdomains where the Biot coefficient is defined.

        Returns:
            Biot coefficient operator, units [-].

        """
        return Scalar(self.solid.biot_coefficient, "biot_coefficient")

    def biot_tensor(self, subdomains: list[pp.Grid]) -> pp.SecondOrderTensor:
        """Second-order tensor representing the force caused by a pressure perturbation
        in Biot's equations.

        Parameters:
            subdomains: List of subdomains where the Biot tensor is defined.

        Returns:
            Cell-wise Biot isotropic tensor, units: [-]. The value is set equal to the
            Biot coefficient in the solid constants.

        """
        size = sum(sd.num_cells for sd in subdomains)
        value = self.solid.biot_coefficient
        return pp.SecondOrderTensor(value * np.ones(size))


class SpecificStorage(PorePyModel):
    """Specific storage."""

    def specific_storage(self, subdomains: list[pp.Grid]) -> pp.ad.Operator:
        r"""Specific storage [1/Pa], i.e. inverse of the Biot modulus.

        The specific storage :math:`S_\varepsilon` can also be obtained from more
        fundamental quantities, i.e., :math:`S_\varepsilon = (\alpha - \phi_0) K_d^{
        -1} + \phi_0 c_f)`, where :math:`\alpha` is the Biot's coefficient,
        :math:`\phi_0` is the reference porosity, :math:`K_d` is the solid's bulk
        modulus, and :math:`c_f` is the fluid compressibility.

        Parameters:
            subdomains: List of subdomains where the specific storage is defined.

        Returns:
            Specific storage operator.

        Note:
            Only used when :class:`BiotPoroMechanicsPorosity` is used as a part of the
            constitutive laws.

        """
        return Scalar(self.solid.specific_storage, "specific_storage")


class ConstantPorosity(PorePyModel):

    def porosity(self, subdomains: list[pp.Grid]) -> pp.ad.Operator:
        """Constant porosity [-].

        The porosity is assumed to be constant, and is defined by the solid constant
        object.

        Parameters:
            subdomains: List of subdomains where the porosity is defined.

        Returns:
            The porosity represented as an Ad operator. The value is constant for all
            subdomains.

        """
        return Scalar(self.solid.porosity, "porosity")


class PoroMechanicsPorosity(PorePyModel):
    r"""Porosity for poromechanical models.

    Note:
        For legacy reasons, the discretization matrices for the
        :math:`\nabla \cdot \mathbf{u}` and consistency terms include a volume
        integral. That factor is counteracted in :meth:`displacement_divergence` and
        :meth:`_mpsa_consistency`, respectively. This ensure that the returned
        operators correspond to intensive quantities and are compatible with the rest
        of this class. The assumption is that the porosity will be integrated over
        cell volumes later before entering the equation.

    """

    biot_coefficient: Callable[[list[pp.Grid]], pp.ad.Operator]
    """Biot coefficient. Normally defined in a mixin instance of
    :class:`~porepy.models.constitutive_laws.BiotCoefficient`.

    """
    bulk_modulus: Callable[[list[pp.Grid]], pp.ad.Operator]
    """Bulk modulus. Normally defined in a mixin instance of
    :class:`~porepy.models.constitutive_laws.ElasticModuli`.

    """
    stress_keyword: str
    """Keyword used to identify the stress discretization. Normally set by a mixin
    instance of
    :class:`~porepy.models.momentum_balance.SolutionStrategyMomentumBalance`.

    """
    darcy_keyword: str
    """Keyword used to identify the Darcy flux discretization. Normally set by a mixin
    instance of
    :class:`~porepy.models.fluid_mass_balance.SolutionStrategySinglePhaseFlow`.

    """
    displacement: Callable[[pp.SubdomainsOrBoundaries], pp.ad.MixedDimensionalVariable]

    """Displacement variable. Normally defined in a mixin instance of
    :class:`~porepy.models.momentum_balance.VariablesMomentumBalance`.

    """
    interface_displacement: Callable[
        [list[pp.MortarGrid]], pp.ad.MixedDimensionalVariable
    ]
    """Displacement variable on interfaces. Normally defined in a mixin instance of
    :class:`~porepy.models.momentum_balance.VariablesMomentumBalance`.

    """
    pressure: Callable[[pp.SubdomainsOrBoundaries], pp.ad.Operator]
    """Pressure variable. Normally defined in a mixin instance of
    :class:`~porepy.models.fluid_mass_balance.VariablesSinglePhaseFlow`.

    """
    pressure_variable: str
    """Name of the pressure variable. Normally set by a mixin instance of
    :class:`~porepy.models.fluid_mass_balance.SolutionStrategySinglePhaseFlow`.
    """

    bc_type_mechanics: Callable[[pp.Grid], pp.BoundaryCondition]
    """Function that returns the boundary condition type for the momentum problem.
    Normally provided by a mixin instance of
    :class:`~porepy.models.momentum_balance.BoundaryConditionsMomentumBalance`.

    """

    combine_boundary_operators_mechanical_stress: Callable[
        [Sequence[pp.Grid]], pp.ad.Operator
    ]

    mechanical_stress: Callable[[pp.SubdomainsOrBoundaries], pp.ad.Operator]

    def porosity(self, subdomains: list[pp.Grid]) -> pp.ad.Operator:
        """Porosity.

        Pressure and displacement dependent porosity in the matrix. Unitary in fractures
        and intersections.

        Parameters:
            subdomains: List of subdomains where the porosity is defined.

        Returns:
            Porosity operator.

        """
        subdomains_nd = [sd for sd in subdomains if sd.dim == self.nd]
        subdomains_lower = [sd for sd in subdomains if sd.dim < self.nd]
        projection = pp.ad.SubdomainProjections(subdomains, dim=1)
        # Constant unitary porosity in fractures and intersections
        size = sum(sd.num_cells for sd in subdomains_lower)
        one = pp.wrap_as_dense_ad_array(1, size=size, name="one")
        rho_nd = projection.cell_prolongation(subdomains_nd) @ self.matrix_porosity(
            subdomains_nd
        )
        rho_lower = projection.cell_prolongation(subdomains_lower) @ one
        rho = rho_nd + rho_lower
        rho.set_name("porosity")
        return rho

    def matrix_porosity(self, subdomains: list[pp.Grid]) -> pp.ad.Operator:
        """Porosity in the nd-dimensional matrix [-].

        Parameters:
            subdomains: List of subdomains where the porosity is defined.

        Returns:
            Cell-wise porosity operator [-].

        """

        # Sanity check
        if not all([sd.dim == self.nd for sd in subdomains]):
            raise ValueError("Subdomains must be of dimension nd.")

        # Add contributions to poromechanics porosity
        phi = (
            self.reference_porosity(subdomains)
            + self.porosity_change_from_pressure(subdomains)
            + self.porosity_change_from_displacement(subdomains)
            + self._mpsa_consistency(
                subdomains, self.darcy_keyword, self.pressure_variable
            )
        )
        phi.set_name("Stabilized matrix porosity")

        return phi

    def reference_porosity(self, subdomains: list[pp.Grid]) -> pp.ad.Operator:
        """Reference porosity.

        Parameters:
            subdomains: List of subdomains where the reference porosity is defined.

        Returns:
            Reference porosity operator.

        """
        return Scalar(self.solid.porosity, "reference_porosity")

    def porosity_change_from_pressure(
        self, subdomains: list[pp.Grid]
    ) -> pp.ad.Operator:
        """Contribution of the pressure changes to the matrix porosity [-].

        Parameters:
            subdomains: List of subdomains where the porosity is defined.

        Returns:
            Cell-wise contribution of the pressure changes to the matrix porosity [-].

        """

        # Retrieve material parameters
        alpha = self.biot_coefficient(subdomains)
        phi_ref = self.reference_porosity(subdomains)
        bulk_modulus = self.bulk_modulus(subdomains)

        # Pressure changes
        dp = self.perturbation_from_reference("pressure", subdomains)

        # Compute 1/N as defined in Coussy, 2004, https://doi.org/10.1002/0470092718.
        n_inv = (alpha - phi_ref) * (Scalar(1) - alpha) / bulk_modulus

        # Pressure change contribution
        pressure_contribution = n_inv * dp
        pressure_contribution.set_name("Porosity change from pressure")

        return pressure_contribution

    def porosity_change_from_displacement(
        self, subdomains: list[pp.Grid]
    ) -> pp.ad.Operator:
        """Contribution of the divergence displacement to the matrix porosity [-].

        Parameters:
            subdomains: List of subdomains where the porosity is defined.

        Returns:
            Cell-wise contribution of the divergence of the displacement to the
            matrix porosity. Scaling with Biot's coefficient is already included.

        """
        # Implementation note: Scaling of the displacement divergence with Biot's
        # tensor (in the form of a double dot product) is already included in the
        # discretization of the displacement divergence. Therefore, no additional
        # scaling is needed here.
        div_u_contribution = self.displacement_divergence(subdomains)
        div_u_contribution.set_name("Porosity change from displacement")
        return div_u_contribution

    def displacement_divergence(
        self,
        subdomains: list[pp.Grid],
    ) -> pp.ad.Operator:
        """Divergence of displacement [-].

        This is ``alpha : grad(u)`` where ``alpha`` is the Biot tensor and ``u`` is
        the displacement. If the tensor is isotropic, the expression simplifies to
        ``alpha * div(u)``, where ``alpha`` can be interpreted as a scalar.

        Parameters:
            subdomains: List of subdomains where the divergence is defined.

        Returns:
            Divergence operator accounting from contributions from interior of the
            domain and from internal and external boundaries.

        """
        # Sanity check on dimension
        if not all(sd.dim == self.nd for sd in subdomains):
            raise ValueError("Displacement divergence only defined in nd.")

        # Obtain neighbouring interfaces
        interfaces = self.subdomains_to_interfaces(subdomains, [1])
        # Mock discretization (empty `discretize` method), used to access discretization
        # matrices computed by Biot discretization.
        discr = pp.ad.BiotAd(self.stress_keyword, subdomains)
        # Projections
        sd_projection = pp.ad.SubdomainProjections(subdomains, dim=self.nd)
        mortar_projection = pp.ad.MortarProjections(
            self.mdg, subdomains, interfaces, dim=self.nd
        )

        boundary_operator = self.combine_boundary_operators_mechanical_stress(
            subdomains
        )

        # Compose operator.
        displacement_divergence_integrated = discr.displacement_divergence(
            self.darcy_keyword
        ) @ self.displacement(subdomains) + discr.bound_displacement_divergence(
            self.darcy_keyword
        ) @ (
            boundary_operator
            + sd_projection.face_restriction(subdomains)
            @ mortar_projection.mortar_to_primary_avg
            @ self.interface_displacement(interfaces)
        )
        # Divide by cell volumes to counteract integration. The displacement_divergence
        # discretization contains a volume integral. Since this is used here together
        # with intensive quantities, we need to divide by cell volumes.
        cell_volumes_inv = Scalar(1) / self.wrap_grid_attribute(
            subdomains, "cell_volumes", dim=1
        )
        displacement_divergence = cell_volumes_inv * displacement_divergence_integrated
        displacement_divergence.set_name("displacement_divergence")
        return displacement_divergence

    def _mpsa_consistency(
        self, subdomains: list[pp.Grid], physics_name: str, variable_name: str
    ) -> pp.ad.Operator:
        """Consistency term for Mpsa discretizations of coupled problems.

        This function returns a diffusion-type term that is needed to ensure an
        MPSA-type discretization of poromechanics (or
        thermomechanics/thermoporomechanics) is stable in the limit of vanishing time
        steps and permeability. The term arises naturally from the MPSA discretization,
        see Nordbotten 2016 (doi:10.1137/15M1014280) for details.

        Parameters:
            subdomains: List of subdomains where the consistency is defined.
            physics_name: The physics keyword for which the consistency is computed.
                This is the keyword used in the scalar_vector_mapping provided to the
                Mpsa Biot discretization.
            variable_name: Name of the variable which should have a consistency term.

        Returns:
            Biot consistency operator.

        """
        # Sanity check on dimension
        if not all(sd.dim == self.nd for sd in subdomains):
            raise ValueError("Mpsa consistency only defined in nd.")

        discr = pp.ad.BiotAd(self.stress_keyword, subdomains)

        # The consistency is based on perturbation. If the variable is used directly,
        # results will not match if the reference state is not zero, see
        # :func:`test_without_fracture` in test_poromechanics.py.
        dp = self.perturbation_from_reference(variable_name, subdomains)
        consistency_integrated = discr.consistency(physics_name) @ dp

        # Divide by cell volumes to counteract integration.
        # The consistency discretization contains a volume integral. Since the
        # consistency term is used here together with intensive quantities, we need to
        # divide by cell volumes.
        cell_volumes_inverse = Scalar(1) / self.wrap_grid_attribute(
            subdomains, "cell_volumes", dim=1
        )
        consistency = cell_volumes_inverse * consistency_integrated
        consistency.set_name("mpsa_consistency")
        return consistency


class BiotPoroMechanicsPorosity(PoroMechanicsPorosity):
    """Porosity for poromechanical models following classical Biot's theory.

    The porosity is defined such that, after the chain rule is applied to the
    accumulation term, the classical conservation equation from the Biot
    equations is recovered.

    Note that we assume constant fluid density and constant specific storage.

    """

    specific_storage: Callable[[list[pp.Grid]], pp.ad.Operator]
    """Specific storage. Normally defined in a mixin instance of
    :class:`~porepy.models.constitutive_laws.SpecificStorage`.

    """

    def porosity_change_from_pressure(
        self, subdomains: list[pp.Grid]
    ) -> pp.ad.Operator:
        """Contribution of the pressure changes to the matrix porosity [-].

        Parameters:
            subdomains: List of subdomains where the porosity is defined.

        Returns:
            Cell-wise contribution of the pressure changes to the matrix porosity [-].

        """
        specific_storage = self.specific_storage(subdomains)
        dp = self.perturbation_from_reference("pressure", subdomains)

        # Pressure change contribution
        pressure_contribution = specific_storage * dp
        pressure_contribution.set_name("Biot's porosity change from pressure")

        return pressure_contribution


class ThermoPoroMechanicsPorosity(PoroMechanicsPorosity):
    """Add thermal effects to matrix porosity."""

    solid_thermal_expansion_coefficient: Callable[[list[pp.Grid]], pp.ad.Operator]
    """Thermal expansion coefficient. Normally defined in a mixin instance of
    :class:`~porepy.models.constitutive_laws.ThermalExpansion`.
    """
    stress_keyword: str
    """Keyword used to identify the stress discretization. Normally set by a mixin
    instance of
    :class:`~porepy.models.momentum_balance.SolutionStrategyMomentumBalance`.

    """
    biot_coefficient: Callable[[list[pp.Grid]], pp.ad.Operator]
    """Biot coefficient. Normally defined in a mixin instance of
    :class:`~porepy.models.constitutive_laws.BiotCoefficient`.

    """
    temperature_variable: str
    """Name of the pressure variable. Normally set by a mixin instance of
    :class:`~porepy.models.energy_balance.SolutionStrategyEnergyBalance`.
    """

    def matrix_porosity(self, subdomains: list[pp.Grid]) -> pp.ad.Operator:
        """Porosity [-].

        Parameters:
            subdomains: List of subdomains where the porosity is defined.

        Returns:
            Cell-wise porosity operator [-].

        """
        # Inherit poromechanical porosity from base class.
        phi = super().matrix_porosity(subdomains)
        # Add thermal contribution.
        phi += self.porosity_change_from_temperature(subdomains)
        phi.set_name("Thermoporomechanics porosity")
        return phi

    def porosity_change_from_temperature(
        self,
        subdomains: list[pp.Grid],
    ) -> pp.ad.Operator:
        """Thermal contribution to the changes in porosity [-].

        beta_phi = (alpha - phi_ref) * beta_solid according to Coussy Eq. 4.44.

        Parameters:
            subdomains: List of subdomains where the porosity is defined.

        Returns:
            Cell-wise thermal porosity expansion operator [-].

        """
        if not all([sd.dim == self.nd for sd in subdomains]):
            raise ValueError("Subdomains must be of dimension nd.")
        dtemperature = self.perturbation_from_reference("temperature", subdomains)
        phi_ref = self.reference_porosity(subdomains)
        beta = self.solid_thermal_expansion_coefficient(subdomains)
        alpha = self.biot_coefficient(subdomains)
        # TODO: Figure out why * is needed here, but not in
        # porosity_change_from_pressure.
        phi = Scalar(-1) * (alpha - phi_ref) * beta * dtemperature
        phi.set_name("Porosity change from temperature")
        return phi<|MERGE_RESOLUTION|>--- conflicted
+++ resolved
@@ -757,61 +757,9 @@
 
     """
     bc_type_darcy_flux: Callable[[pp.Grid], pp.BoundaryCondition]
-<<<<<<< HEAD
-
-    create_boundary_operator: Callable[
-        [str, Sequence[pp.BoundaryGrid]], pp.ad.TimeDependentDenseArray
-    ]
-    """Boundary conditions wrapped as an operator. Defined in
-    :class:`~porepy.models.boundary_condition.BoundaryConditionMixin`.
-
-    """
-    _combine_boundary_operators: Callable[
-        [
-            Sequence[pp.Grid],
-            Callable[[Sequence[pp.BoundaryGrid]], pp.ad.Operator],
-            Callable[[Sequence[pp.BoundaryGrid]], pp.ad.Operator],
-            None | Callable[[Sequence[pp.BoundaryGrid]], pp.ad.Operator],
-            Callable[[pp.Grid], pp.BoundaryCondition],
-            str,
-            int,
-        ],
-        pp.ad.Operator,
-    ]
-
-    basis: Callable[[Sequence[pp.GridLike], int], list[pp.ad.SparseArray]]
-    """Basis for the local coordinate system. Normally set by a mixin instance of
-    :class:`porepy.models.geometry.ModelGeometry`.
-
-    """
-    internal_boundary_normal_to_outwards: Callable[
-        [list[pp.Grid], int], pp.ad.SparseArray
-    ]
-    """Switch interface normal vectors to point outwards from the subdomain. Normally
-    set by a mixin instance of :class:`porepy.models.geometry.ModelGeometry`.
-    """
-    wrap_grid_attribute: Callable[[Sequence[pp.GridLike], str, int], pp.ad.DenseArray]
-    """Wrap a grid attribute as a DenseArray. Normally set by a mixin instance of
-    :class:`porepy.models.geometry.ModelGeometry`.
-
-    """
-    outwards_internal_boundary_normals: Callable[
-        [list[pp.MortarGrid], bool], pp.ad.Operator
-    ]
-    """Outwards normal vectors on internal boundaries. Normally defined in a mixin
-    instance of :class:`~porepy.models.geometry.ModelGeometry`.
-
-    """
-    specific_volume: Callable[
-        [Union[list[pp.Grid], list[pp.MortarGrid]]], pp.ad.Operator
-    ]
-    """Specific volume. Normally defined in a mixin instance of
-    :class:`~porepy.models.constitutive_laws.DimensionReduction` or a subclass thereof.
-=======
     """Function that returns the boundary condition type for the Darcy flux. Normally
     provided by a mixin instance of
     :class:`~porepy.models.fluid_mass_balance.BoundaryConditionsSinglePhaseFlow`.
->>>>>>> 362fbfec
 
     """
 
@@ -1096,71 +1044,6 @@
 
     """
 
-<<<<<<< HEAD
-    create_boundary_operator: Callable[
-        [str, Sequence[pp.BoundaryGrid]], pp.ad.TimeDependentDenseArray
-    ]
-    """Boundary conditions wrapped as an operator. Defined in
-    :class:`~porepy.models.boundary_condition.BoundaryConditionMixin`.
-
-    """
-    subdomains_to_interfaces: Callable[[list[pp.Grid], list[int]], list[pp.MortarGrid]]
-    """Map from subdomains to the adjacent interfaces. Normally defined in a mixin
-    instance of :class:`~porepy.models.geometry.ModelGeometry`.
-
-    """
-
-    subdomains_to_boundary_grids: Callable[
-        [Sequence[pp.Grid]], Sequence[pp.BoundaryGrid]
-    ]
-    """Function that maps a sequence of subdomains to a sequence of boundary grids.
-    Normally defined in a mixin instance of
-    :class:`~porepy.models.geometry.ModelGeometry`.
-
-    """
-    mdg: pp.MixedDimensionalGrid
-    """Mixed dimensional grid for the current model. Normally defined in a mixin
-    instance of :class:`~porepy.models.geometry.ModelGeometry`.
-
-    """
-    nd: int
-    """Number of spatial dimensions. Normally defined in a mixin instance of
-    :class:`~porepy.models.geometry.ModelGeometry`.
-
-    """
-    _combine_boundary_operators: Callable[
-        [
-            Sequence[pp.Grid],
-            Callable[[Sequence[pp.BoundaryGrid]], pp.ad.Operator],
-            Callable[[Sequence[pp.BoundaryGrid]], pp.ad.Operator],
-            None | Callable[[Sequence[pp.BoundaryGrid]], pp.ad.Operator],
-            Callable[[pp.Grid], pp.BoundaryCondition],
-            str,
-            int,
-        ],
-        pp.ad.Operator,
-    ]
-    """Combine Dirichlet, Neumann and Robin boundary conditions. Normally defined in a
-    mixin instance of :class:`~porepy.models.boundary_condition.BoundaryConditionMixin`.
-
-    """
-    basis: Callable[[Sequence[pp.GridLike], int], list[pp.ad.SparseArray]]
-    """Basis for the local coordinate system. Normally set by a mixin instance of
-    :class:`porepy.models.geometry.ModelGeometry`.
-
-    """
-    specific_volume: Callable[
-        [Union[list[pp.Grid], list[pp.MortarGrid]]], pp.ad.Operator
-    ]
-    """Function that returns the specific volume of a subdomain or interface.
-
-    Normally provided by a mixin of instance
-    :class:`~porepy.models.constitutive_laws.DimensionReduction`.
-
-    """
-
-=======
->>>>>>> 362fbfec
     def diffusive_flux(
         self,
         domains: pp.SubdomainsOrBoundaries,
@@ -2175,63 +2058,6 @@
 
     """
 
-<<<<<<< HEAD
-    _combine_boundary_operators: Callable[
-        [
-            Sequence[pp.Grid],
-            Callable[[Sequence[pp.BoundaryGrid]], pp.ad.Operator],
-            Callable[[Sequence[pp.BoundaryGrid]], pp.ad.Operator],
-            None | Callable[[Sequence[pp.BoundaryGrid]], pp.ad.Operator],
-            Callable[[pp.Grid], pp.BoundaryCondition],
-            str,
-            int,
-        ],
-        pp.ad.Operator,
-    ]
-
-    create_boundary_operator: Callable[
-        [str, Sequence[pp.BoundaryGrid]], pp.ad.TimeDependentDenseArray
-    ]
-    """Boundary conditions wrapped as an operator. Defined in
-    :class:`~porepy.models.boundary_condition.BoundaryConditionMixin`.
-
-    """
-    wrap_grid_attribute: Callable[[Sequence[pp.GridLike], str, int], pp.ad.DenseArray]
-    """Wrap a grid attribute as a DenseArray. Normally set by a mixin instance of
-    :class:`porepy.models.geometry.ModelGeometry`.
-
-    """
-    specific_volume: Callable[
-        [Union[list[pp.Grid], list[pp.MortarGrid]]], pp.ad.Operator
-    ]
-    """Specific volume. Normally defined in a mixin instance of
-    :class:`~porepy.models.constitutive_laws.DimensionReduction` or a subclass thereof.
-
-    """
-    aperture: Callable[[list[pp.Grid]], pp.ad.Operator]
-    """Aperture. Normally defined in a mixin instance of
-    :class:`~porepy.models.constitutive_laws.DimensionReduction` or a subclass thereof.
-
-    """
-    volume_integral: Callable[
-        [pp.ad.Operator, Sequence[pp.Grid] | Sequence["pp.MortarGrid"], int],
-        pp.ad.Operator,
-    ]
-    """Integration over cell volumes, implemented in
-    :class:`pp.models.abstract_equations.BalanceEquation`.
-
-    """
-    nd: int
-    """Number of spatial dimensions."""
-    fluid: pp.FluidConstants
-    """Fluid constant object that takes care of scaling of fluid-related quantities.
-    Normally, this is set by a mixin of instance
-    :class:`~porepy.models.solution_strategy.SolutionStrategy`.
-
-    """
-
-=======
->>>>>>> 362fbfec
     def temperature_trace(self, subdomains: list[pp.Grid]) -> pp.ad.Operator:
         """Temperature on the subdomain boundaries.
 
@@ -2860,30 +2686,6 @@
     :class:`~porepy.models.momentum_balance.BoundaryConditionsMomentumBalance`.
 
     """
-<<<<<<< HEAD
-    create_boundary_operator: Callable[
-        [str, Sequence[pp.BoundaryGrid]], pp.ad.TimeDependentDenseArray
-    ]
-    """Boundary conditions wrapped as an operator. Defined in
-    :class:`~porepy.models.boundary_condition.BoundaryConditionMixin`.
-
-    """
-    bc_type_mechanics: Callable[[pp.Grid], pp.ad.Operator]
-
-    _combine_boundary_operators: Callable[
-        [
-            Sequence[pp.Grid],
-            Callable[[Sequence[pp.BoundaryGrid]], pp.ad.Operator],
-            Callable[[Sequence[pp.BoundaryGrid]], pp.ad.Operator],
-            None | Callable[[Sequence[pp.BoundaryGrid]], pp.ad.Operator],
-            Callable[[pp.Grid], pp.BoundaryCondition],
-            str,
-            int,
-        ],
-        pp.ad.Operator,
-    ]
-=======
->>>>>>> 362fbfec
 
     def mechanical_stress(self, domains: pp.SubdomainsOrBoundaries) -> pp.ad.Operator:
         """Linear elastic mechanical stress.
