--- conflicted
+++ resolved
@@ -2232,11 +2232,7 @@
             Cell-wise nd-vector source term operator.
 
         """
-<<<<<<< HEAD
-        val = self.units.convert_units(0, "m*s^-2")  # TODO: Fix units
-=======
-        val = self.fluid.convert_units(0, "K * m^-1")
->>>>>>> 3ad7ed31
+        val = self.units.convert_units(0, "K * m^-1")
         size = int(sum(g.num_cells for g in grids) * self.nd)
         source = pp.wrap_as_dense_ad_array(val, size=size, name="zero_vector_source")
         return source
@@ -2255,11 +2251,7 @@
             Cell-wise nd-vector source term operator.
 
         """
-<<<<<<< HEAD
-        val = self.units.convert_units(0, "m*s^-2")  # TODO: Fix units
-=======
-        val = self.fluid.convert_units(0, "K * m^-1")
->>>>>>> 3ad7ed31
+        val = self.units.convert_units(0, "K * m^-1")
         size = int(sum(g.num_cells for g in interfaces))
         source = pp.wrap_as_dense_ad_array(val, size=size, name="zero_vector_source")
         return source
