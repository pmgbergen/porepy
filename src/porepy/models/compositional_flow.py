--- conflicted
+++ resolved
@@ -1607,9 +1607,7 @@
         super().update_material_properties()  # type:ignore[safe-super]
         self.update_thermodynamic_properties_of_phases()
 
-    def update_thermodynamic_properties_of_phases(
-        self, state: Optional[np.ndarray] = None
-    ) -> None:
+    def update_thermodynamic_properties_of_phases(self) -> None:
         """This method uses for each phase the underlying EoS to calculate new values
         and derivative values of phase properties and to update them in the iterative
         sense, on all subdomains."""
@@ -1624,11 +1622,7 @@
                 # Compute the values of variables/state functions on which the phase
                 # properties depend.
                 dep_vals = [
-<<<<<<< HEAD
-                    self.equation_system.evaluate(d([grid]), state=state)
-=======
                     self.equation_system.evaluate(d([grid]))
->>>>>>> 14ea47fd
                     for d in self.dependencies_of_phase_properties(phase)
                 ]
                 # Compute phase properties using the phase EoS.
@@ -1648,7 +1642,7 @@
                     update_fugacities=equilibrium_defined,
                 )
 
-    def before_nonlinear_loop(self) -> None:
+    def after_nonlinear_convergence(self) -> None:
         """Progresses phase properties in time, if they are surrogate factories.
 
         Phase properties expected in the accumulation term (time-derivative) include
@@ -1660,7 +1654,7 @@
         assert isinstance(self, pp.SolutionStrategy), (
             "This is a mixin. Require SolutionStrategy as base."
         )
-        super().before_nonlinear_loop()  # type:ignore[safe-super, misc]
+        super().after_nonlinear_convergence()  # type:ignore[safe-super]
 
         subdomains = self.mdg.subdomains()
         nt = self.time_step_indices.size
@@ -1682,15 +1676,11 @@
         accumulation terms in balance equations.
 
         """
-<<<<<<< HEAD
-        super().initialize_previous_iterate_and_time_step_values()  # type:ignore
-=======
         assert isinstance(self, pp.SolutionStrategy), (
             "This is a mixin. Require SolutionStrategy as base."
         )
         super().initialize_previous_iterate_and_time_step_values()  # type:ignore
 
->>>>>>> 14ea47fd
         ni = self.iterate_indices.size
         nt = self.time_step_indices.size
         equilibrium_defined = (
@@ -1729,11 +1719,7 @@
                         )
 
                     if equilibrium_defined:
-<<<<<<< HEAD
-                        for _, comp in enumerate(phase.components):
-=======
                         for k, comp in enumerate(phase.components):
->>>>>>> 14ea47fd
                             phi = phase.fugacity_coefficient_of[comp]
                             if isinstance(phi, pp.ad.SurrogateFactory):
                                 vals = phi.get_values_on_grid(sd, iterate_index=0)
