"""Model mixins for compositional flow (CF) and fractional flow (CFF).

Also serves as a basis for compositional flow with local equilibrium formulations
(CFLE).

The CF settings is general in terms of number of phases, number of components and
thermal conditions. It therefore does not contain a runnable model, but building blocks
for models concretized in terms of phases, components and thermal setting.

The following equations are available:

- :class:`ComponentMassBalanceEquations`: While the :class:`~porepy.models.
  fluid_mass_balance.FluidMassBalanceEquations` represent the balance of total mass
  (pressure equation), this equation represent the balance equation of individual
  components in the fluid mixture. Interface fluxes are handled using the overall
  Darcy interface flux implemented in the pressure equations and an adapted non-linear
  term. It introduces a single equation, all interface equations are introduced by
  :class:`~porepy.models.fluid_mass_balance.FluidMassBalanceEquations`. Interface fluxes
  for individual components are computed using the total interface flux and a
  corresponding weight. As of now, the component mass balance equations are purely
  advective.
- :class:`MassicPressureEquations`: A diffusive variant of the total mass
  balance, where the total mobility is an isotropic contribution to the permeability
  tensor. To be used in a fractional flow model. This model is computationally
  expensive, since it requires a re-discretization of the MPFA, but also numerically
  consistent.
- :class:`EnthalpyBasedEnergyBalanceEquations`: A specialized total energy balance
  using an independent (specific fluid) enthalpy variable in the accumulation term.
  Otherwise completely analogous to its base
  :class:`~porepy.models.energy_balance.TotalEnergyBalanceEquations`.

The primary equations include a total mass balance, component balance and the energy
balance equation. A collection for non-isothermal, non-diffusive flow is given in
:class:`PrimaryEquationsCF`.

The primary variables are assumed to be a single pressure (no capillarity), an enthalpy
or temperature variable, and overall fraction variables. They are collected in
:class:`VariablesCF`.

Considering solely the flow formulation without constitutive modelling, where phase
properties are given by :class:`~porepy.numerics.ad.surrogate_operator.SurrogateFactory`
, special IC and BC classes handling the consistent update are given by
:class:`InitialConditionsPhaseProperties` and :class:`BoundaryConditionsPhaseProperties`
respectively. They handle the automatized computation of respective values during the
simulation.

The following IC mixins are available:

- :class:`InitialConditionsFractions`: Provides an interface to set initial conditions
  for overall fractions and active tracer fractions, if any. Other fractions are for now
  not covered since they are considered secondary and their initialization can be done
  based on the primary fractions.
- :class:`InitialConditionsPhaseProperties`: An initialization routine for models where
  phase properties are represented by :class:`~porepy.numerics.ad.surrogate_operator.
  SurrogateFactory`. Their initialization is dependent on variable values, and is
  automatized to happen after the variables are initialized.
- :class:`InitialConditionsCF`: A collection of above initialization
  routines, and the IC mixins for mass & energy, including an independent enthalpy
  variable.

The following BC mixins are available:

- :class:`BoundaryConditionsMulticomponent`: The analogy to
  :class:`InitialConditionsFractions` but for BC.
- :class:'BoundaryConditionsPhaseProperties': The analogy to
  :class:`InitialConditionsPhaseProperties` but for BC. Their update can be automatized
  to happen after values for variables are set on the boundary.
- :class:`BoundaryConditionsFractionalFlow`: An alternative to
  :class:`BoundaryConditionsPhaseProperties` for the fractional flow setting, where
  various non-linear terms in fluxes can be given explicitly on the boundary,
  instead of providing variable values which in return compute phase properties
  appearing in those expressions.
- :class:`BoundaryConditionsCF`: A collection of BC update routines for
  primary variables and phase properties as surrogate factories, including those from
  mass & energy, enthalpy and fractions.
- :class:`BoundaryConditionsCFF`: The alternative to
  :class:`BoundaryConditionsCF` for the fractional flow setting with
  explicit values for non-linear weights in fluxes.

The following solution strategy mixins are available:

- :class:`SolutionStrategyPhaseProperties`: A mixed in strategy for evaluating and
  storing fluid phase properties based on the underlying EoS and using the surrogate
  operator framework. This is a proper mixin, meaning it is not inheriting from any
  solution strategy and must be used together with some solution strategy for equations.
- :class:`SolutionStrategyCF`: Combining the solution strategy for updating phase
  properties, with the strategy for fluid mass and energy balance.

The two template models, :class:`CompositionalFlowTemplate` and
:class:`CompositionalFractionalFlowTemplate` are starting points for non-isothermal,
multiphase, multicomponent flow & transport models. They do not contain the constitutive
modelling of fluid properties though and are hence not runable.
The steps required by users to close the models and obtain runable models are:

1. Define a fluid with all its phases and components.
2. Close the system with local equations for dangling, fractional variables. These can
   either be :class:`~porepy.models.abstract_equations.LocalElimination` using some
   map or third-party correlations, or a closure in form of a local equilibrium system.

"""

from __future__ import annotations

import logging
from functools import partial
from typing import Callable, Optional, Sequence, cast

import numpy as np
import scipy.sparse as sps

import porepy as pp
import porepy.compositional as compositional

logger = logging.getLogger(__name__)


def update_phase_properties(
    sd: pp.Grid,
    phase: pp.Phase,
    props: compositional.PhaseProperties,
    depth: int,
    update_derivatives: bool = True,
    use_extended_derivatives: bool = False,
    update_fugacities: bool = False,
) -> None:
    """Helper method to update the phase properties and its derivatives.

    This method is intended for a grid-local update of properties and their derivatives,
    using the methods of the
    :class:`~porepy.numerics.ad.surrogate_operator.SurrogateFactory`.

    Parameters:
        sd: A subdomain grid in the md-domain.
        phase: Any phase.
        props: A phase property structure containing the new values to be set.
        depth: An integer used to shift existing iterate values backwards.
        update_derivatives: ``default=True``

            If True, updates also the derivative values.
        use_extended_derivatives: ``default=False``

            If True, and if ``update_derivatives==True``, uses the extended derivatives
            of the ``state``.

            To be used in the the CFLE setting with the unified equilibrium formulation,
            where partial fractions are obtained by normalization of extended fractions.
        update_fugacities: ``default=False``

            If True, fugacity coefficients are also updates. To be used in combination
            with local equilibrium conditions.

    """
    if isinstance(phase.density, pp.ad.SurrogateFactory):
        phase.density.progress_iterate_values_on_grid(props.rho, sd, depth=depth)
        if update_derivatives:
            phase.density.set_derivatives_on_grid(
                props.drho_ext if use_extended_derivatives else props.drho, sd
            )
    if isinstance(phase.specific_enthalpy, pp.ad.SurrogateFactory):
        phase.specific_enthalpy.progress_iterate_values_on_grid(
            props.h, sd, depth=depth
        )
        if update_derivatives:
            phase.specific_enthalpy.set_derivatives_on_grid(
                props.dh_ext if use_extended_derivatives else props.dh, sd
            )
    if isinstance(phase.viscosity, pp.ad.SurrogateFactory):
        phase.viscosity.progress_iterate_values_on_grid(props.mu, sd, depth=depth)
        if update_derivatives:
            phase.viscosity.set_derivatives_on_grid(
                props.dmu_ext if use_extended_derivatives else props.dmu, sd
            )
    if isinstance(phase.thermal_conductivity, pp.ad.SurrogateFactory):
        phase.thermal_conductivity.progress_iterate_values_on_grid(
            props.kappa, sd, depth=depth
        )
        if update_derivatives:
            phase.thermal_conductivity.set_derivatives_on_grid(
                props.dkappa_ext if use_extended_derivatives else props.dkappa, sd
            )

    if update_fugacities:
        dphis = props.dphis_ext if use_extended_derivatives else props.dphis
        for k, comp in enumerate(phase.components):
            phi = phase.fugacity_coefficient_of[comp]
            if isinstance(phi, pp.ad.SurrogateFactory):
                phi.progress_iterate_values_on_grid(props.phis[k], sd, depth=depth)
                if update_derivatives:
                    phi.set_derivatives_on_grid(dphis[k], sd)


def is_fractional_flow(model: pp.PorePyModel) -> bool:
    """Checking the model parameters for the ``'fractional_flow'`` flag.

    This check is separated from the models and their mixins for compatibility reasons
    since it is mainly used in the CF framework.

    Parameters:
        model: A PorePy model.

    Returns:
        True if ``model.params['fractional_flow'] == True`. Defaults to False.

    """
    return bool(model.params.get("fractional_flow", False))


def log_cf_model_configuration(model: pp.PorePyModel) -> None:
    """Performs a log of some model parameters and properties relevant for the CF
    framework."""

    p_elim = model._is_reference_phase_eliminated()
    c_elim = model._is_reference_component_eliminated()
    is_ff = is_fractional_flow(model)
    et = compositional.get_local_equilibrium_condition(model)
    schur = model.params.get("apply_schur_complement_reduction", False)
    var_names = set([v.name for v in model.equation_system.variables])
    dofs = model.equation_system.num_dofs()
    dofs_loc = dofs / len(var_names)
    var_msg = "\n\t\t".join(var_names)

    logger.info(
        f"Configuration of model {model}:\n"
        + f"\tEquilibrium condition: {et}\n"
        + f"\tFractional flow: {is_ff}"
        + f"\tEliminating secondary block via Schur complement: {schur}"
        + f"\tNumber of phases: {model.fluid.num_phases}\n"
        + f"\tNumber of components: {model.fluid.num_components}\n"
        + f"\tReference phase eliminated: {p_elim}\n"
        + f"\tReference component eliminated: {c_elim}\n"
        + f"\tDOFs (locally): {dofs} ({dofs_loc})\n"
        + f"\tVariables: \n\t\t{var_msg}\n"
    )


def get_primary_equations_cf(model: pp.PorePyModel) -> list[str]:
    """Returns a list of primary equations assumed to be the default in the CF
    setting.

    The list includes:

    1. The total mass balance equation.
    2. The total energy balance equation.
    3. Component mass balance equations for each independent component.

    Parameters:
        model: A PorePy model instance.

    Returns:
        A list of equation names.

    """
    equ_names: list[str] = []
    if isinstance(model, pp.fluid_mass_balance.FluidMassBalanceEquations):
        equ_names += [
            pp.fluid_mass_balance.FluidMassBalanceEquations.primary_equation_name()
        ]
    if isinstance(model, pp.energy_balance.TotalEnergyBalanceEquations):
        equ_names += [
            pp.energy_balance.TotalEnergyBalanceEquations.primary_equation_name()
        ]
    if isinstance(model, ComponentMassBalanceEquations):
        equ_names += model.component_mass_balance_equation_names()

    return equ_names


def get_primary_variables_cf(model: pp.PorePyModel) -> list[str]:
<<<<<<< HEAD
    """Returns a list of primary variables assumed to be the default in the CF
    setting.
=======
    """Returns a list of primary variables assumed to be the default in the CF setting.
>>>>>>> 99320868

    The list includes:

    1. The pressure variable.
<<<<<<< HEAD
    2. The (specific fluid) enthalpy variable, in enthalpy-based formulations, else
       the temperature.
=======
    2. The (specific fluid) enthalpy variable, in enthalpy-based formulations, else the
       temperature.
>>>>>>> 99320868
    3. The overall fraction variables for each independent component.
    4. The tracer fraction variables for tracers in compounds (if any).

    Parameters:
        model: A PorePy model instance.

    Returns:
        A list of variable names.

    """
    var_names: list[str] = []
    if isinstance(model, pp.fluid_mass_balance.SolutionStrategySinglePhaseFlow):
        var_names += [model.pressure_variable]

    if isinstance(model, SolutionStrategyExtendedFluidMassAndEnergy):
        var_names += [model.enthalpy_variable]
    elif isinstance(model, pp.energy_balance.SolutionStrategyEnergyBalance):
        var_names += [model.temperature_variable]

    if isinstance(model, pp.compositional.CompositionalVariables):
        var_names += model.overall_fraction_variables
        var_names += model.tracer_fraction_variables

    return var_names


# region general PDEs.


class MassicPressureEquations(pp.fluid_mass_balance.FluidMassBalanceEquations):
    """A version of the pressure equation (total mass balance) which does not rely on
    upwinding of non-linear weights in the fluid flux on both subdomains and interfaces.

    This balance equation assumes that the transported mass and mobility terms are part
    of the diffusive, second-order tensor in the non-linear (MPFA) discretization of the
    Darcy flux. Correspondingly, the fluxes are not volumetric anymore, but massic.

    It **requires** a re-discretization of the flux (MPFA) for a correct computation
    of the flux at every iteration due to a non-linear tensor.

    """

    interface_darcy_flux: Callable[
        [list[pp.MortarGrid]], pp.ad.MixedDimensionalVariable
    ]
    """See :class:`~porepy.models.fluid_mass_balance.VariablesSinglePhaseFlow`."""
    well_flux: Callable[[list[pp.MortarGrid]], pp.ad.MixedDimensionalVariable]
    """See :class:`~porepy.models.fluid_mass_balance.VariablesSinglePhaseFlow`."""

    def fluid_flux(self, domains: pp.SubdomainsOrBoundaries) -> pp.ad.Operator:
        """The fluid flux is given solely by the :attr:`darcy_flux`, assuming the total
        mobility is part of the (non-linear) diffuse tensor.

        Parameters:
            domains: List of subdomains or boundary grids.

        Returns:
            Whatever :attr:`darcy_flux` returns.

        """
        return self.darcy_flux(domains)

    def interface_fluid_flux(self, interfaces: list[pp.MortarGrid]) -> pp.ad.Operator:
        """The interface fluid flux is given solely by the :attr:`interface_darcy_flux`,
        assuming it is a massic flux.

        Parameters:
            interfaces: List of mortar grids.

        Returns:
            Whatever :attr:`interface_darcy_flux` returns.

        """
        return self.interface_darcy_flux(interfaces)

    def well_fluid_flux(self, interfaces: list[pp.MortarGrid]) -> pp.ad.Operator:
        """The well fluid flux is given solely by the :attr:`well_flux`,
        assuming it is a massic flux.

        Parameters:
            interfaces: List of mortar grids.

        Returns:
            Whatever :attr:`well_flux` returns.

        """
        return self.well_flux(interfaces)


class EnthalpyBasedEnergyBalanceEquations(
    pp.energy_balance.TotalEnergyBalanceEquations
):
    """Mixed-dimensional balance of total energy in a fluid mixture, formulated with an
    independent (specific fluid) enthalpy variable in the accumulation term *and* a
    temperature variable in the Fourier flux.

    Balance equation for all subdomains and advective and diffusive fluxes (Fourier
    flux) internally and on all interfaces of codimension one and advection on
    interfaces of codimension two (well-fracture intersections).

    The :meth:`advection_weight_energy_balance` is implemented such that this class is
    compatible with the fractional flow formulation. I.e., in the case where the total
    mass mobility is part of the permability tensor, the weight is equal to the
    transported enthalpy divided by total mass mobility. In the standard formulation it
    is only the transported enthalpy.

    Notes:
        1. Since enthalpy is an independent variable, models using this balance need
           a local equation relating temperature to the fluid enthalpy.
        2. This class relies on an interface enthalpy flux variable, which is put into
           relation with the interface darcy flux. It can be eliminated by using the
           interface darcy flux, weighed with the transported enthalpy. Room for
           optimization.

    """

    enthalpy: Callable[[pp.SubdomainsOrBoundaries], pp.ad.Operator]
    """See :class:`EnthalpyVariable`."""

    total_mass_mobility: Callable[[pp.SubdomainsOrBoundaries], pp.ad.Operator]
    """See :class:`~porepy.models.fluid_property_library.FluidMobility`."""
    fractional_phase_mass_mobility: Callable[
        [pp.Phase, pp.SubdomainsOrBoundaries], pp.ad.Operator
    ]
    """See :class:`~porepy.models.fluid_property_library.FluidMobility`."""

    bc_data_fractional_flow_energy_key: str
    """See :class:`BoundaryConditionsMulticomponent`."""

    def fluid_internal_energy(self, subdomains: list[pp.Grid]) -> pp.ad.Operator:
        r"""Returns the internal energy of the fluid using the independent
        :meth:`~porepy.models.energy_balance.EnthalpyVariable.enthalpy` variable and the
        :attr:`~porepy.compositional.base.Fluid.density` of the fluid mixture

        .. math::

                \Phi\left(\rho h - p\right),

        in AD operator form on the ``subdomains``.

        """
        energy = self.porosity(subdomains) * (
            self.fluid.density(subdomains) * self.enthalpy(subdomains)
            - self.pressure(subdomains)
        )
        energy.set_name("fluid_internal_energy")
        return energy

    def advection_weight_energy_balance(
        self, domains: pp.SubdomainsOrBoundaries
    ) -> pp.ad.Operator:
        """The non-linear weight in the (advective) enthalpy flux.

        In the fractional flow setting, this returns a time-dependent dense array on the
        boundary. On the internal domain it returns :math:`\\sum_j h_j f_j`, with
        :math:`j` denoting a phase and :math:`f_j` the fractional phase mobility.

        In the regular setting it performs a super-call to the parent class
        implementation.

        """

        op: pp.ad.Operator | pp.ad.TimeDependentDenseArray

        if is_fractional_flow(self) and all(
            [isinstance(g, pp.BoundaryGrid) for g in domains]
        ):
            op = self.create_boundary_operator(
                self.bc_data_fractional_flow_energy_key,
                cast(Sequence[pp.BoundaryGrid], domains),
            )
        elif is_fractional_flow(self):
            # Implementation NOTE: The operator tree size can be reduced, by pulling the
            # division by total mobility out of the sum. Consider at some point.
            op = pp.ad.sum_operator_list(
                [
                    phase.specific_enthalpy(domains)
                    * self.fractional_phase_mass_mobility(phase, domains)
                    # * phase.density(domains)
                    # * self.phase_mobility(phase, domains)
                    for phase in self.fluid.phases
                ],
            )  # / self.total_mobility(domains)
            op.set_name("advected_enthalpy")
        else:
            # If the fractional-flow framework is not used, the weight corresponds to
            # the advected enthalpy and a super call is performed (where the respective
            # term is implemented).
            op = super().advection_weight_energy_balance(domains)

        return op

    def enthalpy_flux(self, subdomains: pp.SubdomainsOrBoundaries) -> pp.ad.Operator:
        if (
            len(subdomains) == 0
            or all(isinstance(d, pp.BoundaryGrid) for d in subdomains)
        ) and is_fractional_flow(self):
            return self.advection_weight_energy_balance(subdomains) * self.darcy_flux(
                subdomains
            )
        else:
            return super().enthalpy_flux(subdomains)


class ComponentMassBalanceEquations(pp.BalanceEquation):
    """Mixed-dimensional balance of mass in a fluid mixture for present components.

    Since feed fractions per independent component are unknowns, the model requires
    additional transport equations to close the system.

    This equation is defined on all subdomains. Due to a single pressure and interface
    flux variable, there is no need for additional equations as is the case in the
    pressure equation. The interface flux for individual components is computed using
    the total interface flux provided by the pressure equation, a respective weight and
    upwind-coupling discretization.

    Important:
        The component mass balance equations expect the total mass balance (pressure
        equation) to be part of the system. That equation defines interface fluxes
        between subdomains, which are used by the present class to advected components.

        Also, this class relies on the Upwind discretization implemented there,
        especially on the definition of the boundary faces as either Neumann-type or
        Dirichlet-type. This is for memory and sanity reasons. The alternative would be
        to give every component mass balance the opportunity to define the advective
        flux on the boundary (not supported).

        In any case, the total fluid flux on the boundary is the sum of each component
        flux on the boundary (advection). For this reason, this class overrides the
        representation of the total mass flux on the boundary given by
        :class:`~porepy.models.fluid_mass_balance.FluidMassBalanceEquations.
        boundary_fluid_flux`.

    """

    porosity: Callable[[list[pp.Grid]], pp.ad.Operator]
    """See :class:`ConstitutiveLawsSolidSkeletonCF`."""

    advective_flux: Callable[
        [
            list[pp.Grid],
            pp.ad.Operator,
            pp.ad.UpwindAd,
            pp.ad.Operator,
            Optional[Callable[[list[pp.MortarGrid]], pp.ad.Operator]],
        ],
        pp.ad.Operator,
    ]
    """See :class:`~porepy.models.constitutive_laws.AdvectiveFlux`."""
    interface_advective_flux: Callable[
        [list[pp.MortarGrid], pp.ad.Operator, pp.ad.UpwindCouplingAd], pp.ad.Operator
    ]
    """See :class:`~porepy.models.constitutive_laws.AdvectiveFlux`."""
    well_advective_flux: Callable[
        [list[pp.MortarGrid], pp.ad.Operator, pp.ad.UpwindCouplingAd], pp.ad.Operator
    ]
    """See :class:`~porepy.models.constitutive_laws.AdvectiveFlux`."""

    fractional_component_mass_mobility: Callable[
        [pp.Component, pp.SubdomainsOrBoundaries], pp.ad.Operator
    ]
    """See :class:`~porepy.models.fluid_property_library.FluidMobility`."""
    component_mass_mobility: Callable[
        [pp.Component, pp.SubdomainsOrBoundaries], pp.ad.Operator
    ]
    """See :class:`~porepy.models.fluid_property_library.FluidMobility`."""
    mobility_discretization: Callable[[list[pp.Grid]], pp.ad.UpwindAd]
    """See :class:`~porepy.models.fluid_property_library.FluidMobility`."""
    interface_mobility_discretization: Callable[
        [list[pp.MortarGrid]], pp.ad.UpwindCouplingAd
    ]
    """See :class:`~porepy.models.fluid_property_library.FluidMobility`."""

    bc_type_fluid_flux: Callable[[pp.Grid], pp.BoundaryCondition]
    """See :class:`~porepy.models.fluid_mass_balance.BoundaryConditionsSinglePhaseFlow`.
    """

    component_buoyancy: Callable[
        [pp.Component, pp.SubdomainsOrBoundaries], pp.ad.Operator
    ]
    """See :class:`~porepy.models.fluid_property_library.FluidBuoyancy`."""

    bc_data_fractional_flow_component_key: Callable[[pp.Component], str]
    """See :class:`BoundaryConditionsFractionalFlow`."""
    bc_data_component_flux_key: Callable[[pp.Component], str]
    """See :class:`BoundaryConditionsMulticomponent`."""

    has_independent_fraction: Callable[[pp.Component | pp.Phase], bool]
    """Provided by mixin for compositional variables."""

    def _mass_balance_equation_name(self, component: pp.Component) -> str:
        """Method returning a name to be given to the mass balance equation of a
        component."""
        return f"component_mass_balance_equation_{component.name}"

    def component_mass_balance_equation_names(self) -> list[str]:
        """Returns the names of mass balance equations set by this class,
        which are primary PDEs on all subdomains for each independent fluid component.
        """
        return [
            self._mass_balance_equation_name(component)
            for component in self.fluid.components
            if self.has_independent_fraction(component)
        ]

    def set_equations(self) -> None:
        """Set the equations for the mass balance problem.

        A mass balance equation is set for all independent components on all subdomains.

        """
        super().set_equations()

        subdomains = self.mdg.subdomains()

        for component in self.fluid.components:
            if self.has_independent_fraction(component):
                sd_eq = self.component_mass_balance_equation(component, subdomains)
                self.equation_system.set_equation(sd_eq, subdomains, {"cells": 1})

    def component_mass_balance_equation(
        self, component: pp.Component, subdomains: list[pp.Grid]
    ) -> pp.ad.Operator:
        """Mass balance equation for subdomains for a given component.

        Parameters:
            component: A component in the :attr:`fluid`.
            subdomains: List of subdomains.

        Returns:
            Operator representing the mass balance equation.

        """
        # Assemble the terms of the mass balance equation.
        accumulation = self.volume_integral(
            self.component_mass(component, subdomains), subdomains, dim=1
        )
        flux = self.component_flux(component, subdomains)
        if self.params.get("buoyancy_on", True):
            flux += self.component_buoyancy(component, subdomains)
        source = self.component_source(component, subdomains)

        # Feed the terms to the general balance equation method.
        eq = self.balance_equation(subdomains, accumulation, flux, source, dim=1)
        eq.set_name(self._mass_balance_equation_name(component))
        return eq

    def component_mass(
        self, component: pp.Component, subdomains: list[pp.Grid]
    ) -> pp.ad.Operator:
        r"""Returns the accumulation term in a ``component``'s mass balance equation
<<<<<<< HEAD
        using the :attr:`~porepy.compositional.base.Fluid.density` of the fluid
        mixture and the component's
        :attr:`~porepy.compositional.base.Component.fraction`
=======
        using the :attr:`~porepy.compositional.base.Fluid.density` of the fluid mixture
        and the component's :attr:`~porepy.compositional.base.Component.fraction`
>>>>>>> 99320868

        .. math::

            \Phi \rho \z_{\eta},

        in AD operator form on the given ``subdomains``.

        Parameters:
            component: A component in the :attr:`fluid`.
            subdomains: A list of subdomains on which above operator is called.

        Returns:
            Above expression in AD operator form.

        """
        mass_density = (
            self.porosity(subdomains)
            * self.fluid.density(subdomains)
            * component.fraction(subdomains)
        )
        mass_density.set_name(f"component_mass_{component.name}")
        return mass_density

    def advection_weight_component_mass_balance(
        self, component: pp.Component, domains: pp.SubdomainsOrBoundaries
    ) -> pp.ad.Operator:
        """The non-linear weight in the advective component flux.

        In the standard formulation, this term represents the mass of the component,
        advected by the Darcy flux. The advected quantity then has the physical
        dimensions [kg * m^(-3) * Pa^(-1) * s^(-1)].

        In the fractional flow formulation, it uses the ``component``'s
        :meth:`~porepy.models.fluid_property_library.FluidMobility.
        fractional_component_mass_mobility`, assuming the flux contains the total
        mobility in the diffusive tensor. Creates a boundary operator, in case explicit
        values for fractional flow BC are used.
        The advected quantity is dimensionless in this case.

        Parameters:
            component: A component in the :attr:`fluid`.
            domains: A list of subdomains or boundaries on which the operator is called.

        Returns:
            The non-linear weight in AD operator form.

        """

        op: pp.ad.Operator | pp.ad.TimeDependentDenseArray

        if is_fractional_flow(self) and all(
            [isinstance(g, pp.BoundaryGrid) for g in domains]
        ):
            op = self.create_boundary_operator(
                self.bc_data_fractional_flow_component_key(component),
                cast(Sequence[pp.BoundaryGrid], domains),
            )
        elif is_fractional_flow(self):
            op = self.fractional_component_mass_mobility(component, domains)
        else:
            op = self.component_mass_mobility(component, domains)

        return op

    def component_flux(
        self, component: pp.Component, domains: pp.SubdomainsOrBoundaries
    ) -> pp.ad.Operator:
        """The advective flux for the component mass balance equation.

        Can be called on the boundary to obtain a representation of user-given Neumann
        data.

        See Also:
            :meth:`advection_weight_component_mass_balance`

        Parameters:
            component: A component in the :attr:`fluid`.
            domains: A list of subdomains or boundaries on which the operator is called.

        Returns:
            If called with boundary grids, the Neumann data for the mass flux are
            returned wrapped in a dense array.

            If called with subdomains, the complete flux (including BC operators) is
            returned as an AD operator.

        """
        if len(domains) == 0 or all(isinstance(d, pp.BoundaryGrid) for d in domains):
            if is_fractional_flow(self):
                return self.advection_weight_component_mass_balance(
                    component, domains
                ) * self.darcy_flux(domains)
            else:
                return self.create_boundary_operator(
                    self.bc_data_component_flux_key(component),
                    cast(Sequence[pp.BoundaryGrid], domains),
                )

        # Verify that the domains are subdomains.
        if not all(isinstance(d, pp.Grid) for d in domains):
            raise ValueError("Domains must consist entirely of subdomains.")
        domains = cast(list[pp.Grid], domains)

        flux = self.advective_flux(
            domains,
            self.advection_weight_component_mass_balance(component, domains),
            self.mobility_discretization(domains),
            self.boundary_component_flux(component, domains),
            cast(
                Callable[[list[pp.MortarGrid]], pp.ad.Operator],
                partial(self.interface_component_flux, component),
            ),
        )
        flux.set_name(f"component_flux_{component.name}")
        return flux

    def boundary_component_flux(
        self, component: pp.Component, domains: Sequence[pp.Grid]
    ) -> pp.ad.Operator:
        """
        Parameters:
            component: A component in the :attr:`fluid`.

        Returns:
            An operator representing the combined BC data for the advective flux on the
            boundary
            (see :class:`~porepy.models.boundary_condition.BoundaryConditionMixin`).

        """
        return self._combine_boundary_operators(  # type: ignore[call-arg]
            subdomains=domains,
            dirichlet_operator=cast(
                Callable[[Sequence[pp.BoundaryGrid]], pp.ad.Operator],
                partial(self.advection_weight_component_mass_balance, component),
            ),
            neumann_operator=cast(
                Callable[[Sequence[pp.BoundaryGrid]], pp.ad.Operator],
                partial(self.component_flux, component),
            ),
            robin_operator=None,
            bc_type=self.bc_type_fluid_flux,
            name=f"bc_values_component_flux_{component.name}",
        )

    def boundary_fluid_flux(self, subdomains: Sequence[pp.Grid]) -> pp.ad.Operator:
        """Overrides the total fluid flux on the boundary in the pressure equation for
        consistency.

        In the multi-component case, an in/out-flux of mass can be provided for
        individual components. In this case though, the total flux accross the boundary
        is not a quantity which can be given independently. The total flux is given
        consistently by summing over individual component mass fluxes crossing the
        boundary. The respective term on the boundary in the total mass balance equation
        is hence not an explicit term, but implicitly computed. For this reason,
        :class:`~porepy.models.fluid_mass_balance.FluidMassBalanceEquations.
        boundary_fluid_flux` needs to be overridden.

        Important:
            When combining equation classes into a collective mixin, this class must be
            above the total mass balance for the override to hold.

        Parameters:
            subdomains: A list of subdomains.

        Returns:
            The total fluid flux accross the boundaries corresponding to ``subdomains``,
            given as a sum of fluxes accross boundaries of individual components.

        """
        return pp.ad.sum_operator_list(
            [
                self.boundary_component_flux(component, subdomains)
                for component in self.fluid.components
            ],
            "bc_values_total_fluid_flux",
        )

    def interface_component_flux(
        self, component: pp.Component, interfaces: list[pp.MortarGrid]
    ) -> pp.ad.Operator:
        """Interface component flux using a the interface darcy flux and
        :meth:`advection_weight_component_mass_balance`.

        See Also:
            :attr:`interface_advective_flux`

        Parameters:
            component: A component in the :attr:`fluid`.
            interfaces: A list of mortar grids in the :attr:`mdg` grid.

        Returns:
            The interface flux of mass corresponding to the given component.

        """
        subdomains = self.interfaces_to_subdomains(interfaces)
        discr = self.interface_mobility_discretization(interfaces)
        weight = self.advection_weight_component_mass_balance(component, subdomains)
        flux: pp.ad.Operator = self.interface_advective_flux(interfaces, weight, discr)
        flux.set_name(f"interface_component_flux_{component.name}")
        return flux

    def well_component_flux(
        self, component: pp.Component, interfaces: list[pp.MortarGrid]
    ) -> pp.ad.Operator:
        """Well component flux using a the well flux and
        :meth:`advection_weight_component_mass_balance`.

        See Also:
            :attr:`well_advective_flux`

        Parameters:
            component: A component in the :attr:`fluid`.
            interfaces: A list of mortar grids in the :attr:`mdg` grid.

        Returns:
            The well flux of mass corresponding to the given component.

        """
        subdomains = self.interfaces_to_subdomains(interfaces)
        discr = self.interface_mobility_discretization(interfaces)
        weight = self.advection_weight_component_mass_balance(component, subdomains)
        flux: pp.ad.Operator = self.well_advective_flux(interfaces, weight, discr)
        flux.set_name(f"well_component_flux_{component.name}")
        return flux

    def component_source(
        self, component: pp.Component, subdomains: list[pp.Grid]
    ) -> pp.ad.Operator:
        """Source term in a component's mass balance equation.

        Analogous to
        :meth:`~porepy.models.fluid_mass_balance.FluidMassBalanceEquations.fluid_source`
        , but using :meth:`interface_component_flux` and :meth:`well_component_flux` to
        obtain the correct component flux accross
        interfaces.

        Parameters:
            component: A component in the :attr:`fluid`.
            subdomains: A list of subdomains in the :attr:`mdg`.

        Returns:
            The base method returns the sources corresponding to the fluxes in the
            mixed-dimensional setting.

        """
        # Interdimensional fluxes manifest as source terms in lower-dimensional
        # subdomains.
        interfaces = self.subdomains_to_interfaces(subdomains, [1])
        well_interfaces = self.subdomains_to_interfaces(subdomains, [2])
        well_subdomains = self.interfaces_to_subdomains(well_interfaces)
        projection = pp.ad.MortarProjections(self.mdg, subdomains, interfaces)
        well_projection = pp.ad.MortarProjections(
            self.mdg, well_subdomains, well_interfaces
        )
        subdomain_projection = pp.ad.SubdomainProjections(self.mdg.subdomains())
        source = projection.mortar_to_secondary_int() @ self.interface_component_flux(
            component, interfaces
        )
        source.set_name(f"interface_component_flux_source_{component.name}")
        well_fluxes = (
            well_projection.mortar_to_secondary_int()
            @ self.well_component_flux(component, well_interfaces)
            - well_projection.mortar_to_primary_int()
            @ self.well_component_flux(component, well_interfaces)
        )
        well_fluxes.set_name(f"well_component_flux_source_{component.name}")
        source += subdomain_projection.cell_restriction(subdomains) @ (
            subdomain_projection.cell_prolongation(well_subdomains) @ well_fluxes
        )
        return source


# endregion
# region Intermediate mixins collecting variables, equations and constitutive laws.


class PrimaryEquationsCF(
    EnthalpyBasedEnergyBalanceEquations,
    ComponentMassBalanceEquations,
    pp.fluid_mass_balance.FluidMassBalanceEquations,
):
    """A collection of primary equations in the CF setting.

    They are PDEs consisting of

    - 1 fluid mass balance equation,
    - mass balance equations per component,
    - 1 energy balance,

    in this order (reverse order to the base classes).

    """


class PrimaryEquationsCFF(
    EnthalpyBasedEnergyBalanceEquations,
    ComponentMassBalanceEquations,
    MassicPressureEquations,
):
    """A collection of primary equations in the CFF setting.

    They are PDEs consisting of

    - 1 (massic) pressure equation,
    - mass balance equations per component,
    - 1 energy balance,

    and relies on re-discretization of the Darcy flux.

    """


class VariablesCF(
    compositional.CompositionalVariables,
    pp.energy_balance.EnthalpyVariable,
    pp.mass_and_energy_balance.VariablesFluidMassAndEnergy,
):
    """Bundles standard variables for non-isothermal flow (pressure and temperature)
    with fractional variables and an independent enthalpy variable."""


class ConstitutiveLawsSolidSkeletonCF(
    pp.constitutive_laws.MassWeightedPermeability,
    pp.constitutive_laws.ConstantPorosity,
    pp.constitutive_laws.ConstantSolidDensity,
    pp.constitutive_laws.EnthalpyFromTemperature,
):
    """Collection of constitutive laws for the solid skeleton in the compositional
    flow framework.

    Note:
        It additionally provides a mixed-in method for relative permability which can be
        overridden until a proper framework for relative permabilities is developed.

    """

    def relative_permeability(
        self, phase: pp.Phase, domains: pp.SubdomainsOrBoundaries
    ) -> pp.ad.Operator:
        """Constitutive law implementing the relative permeability.

        Parameters:
            phase: A phase in the fluid.
            domains: A list of subdomains or boundaries.

        Returns:
            The base class method implements the linear law.

        """
        return phase.saturation(domains)


class ConstitutiveLawsCF(
    # NOTE must be on top to overwrite phase properties as general surrogate factories
    compositional.FluidMixin,
    ConstitutiveLawsSolidSkeletonCF,
    pp.constitutive_laws.ThermalConductivityCF,
    pp.constitutive_laws.FluidMobility,
    pp.constitutive_laws.FluidBuoyancy,
    # Contains the Upwind for the enthalpy flux, otherwise not required.
    # TODO Consider putting discretizations strictly outside of classes providing
    # heuristics for thermodynamic properties.
    pp.constitutive_laws.EnthalpyFromTemperature,
    pp.constitutive_laws.ZeroGravityForce,
    pp.constitutive_laws.SecondOrderTensorUtils,
    pp.constitutive_laws.FouriersLaw,
    pp.constitutive_laws.DimensionReduction,
    pp.constitutive_laws.AdvectiveFlux,
    pp.constitutive_laws.DarcysLaw,
    pp.constitutive_laws.PeacemanWellFlux,
):
    """Constitutive laws for compositional flow with mobility and thermal conductivity
    laws adapted to general fluid mixtures.

    It also uses a separate class, which collects constitutive laws for the solid
    skeleton, and puts the FluidMixin on top to overwrite the base class treatment of
    thermodynamic phase properties with general surrogate factories provided by the
    fluid mixin.

    All other constitutive laws are analogous to the underlying mass and energy
    transport.

    """


# endregion
# region Boundary condition mixins.


class BoundaryConditionsMulticomponent(pp.BoundaryConditionMixin):
    """Mixin providing boundary values for primary variables concering multi-component
    flow, and component flux values.

    Note:
        As for the enthalpy, these variables are only in specific cases accessed on the
        boundary. But they are required in case phase properties depend on them, and
        subsequently a consistent evaluation of non-linear terms in advective fluxes is
        required.

        A case where overall fractions appear explicitely on the boundary, is the
        single-phase, multi-component model. In this case the partial fractions of the
        single phase are equal to the overall fractions.

        The component flux values on the other hand, appear in every equation where
        Neumann-type data is given for the advective flux in the component mass balance
        equations.

    Important:
        In theory, each component flux can be given either as Neumann-type (mass flux)
        or Dirichlet-type (advection weight times volumetric flux) on the boundary for
        the Upwind discretization.

        With current states of implementations, this requires individual Upwind classes
        and respective storage of matrices, which can easily explode.

        For this reason, the discretization-type of the advected mass on the
        boundary is only given by ``bc_type_fluid_flux`` for *all* advective mass fluxes
        (component mass balance). Its implementation is mixed in by :class:`~porepy.
        models.mass_and_energy_balance.BoundaryConditionsMassAndEnergy`.

    """

    _overall_fraction_variable: Callable[[pp.Component], str]
    """Provided by mixin for compositional variables."""
    _tracer_fraction_variable: Callable[[pp.Component, compositional.Compound], str]
    """Provided by mixin for compositional variables."""
    has_independent_fraction: Callable[[pp.Component], bool]
    """Provided by mixin for compositional variables."""

    def update_all_boundary_conditions(self) -> None:
        """After the super-call, an update of component flux values on the boundary
        is performed for **all** components."""
        super().update_all_boundary_conditions()

        for component in self.fluid.components:
            # NOTE: We need the massic boundary flux for all components, also the
            # dependent one, since the total flux on the boundary is computed using the
            # user-provided values in bc_values_component_flux.
            self.update_boundary_condition(
                name=self.bc_data_component_flux_key(component),
                function=cast(
                    Callable[[pp.BoundaryGrid], np.ndarray],
                    partial(self.bc_values_component_flux, component),
                ),
            )

    def update_boundary_values_primary_variables(self) -> None:
        """Calls the user-provided data for overall fractions and tracer fractions after
        a super-call.

        See also:

            - :meth:`bc_values_overall_fraction`
            - :meth:`bc_values_tracer_fraction`

        """
        super().update_boundary_values_primary_variables()

        for component in self.fluid.components:
            # Update of tracer fractions on Dirichlet boundary.
            if isinstance(component, compositional.Compound):
                for tracer in component.active_tracers:
                    bc_vals = cast(
                        Callable[[pp.BoundaryGrid], np.ndarray],
                        partial(self.bc_values_tracer_fraction, tracer, component),
                    )
                    self.update_boundary_condition(
                        self._tracer_fraction_variable(tracer, component),
                        function=bc_vals,
                    )

            # Update of independent overall fractions on Dirichlet boundary.
            if self.has_independent_fraction(component):
                bc_vals = cast(
                    Callable[[pp.BoundaryGrid], np.ndarray],
                    partial(self.bc_values_overall_fraction, component),
                )
                self.update_boundary_condition(
                    name=self._overall_fraction_variable(component),
                    function=bc_vals,
                )

    def bc_data_component_flux_key(self, component: pp.Component) -> str:
        r"""
        Parameters:
            component: A component in the :attr:`fluid`.

        Returns:
            The name under which BC data in the form of
            :math:`\mathbf{f}\cdot\mathbf{n}` for the advective flux :math:`\mathbf{f}`
            in :class:`ComponentMassBalance` are stored in the dictionaries in the
            :attr:`mdg`.

        """
        return f"component_flux_{component.name}"

    def bc_values_overall_fraction(
        self, component: pp.Component, bg: pp.BoundaryGrid
    ) -> np.ndarray:
        """BC values for overall fraction of a component (primary variable).

        Used to evaluate secondary expressions and variables on the boundary.

        Parameters:
            component: A component in the :attr:`fluid`.
            bg: A boundary grid in the domain.

        Returns:
            An array with ``shape=(bg.num_cells,)`` containing the value of the overall
            fraction.

        """
        return np.zeros(bg.num_cells)

    def bc_values_tracer_fraction(
        self,
        tracer: pp.Component,
        compound: compositional.Compound,
        bg: pp.BoundaryGrid,
    ) -> np.ndarray:
        """BC values for active tracer fractions (primary variable).

        Used to evaluate secondary expressions and variables on the boundary.

        Parameters:
            tracer: A tracer in the ``compound``.
            compound: A component in the fluid mixture.
            bg: A boundary grid in the domain.

        Returns:
            An array with ``shape=(bg.num_cells,)`` containing the value of the overall
            fraction.

        """
        return np.zeros(bg.num_cells)

    def bc_values_component_flux(
        self, component: pp.Component, bg: pp.BoundaryGrid
    ) -> np.ndarray:
        r"""**Massic** component flux values on the boundary flagged as ``'neu'`` by
        :meth:`bc_type_fluid_flux`.

        The value of the component flux is given by :math:`\mathbf{f}\cdot\mathbf{n}`,
        where :math:`\mathbf{f} = a\mathbf{d}`. I.e. the massic component flux is
        given by the Darcy flux and an additional advection weight.

        Important:
            The component flux must be given for **each** component on the boundary,
            also for the (dependent) reference component. Otherwise the total advective
            flux on the boundary cannot be consistently computed.

        See also:
            :class:`ComponentMassBalance`

        Parameters:
            component: A component in the :attr:`fluid`.
            bg: Boundary grid to provide values for.

        Returns:
            An array with ``shape=(bg.num_cells,)`` containing the mass
            component flux values on the provided boundary grid.
            Defaults to a zero array.

        """
        return np.zeros(bg.num_cells)


class BoundaryConditionsPhaseProperties(pp.BoundaryConditionMixin):
    """Intermediate mixin layer to provide an interface for calculating values of phase
    properties on the boundary, which are represented by surrogate factories.

    Allows the user to define ``model.params['phase_property_params']`` which are passed
    as ``params`` to :meth:`~porepy.compositional.base.Phase.compute_properties`.

    Important:
        The computation of phase properties is performed on all boundary cells,
        Neumann and Dirichlet. This may require non-trivial values for primary
        variables like pressure on the Neumann boundary as well.

        This is due to phase properties being part of the non-linear advection term,
        i.e. on the Neumann boundary they are multiplied with the flux.

        The users themselves must implement zero values on non-inlet/outlet
        boundaries if specified.

        For a more direct approach, see :class:`BoundaryConditionsFractionalFlow`,
        where the value of the non-linear terms in the advection must be given
        directly.

    """

    def update_all_boundary_conditions(self) -> None:
        """Calls :meth:`update_boundary_values_phase_properties` after the
        super-call."""
        super().update_all_boundary_conditions()
        self.update_boundary_values_phase_properties()

    def update_boundary_values_phase_properties(self) -> None:
        """Evaluates the phase properties using underlying EoS and progresses
        their values in time on the boundary.

        This base method updates only properties which are expected in the non-linear
        weights of the advective and diffusive flux:

        - phase densities
        - phase enthalpies
        - phase viscosities
        - phase thermal conductivities

        Phase volumes are not updated, as their assumed to be the reciprocals of
        density.

        """

        nt = self.time_step_indices.size
        for bg in self.mdg.boundaries():
            for phase in self.fluid.phases:
                # Some work is required for BGs with zero cells.
                if bg.num_cells == 0:
                    rho_bc = np.zeros(0)
                    h_bc = np.zeros(0)
                    mu_bc = np.zeros(0)
                    kappa_bc = np.zeros(0)
                else:
                    dep_vals = [
                        self.equation_system.evaluate(d([bg]))
                        for d in self.dependencies_of_phase_properties(phase)
                    ]
                    state = phase.compute_properties(
                        *cast(list[np.ndarray], dep_vals),
                        params=self.params.get("phase_property_params", None),
                    )
                    rho_bc = state.rho
                    h_bc = state.h
                    mu_bc = state.mu
                    kappa_bc = state.kappa

                if isinstance(phase.density, pp.ad.SurrogateFactory):
                    phase.density.update_boundary_values(rho_bc, bg, depth=nt)
                if isinstance(phase.specific_enthalpy, pp.ad.SurrogateFactory):
                    phase.specific_enthalpy.update_boundary_values(h_bc, bg, depth=nt)
                if isinstance(phase.viscosity, pp.ad.SurrogateFactory):
                    phase.viscosity.update_boundary_values(mu_bc, bg, depth=nt)
                if isinstance(phase.thermal_conductivity, pp.ad.SurrogateFactory):
                    phase.thermal_conductivity.update_boundary_values(
                        kappa_bc, bg, depth=nt
                    )


class BoundaryConditionsFractionalFlow(pp.BoundaryConditionMixin):
    """Analogous to :class:`BoundaryConditionsPhaseProperties`, but providing means to
    define values of the non-linear terms in fluxes directly without using their full
    expression.

    This mixin requires a fractional flow model.

    """

    bc_data_fractional_flow_energy_key: str = "bc_data_fractional_flow_energy"
    """Key to store the BC values for the non-linear weight in the advective flux in the
    energy balance equation, for the case where explicit values are provided."""

    has_independent_fraction: Callable[[pp.Component], bool]
    """Provided by mixin for compositional variables."""

    def update_all_boundary_conditions(self) -> None:
        """Calls :meth:`update_boundary_values_fractional_flow` after the super-call.

        Raises:
            CompositionalModellingError: If this mixin is used in a non-fractional flow
                setting (see :class:`SolutionStrategyCFF`).

        """
        super().update_all_boundary_conditions()
        if is_fractional_flow(self):
            self.update_boundary_values_fractional_flow()
        else:
            raise pp.compositional.CompositionalModellingError(
                "Computing boundary values of fractional weights without flagging a"
                + " fractional flow setting in model parameters."
            )

    def bc_data_fractional_flow_component_key(self, component: pp.Component) -> str:
        """Key to store the BC values of the non-linear weight in the advective flux
        of a component's mass balance equation"""
        return f"bc_data_fractional_flow_{component.name}"

    def update_boundary_values_fractional_flow(self) -> None:
        """Evaluates user provided data for non-linear terms in advective fluxes on the
        boundary and stores them.

        Values fetched and stored include:

        - :meth:`bc_values_fractional_flow_component` (advection in component mass
          balance)
        - :meth:`bc_values_fractional_flow_energy` (advection in total energy mass
          balance)


        """

        # Updating BC values of non-linear weights in component mass balance equations.
        # Dependent components are skipped.
        for component in self.fluid.components:
            # NOTE: The independency of overall fractions is used to characterize the
            # dependency of fractional flow, since the fractional weights also fulfill
            # the unity constraint.
            # In practice, the fractional flow weight for the dependent component is
            # never used in any equation, since it's mass balance is not part of the
            # model equations.
            if self.has_independent_fraction(component):
                bc_func = cast(
                    Callable[[pp.BoundaryGrid], np.ndarray],
                    partial(self.bc_values_fractional_flow_component, component),
                )

                self.update_boundary_condition(
                    name=self.bc_data_fractional_flow_component_key(component),
                    function=bc_func,
                )

        # Updating BC values of the non-linear weight in the energy balance (advected
        # enthalpy).
        self.update_boundary_condition(
            name=self.bc_data_fractional_flow_energy_key,
            function=self.bc_values_fractional_flow_energy,
        )

    def bc_values_fractional_flow_component(
        self, component: pp.Component, bg: pp.BoundaryGrid
    ) -> np.ndarray:
        """BC values for the non-linear weight in the advective flux in
        :class:`ComponentMassBalanceEquations`, determining how much mass for respective
        ``component`` is entering the system on some inlet faces in relative terms.

        Parameters:
            component: A component in the :attr:`fluid`.
            bg: A boundary grid in the mixed-dimensional grid.

        Returns:
            By default a zero array with shape ``(boundary_grid.num_cells,)``.

        """
        return np.zeros(bg.num_cells)

    def bc_values_fractional_flow_energy(self, bg: pp.BoundaryGrid) -> np.ndarray:
        """BC values for the non-linear weight in the advective flux in the energy
        balance equation, determining how much energy/enthalpy is entering the system on
        some inlet faces in terms relative to the mass.

        Parameters:
            bg: A boundary grid in the mixed-dimensional grid.

        Returns:
            By default a zero array with shape ``(boundary_grid.num_cells,)``.

        """
        return np.zeros(bg.num_cells)


class BoundaryConditionsCF(
    # Put on top for override of update_all_boundary_values, which includes sub-routine
    # for updating phase properties on boundaries.
    BoundaryConditionsPhaseProperties,
    # Put enthalpy above BC for p,T and fractions, in case they are required to evaluate
    # enthalpy.
    pp.energy_balance.BoundaryConditionsEnthalpy,
    pp.mass_and_energy_balance.BoundaryConditionsFluidMassAndEnergy,
    BoundaryConditionsMulticomponent,
):
    """Collection of BC values update routines required for CF, where phase properties
    are represented by surrogate factories and values need to be computed on the
    boundary, depending on primary variables."""


class BoundaryConditionsCFF(
    # Put on top for override of update_all_boundary_values, which includes sub-routine
    # for fractional flow. This way the BC values of variables and phase properties are
    # already provided in case they are required to compute f.e. the advective weight
    # in the energy balance equation in the FF setting.
    BoundaryConditionsFractionalFlow,
    BoundaryConditionsCF,
):
    """Collection of BC value routines required for CF in the fractional flow
    formulation."""


# endregion
# region Initial condition mixins.


class InitialConditionsFractions(pp.InitialConditionMixin):
    """Class providing interfaces to set initial values for various fractions in a
    general multi-component mixture.

    This base class provides only initialization routines for primary fractional
    variables, namely overall fractions per components and tracer fractions in
    compounds. Other fractions are assumed secondary.

    """

    has_independent_tracer_fraction: Callable[
        [pp.Component, compositional.Compound], bool
    ]
    """Provided by mixin for compositional variables."""
    has_independent_fraction: Callable[[pp.Phase | pp.Component], bool]
    """Provided by mixin for compositional variables."""

    def set_initial_values_primary_variables(self) -> None:
        """Method to set initial values for fractions at iterate index 0.

        See also:

            - :meth:`ic_values_overall_fraction`
            - :meth:`ic_values_tracer_fraction`

        """
        super().set_initial_values_primary_variables()

        for sd in self.mdg.subdomains():
            # Setting overall fractions and tracer fractions.
            for component in self.fluid.components:
                # independent overall fractions must have an initial value.
                if self.has_independent_fraction(component):
                    self.equation_system.set_variable_values(
                        self.ic_values_overall_fraction(component, sd),
                        [cast(pp.ad.Variable, component.fraction([sd]))],
                        iterate_index=0,
                    )

                # All tracer fractions must have an initial value.
                if isinstance(component, compositional.Compound):
                    for tracer in component.active_tracers:
                        if self.has_independent_tracer_fraction(tracer, component):
                            self.equation_system.set_variable_values(
                                self.ic_values_tracer_fraction(tracer, component, sd),
                                [
                                    cast(
                                        pp.ad.Variable,
                                        component.tracer_fraction_of[tracer]([sd]),
                                    )
                                ],
                                iterate_index=0,
                            )

    def ic_values_overall_fraction(
        self, component: pp.Component, sd: pp.Grid
    ) -> np.ndarray:
        """
        Parameters:
            component: A component in the :attr:`fluid` with an independent overall
                fraction.
            sd: A subdomain in the md-grid.

        Returns:
            The initial overall fraction values for a component on a subdomain. Defaults
            to zero array.

        """
        return np.zeros(sd.num_cells)

    def ic_values_tracer_fraction(
        self, tracer: pp.Component, compound: compositional.Compound, sd: pp.Grid
    ) -> np.ndarray:
        """
        Parameters:
            tracer: An active tracer in the ``compound``.
            component: A compound in the :attr:`fluid`.
            sd: A subdomain in the md-grid.

        Returns:
            The initial solute fraction values for a solute in a compound on a
            subdomain. Defaults to zero array.

        """
        return np.zeros(sd.num_cells)


class InitialConditionsPhaseProperties(pp.InitialConditionMixin):
    """Extension of the initial condition mixing to provide a method which initializes
    values and derivative values for phase properties.

    This class assumes that phase properties are given as surrogate factories, which
    can get values assigned after initial values for their dependencies are set.

    Allows the user to define ``model.params['phase_property_params']`` which are passed
    as ``params`` to :meth:`~porepy.compositional.base.Phase.compute_properties`.

    """

    def initial_condition(self) -> None:
        """Calls :meth:`set_initial_values_phase_properties` after the super-call."""
        super().initial_condition()
        self.set_initial_values_phase_properties()

    def set_initial_values_phase_properties(self) -> None:
        """Method to set the initial values and derivative values of phase
        properties, which are surrogate factories with some dependencies.

        This method also fills all time and iterate indices with the initial values.
        Derivative values are only stored for the current iterate.

        """
        equilibrium_defined = (
            compositional.get_local_equilibrium_condition(self) is not None
        )

        # Set the initial values on individual grids for the iterate indices.
        for sd in self.mdg.subdomains():
            for phase in self.fluid.phases:
                dep_vals = [
                    self.equation_system.evaluate(d([sd]))
                    for d in self.dependencies_of_phase_properties(phase)
                ]

                phase_props = phase.compute_properties(
                    *cast(list[np.ndarray], dep_vals),
                    params=self.params.get("phase_property_params", None),
                )

                # Set values and derivative values for current current index.
                update_phase_properties(
                    sd, phase, phase_props, 0, update_fugacities=equilibrium_defined
                )


class InitialConditionsCF(
    # Put this on top because it overrides initial_condition.
    InitialConditionsPhaseProperties,
    # Put this above mass and energy, in case enthalpy is evaluated depending on
    # p, T and fractions.
    pp.energy_balance.InitialConditionsEnthalpy,
    pp.mass_and_energy_balance.InitialConditionsMassAndEnergy,
    InitialConditionsFractions,
):
    """Collection of initialization procedures for the general CF model."""


# endregion
# region Solution strategies.


class SolutionStrategyPhaseProperties(pp.PorePyModel):
    """A mixin solution strategy for CF models which use surrogate operators for phase
    properties (as is the default in the fluid mixin).

    In this case, the phase properties must be evaluated and respective values and
    derivative values stored. The EoS of each phase is used to perform respective
    evaluation.

    Intended use is for models which implement custom EoS or correlations as EoS objects
    and use them as part of the constitutive modelling of fluid phase properties.

    This is a proper mixin providing only overloads of some methods. It is to be used
    in a model on top of a fully functional solution strategy.

    An understanding of constitutive modelling using
    :attr:`~porepy.compositional.base.Phase.eos` and :attr:`~porepy.compositional.
    compositional_mixins.FluidMixin.dependencies_of_phase_properties` is required.

    Allows the user to define ``model.params['phase_property_params']`` which are passed
    as ``params`` to :meth:`~porepy.compositional.base.Phase.compute_properties`.

    Note:
        When using this solution strategy mixin, make sure it is **above** all other
        solution strategies in order to work property. This is due to the assumed order
        of execution implemented here (property update before any super-call).

    """

    def update_material_properties(self) -> None:
        """Calls :meth:`update_thermodynamic_properties_of_phases` after the
        super-call."""

        assert isinstance(self, pp.SolutionStrategy), (
            "This is a mixin. Require SolutionStrategy as base."
        )
        super().update_material_properties()  # type:ignore[safe-super]
        self.update_thermodynamic_properties_of_phases()

    def update_thermodynamic_properties_of_phases(
        self, state: Optional[np.ndarray] = None
    ) -> None:
        """This method uses for each phase the underlying EoS to calculate new values
        and derivative values of phase properties and to update them in the iterative
        sense, on all subdomains."""

        subdomains = self.mdg.subdomains()
        equilibrium_defined = (
            compositional.get_local_equilibrium_condition(self) is not None
        )

        for grid in subdomains:
            for phase in self.fluid.phases:
                # Compute the values of variables/state functions on which the phase
                # properties depend.
                dep_vals = [
                    self.equation_system.evaluate(d([grid]), state=state)
                    for d in self.dependencies_of_phase_properties(phase)
                ]
                # Compute phase properties using the phase EoS.
                phase_state = phase.compute_properties(
                    *cast(list[np.ndarray], dep_vals),
                    params=self.params.get("phase_property_params", None),
                )

                # Set current iterate indices of values and derivatives.
                # NOTE: Setting depth to zero does not shift the properties in the
                # iterative sense, but updates only the current iterate.
                update_phase_properties(
                    grid,
                    phase,
                    phase_state,
                    0,
                    update_fugacities=equilibrium_defined,
                )

    def after_nonlinear_convergence(self) -> None:
        """Progresses phase properties in time, if they are surrogate factories.

        Phase properties expected in the accumulation term (time-derivative) include
        density and specific enthalpy.

        The progression is performed after the super-call.

        """
        assert isinstance(self, pp.SolutionStrategy), (
            "This is a mixin. Require SolutionStrategy as base."
        )
        super().after_nonlinear_convergence()  # type:ignore[safe-super]

        subdomains = self.mdg.subdomains()
        nt = self.time_step_indices.size
        for phase in self.fluid.phases:
            if isinstance(phase.density, pp.ad.SurrogateFactory):
                phase.density.progress_values_in_time(subdomains, depth=nt)
            if isinstance(phase.specific_enthalpy, pp.ad.SurrogateFactory):
                phase.specific_enthalpy.progress_values_in_time(subdomains, depth=nt)

    def initialize_previous_iterate_and_time_step_values(self) -> None:
        """Attaches to the iterate and time step initialization and copies the values
        of phase properties found at iterate index 0 to all other iterate and time step
        indices.

        This is done for all phases on all subdomains.

        While iterate indices are copied for all properties, time step indices are
        copied only for density and specific enthalpy, as they are expected in
        accumulation terms in balance equations.

        """
        assert isinstance(self, pp.SolutionStrategy), (
            "This is a mixin. Require SolutionStrategy as base."
        )
        super().initialize_previous_iterate_and_time_step_values()  # type:ignore

        ni = self.iterate_indices.size
        nt = self.time_step_indices.size
        equilibrium_defined = (
            compositional.get_local_equilibrium_condition(self) is not None
        )

        for sd in self.mdg.subdomains():
            for phase in self.fluid.phases:
                # Progress iterate values to all iterate indices.
<<<<<<< HEAD
                # NOTE need the if-checks to satisfy mypy, since the properties are
                # type aliases containing some other type as well.
=======
                # NOTE need the if-checks for models where different properties are
                # modelled with mixins providing constitutive laws (not surrogate
                # operators).
>>>>>>> 99320868
                for _ in self.iterate_indices:
                    if isinstance(phase.density, pp.ad.SurrogateFactory):
                        vals = phase.density.get_values_on_grid(sd, iterate_index=0)
                        phase.density.progress_iterate_values_on_grid(
                            vals, sd, depth=ni
                        )
                    if isinstance(phase.specific_enthalpy, pp.ad.SurrogateFactory):
                        vals = phase.specific_enthalpy.get_values_on_grid(
                            sd, iterate_index=0
                        )
                        phase.specific_enthalpy.progress_iterate_values_on_grid(
                            vals, sd, depth=ni
                        )
                    if isinstance(phase.viscosity, pp.ad.SurrogateFactory):
                        vals = phase.viscosity.get_values_on_grid(sd, iterate_index=0)
                        phase.viscosity.progress_iterate_values_on_grid(
                            vals, sd, depth=ni
                        )
                    if isinstance(phase.thermal_conductivity, pp.ad.SurrogateFactory):
                        vals = phase.thermal_conductivity.get_values_on_grid(
                            sd, iterate_index=0
                        )
                        phase.thermal_conductivity.progress_iterate_values_on_grid(
                            vals, sd, depth=ni
                        )

                    if equilibrium_defined:
                        for k, comp in enumerate(phase.components):
                            phi = phase.fugacity_coefficient_of[comp]
                            if isinstance(phi, pp.ad.SurrogateFactory):
                                vals = phi.get_values_on_grid(sd, iterate_index=0)
                                phi.progress_iterate_values_on_grid(vals, sd, depth=ni)

                # Copy values to all time step indices.
                for _ in self.time_step_indices:
                    if isinstance(phase.density, pp.ad.SurrogateFactory):
                        phase.density.progress_values_in_time([sd], depth=nt)
                    if isinstance(phase.specific_enthalpy, pp.ad.SurrogateFactory):
                        phase.specific_enthalpy.progress_values_in_time([sd], depth=nt)


class SolutionStrategyExtendedFluidMassAndEnergy(
    pp.mass_and_energy_balance.SolutionStrategyFluidMassAndEnergy
):
    """Extended solution strategy for fluid mass and energy balance including an
    independent enthalpy variable.

    This solutionstrategy also equates the storage keyword for the hyperbolic
    discretization in the energy equation to the keyword of the hyperbolic
    discretization in the mass balance equations.

    This is a simple optimization step to reduce the number of upwind discretizations
    and stored matrices.

    In theory, the hyperbolic discretization for the advective flux in the energy
    equation can have its own class of discretization. But in practice it is the same as
    for the advective fluxes in various mass balances (upwinding). All are based on the
    total mass flux (Darcy).

    """

    def __init__(self, params: Optional[dict] = None) -> None:
        super().__init__(params)

        self.enthalpy_variable: str = "enthalpy"
        """Primary variable in the compositional flow model, denoting the total,
        transported (specific molar) enthalpy of the fluid."""

        self.enthalpy_keyword = self.mobility_keyword
        """Overwrites the enthalpy keyword for storing upwinding matrices for the
        advected enthalpy to be equal to the upwinding discretization for component
        mass balances."""


class SolutionStrategyCF(
    # NOTE: The MRO order here is critical for the execution of update routines before
    # the linear system is solved.
    SolutionStrategyPhaseProperties,
    SolutionStrategyExtendedFluidMassAndEnergy,
):
    """Solution strategy for general compositional flow.

    The generality refers to the fluid phase properties being surrogate operators. I.e,
    they are given by some underlying EoS and their values must be computed and stored
    explicitly at several steps in the algorithm.

    It uses a mixed-in solution strategy for phase property updates and is based on the
    fully functional solution strategy for fluid mass and energy balance equations,
    including an independent fluid enthalpy variable.

    Supports the following model parameters:

    - ``'eliminate_reference_phase'``: Defaults to True. If True, the molar fraction
      and saturation of the reference phase are eliminated by unity, reducing the size
      of the system. If False, more work is required by the modeller.
    - ``'eliminate_reference_component'``: Defaults to True. If True, the overall
      fraction of the reference component is eliminated by unity, reducing the number
      of unknowns. Also, the mass balance equation for the reference component is
      removed as an equation. If False, the modeller must close the system.
    - ``'fractional_flow'``: Defaults to False. If True, the model treats the
      non-linear weights in the advective fluxes in mass and energy balances as closed
      terms on the boundary. The user must then provide values for the non-linear
      weights explicitly. It also uses fractional mobilities, instead of regular ones.
      To be used with consistently discretized diffusive parts or balance equations.
    - ``'equilibrium_type'``: Defaults to None. If the model contains an equilibrium
      part, it should be a string indicating the fixed state of the local phase
      equilibrium problem e.g., ``'p-T'``,``'p-h'``. The string can also contain other
      qualifiers providing information about the equilibrium model, for example
      ``'unified-p-h'``.

    """

    def add_nonlinear_darcy_flux_discretization(self) -> None:
        """If the fractional flow formulation is used, the nonlinear Darcy flux
        discretization is added by default for all subdomains to the update routine."""
        if is_fractional_flow(self):
            self.add_nonlinear_diffusive_flux_discretization(
                self.darcy_flux_discretization(self.mdg.subdomains()).flux(),
            )

    def add_nonlinear_fourier_flux_discretization(self) -> None:
        """Compositional flow models relay on re-discretization of the
        Fourier flux, since the thermal conductivity is presumably a nonlinear fluid
        property.

        The discretization is added by default for all subdomains to the update routine.

        """
        self.add_nonlinear_diffusive_flux_discretization(
            self.fourier_flux_discretization(self.mdg.subdomains()).flux(),
        )


# endregion


class CompositionalFlowTemplate(  # type: ignore[misc]
    ConstitutiveLawsCF,
    PrimaryEquationsCF,
    VariablesCF,
    BoundaryConditionsCF,
    InitialConditionsCF,
    SolutionStrategyCF,
    pp.ModelGeometry,
    pp.DataSavingMixin,
):
    """General class for setting up a multi-phase multi-component flow model, with
    thermodynamic properties of phases being represented as surrogate factories.

    The model can be used as a starting point to add various thermodynamic models and
    correlations (constitutive modelling).

    The primary, transportable variables are:

    - pressure
    - specific enthalpy of the mixture
    - overall fractions per independent component
    - tracer fractions for pure transport without equilibrium (if any)

    The secondary, local variables are:

    - saturations per independent phase
    - phase fractions per independent phase (if any, related to equilibrium formulation)
    - fractions of components in phases (extended or partial)
    - temperature

    The primary block of equations consists of:

    - pressure equation / transport of total mass
    - energy balance / transport of total energy
    - transport equations for each independent component

    The secondary block of equations must be provided using constitutive relations or an
    equilibrium model for the fluid.

    Important:
        This model is not runable. It is a skeleton for non-isothermal compositional
        flow. To close it, constitutive modelling is required.

    Note:
        The model inherits the md-treatment of Darcy flux, advective enthalpy flux and
        Fourier flux. Some interface variables and interface equations are introduced
        there. They are treated as secondary equations and variables.

    """


class CompositionalFractionalFlowTemplate(  # type: ignore[misc]
    ConstitutiveLawsCF,
    PrimaryEquationsCFF,
    VariablesCF,
    BoundaryConditionsCFF,
    InitialConditionsCF,
    SolutionStrategyCF,
    pp.ModelGeometry,
    pp.DataSavingMixin,
):
    """Similar to :class:`CompositionalFlowTemplate`, with the difference being the
    mixed-in BC values class.

    Fractional flow offer the possibility to provide non-linear terms in advective
    fluxes explicitely, without evaluating phase properties. This functionality is given
    by :class:`BoundaryConditionsFractionalFlow`.

    Correspondingly, this is a skeleton model. It is not runable and requires
    constitutive modelling from the user's side.

    """<|MERGE_RESOLUTION|>--- conflicted
+++ resolved
@@ -266,23 +266,13 @@
 
 
 def get_primary_variables_cf(model: pp.PorePyModel) -> list[str]:
-<<<<<<< HEAD
-    """Returns a list of primary variables assumed to be the default in the CF
-    setting.
-=======
     """Returns a list of primary variables assumed to be the default in the CF setting.
->>>>>>> 99320868
 
     The list includes:
 
     1. The pressure variable.
-<<<<<<< HEAD
-    2. The (specific fluid) enthalpy variable, in enthalpy-based formulations, else
-       the temperature.
-=======
     2. The (specific fluid) enthalpy variable, in enthalpy-based formulations, else the
        temperature.
->>>>>>> 99320868
     3. The overall fraction variables for each independent component.
     4. The tracer fraction variables for tracers in compounds (if any).
 
@@ -634,14 +624,8 @@
         self, component: pp.Component, subdomains: list[pp.Grid]
     ) -> pp.ad.Operator:
         r"""Returns the accumulation term in a ``component``'s mass balance equation
-<<<<<<< HEAD
-        using the :attr:`~porepy.compositional.base.Fluid.density` of the fluid
-        mixture and the component's
-        :attr:`~porepy.compositional.base.Component.fraction`
-=======
         using the :attr:`~porepy.compositional.base.Fluid.density` of the fluid mixture
         and the component's :attr:`~porepy.compositional.base.Component.fraction`
->>>>>>> 99320868
 
         .. math::
 
@@ -1707,14 +1691,9 @@
         for sd in self.mdg.subdomains():
             for phase in self.fluid.phases:
                 # Progress iterate values to all iterate indices.
-<<<<<<< HEAD
-                # NOTE need the if-checks to satisfy mypy, since the properties are
-                # type aliases containing some other type as well.
-=======
                 # NOTE need the if-checks for models where different properties are
                 # modelled with mixins providing constitutive laws (not surrogate
                 # operators).
->>>>>>> 99320868
                 for _ in self.iterate_indices:
                     if isinstance(phase.density, pp.ad.SurrogateFactory):
                         vals = phase.density.get_values_on_grid(sd, iterate_index=0)
