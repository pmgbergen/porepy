--- conflicted
+++ resolved
@@ -399,21 +399,10 @@
     ]
     """See :class:`~porepy.models.fluid_property_library.FluidMobility`."""
 
-<<<<<<< HEAD
-    enthalpy_buoyancy: Callable[
-        [pp.Subdomains], pp.ad.Operator
-    ]
-    """See :class:`~porepy.models.fluid_property_library.FluidBuoyancy`."""
-
-    enthalpy_buoyancy_jump: Callable[
-        [pp.Subdomains], pp.ad.Operator
-    ]
-=======
     enthalpy_buoyancy: Callable[[pp.SubdomainsOrBoundaries], pp.ad.Operator]
     """See :class:`~porepy.models.fluid_property_library.FluidBuoyancy`."""
 
     enthalpy_buoyancy_jump: Callable[[pp.SubdomainsOrBoundaries], pp.ad.Operator]
->>>>>>> bfea4c8b
     """See :class:`~porepy.models.fluid_property_library.FluidBuoyancy`."""
 
     bc_data_fractional_flow_energy_key: str
@@ -490,24 +479,16 @@
             )
         else:
             flux = super().enthalpy_flux(subdomains)
-<<<<<<< HEAD
-        buoyancy_condition: bool = self.params.get("buoyancy_on", True) and not all([isinstance(g, pp.BoundaryGrid) for g in subdomains])
-=======
         buoyancy_condition: bool = self.params.get(
             "enable_buoyancy_effects", False
         ) and not all([isinstance(g, pp.BoundaryGrid) for g in subdomains])
->>>>>>> bfea4c8b
         if buoyancy_condition:
             flux += self.enthalpy_buoyancy(subdomains)
         return flux
 
     def energy_source(self, subdomains: list[pp.Grid]) -> pp.ad.Operator:
         source = super().energy_source(subdomains)
-<<<<<<< HEAD
-        buoyancy_condition: bool = self.params.get("buoyancy_on", True)
-=======
         buoyancy_condition: bool = self.params.get("enable_buoyancy_effects", False)
->>>>>>> bfea4c8b
         if buoyancy_condition:
             source += self.enthalpy_buoyancy_jump(subdomains)
         return source
@@ -652,11 +633,7 @@
             self.component_mass(component, subdomains), subdomains, dim=1
         )
         flux = self.component_flux(component, subdomains)
-<<<<<<< HEAD
-        if self.params.get("buoyancy_on", True):
-=======
         if self.params.get("enable_buoyancy_effects", False):
->>>>>>> bfea4c8b
             flux += self.component_buoyancy(component, subdomains)
         source = self.component_source(component, subdomains)
 
@@ -929,11 +906,7 @@
         source = projection.mortar_to_secondary_int() @ self.interface_component_flux(
             component, interfaces
         )
-<<<<<<< HEAD
-        if self.params.get("buoyancy_on", True):
-=======
         if self.params.get("enable_buoyancy_effects", False):
->>>>>>> bfea4c8b
             source += self.component_buoyancy_jump(component, subdomains)
 
         source.set_name(f"interface_component_flux_source_{component.name}")
@@ -1036,7 +1009,6 @@
     ConstitutiveLawsSolidSkeletonCF,
     pp.constitutive_laws.ThermalConductivityCF,
     pp.constitutive_laws.FluidMobility,
-    pp.constitutive_laws.FluidBuoyancy,
     # Contains the Upwind for the enthalpy flux, otherwise not required.
     # TODO Consider putting discretizations strictly outside of classes providing
     # reformulation of fluid properties.
