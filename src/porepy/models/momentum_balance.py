--- conflicted
+++ resolved
@@ -188,11 +188,6 @@
 class ConstitutiveLawsMomentumBalance(
     constitutive_laws.ZeroGravityForce,
     constitutive_laws.ElasticModuli,
-<<<<<<< HEAD
-    constitutive_laws.CharacteristicTractionFromDisplacement,
-    constitutive_laws.ElasticTangentialFractureDeformation,
-=======
->>>>>>> 8138f913
     constitutive_laws.LinearElasticMechanicalStress,
     constitutive_laws.ConstantSolidDensity,
 ):
@@ -390,92 +385,6 @@
                     },
                 )
 
-<<<<<<< HEAD
-    def contact_mechanics_numerical_constant(
-        self, subdomains: list[pp.Grid]
-    ) -> pp.ad.Operator:
-        """Numerical constant for the contact problem [m^-1].
-
-        A physical interpretation of this constant is a characteristic length of
-        the fracture, as it appears as a scaling of displacement jumps when
-        comparing to nondimensionalized contact tractions.
-
-        Parameters:
-            subdomains: List of subdomains. Only the first is used.
-
-        Returns:
-            c_num: Numerical constant.
-
-        """
-        constant = pp.ad.Scalar(1) / self.characteristic_displacement(subdomains)
-        constant.set_name("Contact_mechanics_numerical_constant")
-        return constant
-
-    def contact_mechanics_open_state_characteristic(
-        self, subdomains: list[pp.Grid]
-    ) -> pp.ad.Operator:
-        r"""Characteristic function used in the tangential contact mechanics relation.
-        Can be interpreted as an indicator of the fracture cells in the open state.
-        Used to make the problem well-posed in the case b_p is zero.
-
-        The function reads
-        .. math::
-            \begin{equation}
-            \text{characteristic} =
-            \begin{cases}
-                1 & \\text{if }~~ |b_p| < tol  \\
-                0 & \\text{otherwise.}
-            \end{cases}
-            \end{equation}
-        or simply `1 if (abs(b_p) < tol) else 0`
-
-        Parameters:
-            subdomains: List of fracture subdomains.
-
-        Returns:
-            characteristic: Characteristic function.
-
-        """
-
-        # Basis vectors for the tangential components. This is a list of Ad matrices,
-        # each of which represents a cell-wise basis vector which is non-zero in one
-        # dimension (and this is known to be in the tangential plane of the subdomains).
-        tangential_basis = self.basis(subdomains, dim=self.nd - 1)
-
-        # To map a scalar to the tangential plane, we need to sum the basis vectors. The
-        # individual basis functions have shape (Nc * (self.nd - 1), Nc), where Nc is
-        # the total number of cells in the subdomain. The sum will have the same shape,
-        # but the row corresponding to each cell will be non-zero in all rows
-        # corresponding to the tangential basis vectors of this cell.
-        scalar_to_tangential = pp.ad.sum_operator_list(
-            [e_i for e_i in tangential_basis]
-        )
-
-        # With the active set method, the performance of the Newton solver is sensitive
-        # to changes in state between sticking and sliding. To reduce the sensitivity to
-        # round-off errors, we use a tolerance to allow for slight inaccuracies before
-        # switching between the two cases.
-        tol = self.numerical.open_state_tolerance
-        # The characteristic function will evaluate to 1 if the argument is less than
-        # the tolerance, and 0 otherwise.
-        f_characteristic = pp.ad.Function(
-            partial(pp.ad.functions.characteristic_function, tol),
-            "characteristic_function_for_zero_normal_traction",
-        )
-
-        # Composing b_p = max(friction_bound, 0).
-        num_cells = sum([sd.num_cells for sd in subdomains])
-        zeros_frac = pp.ad.DenseArray(np.zeros(num_cells))
-        f_max = pp.ad.Function(pp.ad.maximum, "max_function")
-        b_p = f_max(self.friction_bound(subdomains), zeros_frac)
-        b_p.set_name("bp")
-
-        characteristic: pp.ad.Operator = scalar_to_tangential @ f_characteristic(b_p)
-        characteristic.set_name("characteristic_function_of_b_p")
-        return characteristic
-
-=======
->>>>>>> 8138f913
     def _is_nonlinear_problem(self) -> bool:
         """
         If there is no fracture, the problem is usually linear. Overwrite this function
