"""Energy balance with advection and diffusion.

Local thermal equilibrium is assumed, i.e., the solid and fluid temperatures are assumed
to be constant within each cell. This leads to a single equation with "effective" or
"total" quantities and parameters.

Since the current implementation assumes a flow field provided by a separate model, the
energy balance equation is not stand-alone. Thus, no class `EnergyBalance` is provided,
as would be consistent with the other models. However, the class is included in coupled
models, notably :class:`~porepy.models.mass_and_energy_balance.MassAndEnergyBalance`.

"""

from __future__ import annotations

from typing import Callable, Optional, Sequence, cast

import numpy as np

import porepy as pp


class EnergyBalanceEquations(pp.BalanceEquation):
    """Mixed-dimensional energy balance equation.

    Balance equation for all subdomains and advective and diffusive fluxes internally
    and on all interfaces of codimension one and advection on interfaces of codimension
    two (well-fracture intersections).

    The class is not meant to be used stand-alone, but as a mixin in a coupled model.

    """

    interface_fourier_flux: Callable[
        [list[pp.MortarGrid]], pp.ad.MixedDimensionalVariable
    ]
    """Fourier flux variable on interfaces. Normally defined in a mixin instance of
    :class:`~porepy.models.energy_balance.VariablesEnergyBalance`.

    """
<<<<<<< HEAD
    fluid_density: Callable[[pp.SubdomainsOrBoundaries], pp.ad.Operator]
    """Fluid density. Defined in a mixin class with a suitable constitutive relation.
    """
    fluid_enthalpy: Callable[[pp.SubdomainsOrBoundaries], pp.ad.Operator]
    """Fluid enthalpy. Defined in a mixin class with a suitable constitutive relation.
    """
=======
>>>>>>> b9969f09
    solid_enthalpy: Callable[[list[pp.Grid]], pp.ad.Operator]
    """Solid enthalpy. Defined in a mixin class with a suitable constitutive relation.
    """
    solid_density: Callable[[list[pp.Grid]], pp.ad.Scalar]
    """Solid density. Defined in a mixin class with a suitable constitutive relation.
    """
    porosity: Callable[[list[pp.Grid]], pp.ad.Operator]
    """Porosity of the rock. Normally provided by a mixin instance of
    :class:`~porepy.models.constitutive_laws.ConstantPorosity` or a subclass thereof.

    """
    mobility: Callable[[pp.SubdomainsOrBoundaries], pp.ad.Operator]
    """Fluid mobility. Normally provided by a mixin instance of
    :class:`~porepy.models.constitutive_laws.FluidMobility`.

    """
    pressure: Callable[[pp.SubdomainsOrBoundaries], pp.ad.Operator]
    """Pressure variable. Normally defined in a mixin instance of
    :class:`~porepy.models.fluid_mass_balance.VariablesSinglePhaseFlow`.

    """
    fourier_flux: Callable[[pp.SubdomainsOrBoundaries], pp.ad.Operator]
    """Fourier flux. Normally provided by a mixin instance of
    :class:`~porepy.models.constitutive_laws.FouriersLaw`.

    """
    interface_enthalpy_flux: Callable[
        [list[pp.MortarGrid]], pp.ad.MixedDimensionalVariable
    ]
    """Variable for interface enthalpy flux. Normally provided by a mixin instance of
    :class:`~porepy.models.energy_balance.VariablesEnergyBalance`.

    """
    enthalpy_keyword: str
    """Keyword used to identify the enthalpy flux discretization. Normally set by a
    mixin instance of
    :class:`~porepy.models.fluid_mass_balance.SolutionStrategyEnergyBalance`.

    """
    advective_flux: Callable[
        [
            list[pp.Grid],
            pp.ad.Operator,
            pp.ad.UpwindAd,
            pp.ad.Operator,
            Callable[[list[pp.MortarGrid]], pp.ad.Operator],
        ],
        pp.ad.Operator,
    ]
    """Ad operator representing the advective flux. Normally provided by a mixin
    instance of :class:`~porepy.models.constitutive_laws.AdvectiveFlux`.

    """
    interface_advective_flux: Callable[
        [list[pp.MortarGrid], pp.ad.Operator, pp.ad.UpwindCouplingAd], pp.ad.Operator
    ]
    """Ad operator representing the advective flux on internal boundaries. Normally
    provided by a mixin instance of
    :class:`~porepy.models.constitutive_laws.AdvectiveFlux`.

    """
    well_advective_flux: Callable[
        [list[pp.MortarGrid], pp.ad.Operator, pp.ad.UpwindCouplingAd], pp.ad.Operator
    ]
    """Ad operator representing the advective flux on well interfaces. Normally
    provided by a mixin instance of
    :class:`~porepy.models.constitutive_laws.AdvectiveFlux`.

    """
    well_enthalpy_flux: Callable[[list[pp.MortarGrid]], pp.ad.MixedDimensionalVariable]
    """Variable for well enthalpy flux. Normally provided by a mixin instance of
    :class:`~porepy.models.energy_balance.VariablesEnergyBalance`.

    """
    enthalpy_discretization: Callable[[list[pp.Grid]], pp.ad.UpwindAd]
    """Discretization of the enthalpy flux. Normally provided by a mixin instance of
    :class:`~porepy.models.constitutive_laws.EnthalpyFromTemperature`.

    """
    interface_enthalpy_discretization: Callable[
        [list[pp.MortarGrid]], pp.ad.UpwindCouplingAd
    ]
    """Discretization of the enthalpy flux on internal boundaries. Normally
    provided by a mixin instance of
    :class:`~porepy.models.constitutive_laws.EnthalpyFromTemperature`.

    """

    interface_fourier_flux_equation: Callable[[list[pp.MortarGrid]], pp.ad.Operator]
    """Discrete Fourier flux on interfaces. Normally provided by a mixin instance of
    :class:`~porepy.models.constitutive_laws.FouriersLaw`.

    """
<<<<<<< HEAD
    _combine_boundary_operators: Callable[
        [
            Sequence[pp.Grid],
            Callable[[Sequence[pp.BoundaryGrid]], pp.ad.Operator],
            Callable[[Sequence[pp.BoundaryGrid]], pp.ad.Operator],
            None | Callable[[Sequence[pp.BoundaryGrid]], pp.ad.Operator],
            Callable[[pp.Grid], pp.BoundaryCondition],
            str,
            int,
        ],
        pp.ad.Operator,
    ]
=======
>>>>>>> b9969f09

    bc_type_enthalpy_flux: Callable[[pp.Grid], pp.BoundaryCondition]

    bc_data_enthalpy_flux_key: str

    def set_equations(self) -> None:
        """Set the equations for the energy balance problem.

        A energy balance equation is set for each subdomain, and advective and diffusive
        fluxes are set for each interface of codimension one.

        """
        subdomains = self.mdg.subdomains()
        codim_1_interfaces = self.mdg.interfaces(codim=1)
        codim_2_interfaces = self.mdg.interfaces(codim=2)
        # Define the equations
        sd_eq = self.energy_balance_equation(subdomains)
        intf_cond = self.interface_fourier_flux_equation(codim_1_interfaces)
        intf_adv = self.interface_enthalpy_flux_equation(codim_1_interfaces)
        well_eq = self.well_enthalpy_flux_equation(codim_2_interfaces)

        self.equation_system.set_equation(sd_eq, subdomains, {"cells": 1})
        self.equation_system.set_equation(intf_cond, codim_1_interfaces, {"cells": 1})
        self.equation_system.set_equation(intf_adv, codim_1_interfaces, {"cells": 1})
        self.equation_system.set_equation(well_eq, codim_2_interfaces, {"cells": 1})

    def energy_balance_equation(self, subdomains: list[pp.Grid]) -> pp.ad.Operator:
        """Energy balance equation for subdomains.

        Parameters:
            subdomains: List of subdomains.

        Returns:
            Operator representing the energy balance equation.

        """
        accumulation = self.volume_integral(
            self.total_internal_energy(subdomains), subdomains, dim=1
        )
        flux = self.energy_flux(subdomains)
        source = self.energy_source(subdomains)
        eq = self.balance_equation(subdomains, accumulation, flux, source, dim=1)
        eq.set_name("energy_balance_equation")
        return eq

    def fluid_internal_energy(self, subdomains: list[pp.Grid]) -> pp.ad.Operator:
        """Internal energy of the fluid.

        Parameters:
            subdomains: List of subdomains.

        Returns:
            Operator representing the fluid energy.

        """
        energy = (
            self.fluid.density(subdomains) * self.fluid.specific_enthalpy(subdomains)
            - self.pressure(subdomains)
        ) * self.porosity(subdomains)
        energy.set_name("fluid_internal_energy")
        return energy

    def solid_internal_energy(self, subdomains: list[pp.Grid]) -> pp.ad.Operator:
        """Internal energy of the solid.

        Parameters:
            subdomains: List of subdomains.

        Returns:
            Operator representing the solid energy.

        """
        energy = (
            self.solid_density(subdomains)
            * self.solid_enthalpy(subdomains)
            * (pp.ad.Scalar(1) - self.porosity(subdomains))
        )
        energy.set_name("solid_internal_energy")
        return energy

    def total_internal_energy(self, subdomains: list[pp.Grid]) -> pp.ad.Operator:
        """Total energy.

        Parameters:
            subdomains: List of subdomains.

        Returns:
            Operator representing the total energy, i.e. the sum of the fluid and solid
            energy.

        """
        energy = self.fluid_internal_energy(subdomains) + self.solid_internal_energy(
            subdomains
        )
        energy.set_name("total_energy")
        return energy

    def energy_flux(self, subdomains: list[pp.Grid]) -> pp.ad.Operator:
        """Energy flux.

        Energy flux is the sum of the advective and diffusive fluxes.

        Parameters:
            subdomains: List of subdomains.

        Returns:
            Operator representing the energy flux.

        """
        flux = self.fourier_flux(subdomains) + self.enthalpy_flux(subdomains)
        flux.set_name("energy_flux")
        return flux

    def interface_energy_flux(self, interfaces: list[pp.MortarGrid]) -> pp.ad.Operator:
        """Interface fluid flux.

        Parameters:
            interfaces: List of interface grids.

        Returns:
            Operator representing the interface fluid flux.

        """
        flux: pp.ad.Operator = self.interface_fourier_flux(
            interfaces
        ) + self.interface_enthalpy_flux(interfaces)
        flux.set_name("interface_energy_flux")
        return flux

    def mobility_rho_h(self, domains: pp.SubdomainsOrBoundaries) -> pp.ad.Operator:
        """ "Non-linear weight in the advective enthalpy flux.

        Parameters:
            domains: A list of either subdomains or boundary grids.

        Returns:
            The expression :math:`\\frac{\\rho h}{\\mu}` in operator form.

        """
        result = (
            self.fluid.specific_enthalpy(domains)
            * self.fluid.density(domains)
            * self.mobility(domains)
        )
        return result

    def enthalpy_flux(self, subdomains: pp.SubdomainsOrBoundaries) -> pp.ad.Operator:
        """Enthalpy flux.

        Note:
            The advected entity in the enthalpy flux is a product of density,
            enthalpy and mobility of the fluid.
            When using upwinding, Dirichlet-type data for pressure and temperature
            must also be provided on the Neumann-boundary when there is
            an in-flux into the domain.
            The advected entity must provide values on the boundary in this case, since
            the upstream value of it is on the boundary.

        Parameters:
            subdomains: List of subdomains or boundary grids.

        Raises:
            ValueError: If the domains are not all grids or all boundary grids.

        Returns:
            Operator representing the enthalpy flux.

        """

        if len(subdomains) == 0 or all(
            [isinstance(g, pp.BoundaryGrid) for g in subdomains]
        ):
            return self.create_boundary_operator(
                name=self.bc_data_enthalpy_flux_key,
                domains=cast(Sequence[pp.BoundaryGrid], subdomains),
            )
        # Check that the domains are grids.
        if not all([isinstance(g, pp.Grid) for g in subdomains]):
            raise ValueError(
                """Argument domains a mixture of grids and
                                boundary grids"""
            )
        # By now we know that subdomains is a list of grids, so we can cast it as such
        # (in the typing sense).
        subdomains = cast(list[pp.Grid], subdomains)

        boundary_operator = self._combine_boundary_operators(  # type: ignore[call-arg]
            subdomains=subdomains,
            dirichlet_operator=self.mobility_rho_h,
            neumann_operator=self.enthalpy_flux,
            # Robin operator is not relevant for advective fluxes
            robin_operator=None,
            bc_type=self.bc_type_enthalpy_flux,
            name="bc_values_enthalpy",
        )

        discr = self.enthalpy_discretization(subdomains)
        flux = self.advective_flux(
            subdomains,
            self.mobility_rho_h(subdomains),
            discr,
            boundary_operator,
            self.interface_enthalpy_flux,
        )
        flux.set_name("enthalpy_flux")
        return flux

    def interface_enthalpy_flux_equation(
        self, interfaces: list[pp.MortarGrid]
    ) -> pp.ad.Operator:
        """Interface enthalpy flux.

        Parameters:
            interfaces: List of interface grids.

        Returns:
            Operator representing the interface enthalpy flux.

        """
        subdomains = self.interfaces_to_subdomains(interfaces)
        discr = self.interface_enthalpy_discretization(interfaces)
        flux = self.interface_advective_flux(
            interfaces,
            self.mobility_rho_h(subdomains),
            discr,
        )

        eq = self.interface_enthalpy_flux(interfaces) - flux
        eq.set_name("interface_enthalpy_flux_equation")
        return eq

    def well_enthalpy_flux_equation(
        self, interfaces: list[pp.MortarGrid]
    ) -> pp.ad.Operator:
        """Well interface enthalpy flux.

        Parameters:
            interfaces: List of interface grids.

        Returns:
            Operator representing the interface enthalpy flux.

        """
        subdomains = self.interfaces_to_subdomains(interfaces)
        discr = pp.ad.UpwindCouplingAd(self.enthalpy_keyword, interfaces)
        flux = self.well_advective_flux(
            interfaces,
            self.mobility_rho_h(subdomains),
            discr,
        )

        eq = self.well_enthalpy_flux(interfaces) - flux
        eq.set_name("well_enthalpy_flux_equation")
        return eq

    def energy_source(self, subdomains: list[pp.Grid]) -> pp.ad.Operator:
        """Energy source term.

        Includes

            - external sources
            - interface flow from neighboring subdomains of higher dimension.
            - well flow from neighboring subdomains of lower and higher dimension

        .. note::
            When overriding this method to assign internal energy sources, one is
            advised to call the base class method and add the new contribution, thus
            ensuring that the source term includes the contribution from the interface
            fluxes.

        Parameters:
            subdomains: List of subdomains.

        Returns:
            Operator representing the source term.

        """
        # Interdimensional fluxes manifest as source terms in lower-dimensional
        # subdomains.
        interfaces = self.subdomains_to_interfaces(subdomains, [1])
        # Interfaces relating to wells, and the associated subdomains.
        well_interfaces = self.subdomains_to_interfaces(subdomains, [2])
        well_subdomains = self.interfaces_to_subdomains(well_interfaces)
        projection = pp.ad.MortarProjections(self.mdg, subdomains, interfaces)
        well_projection = pp.ad.MortarProjections(
            self.mdg, well_subdomains, well_interfaces
        )
        subdomain_projection = pp.ad.SubdomainProjections(self.mdg.subdomains())
        flux = self.interface_enthalpy_flux(interfaces) + self.interface_fourier_flux(
            interfaces
        )
        # Matrix-vector product, use @
        source = projection.mortar_to_secondary_int @ flux
        # Add contribution from well interfaces
        source.set_name("interface_energy_source")
        well_fluxes = well_projection.mortar_to_secondary_int @ self.well_enthalpy_flux(
            well_interfaces
        ) - well_projection.mortar_to_primary_int @ self.well_enthalpy_flux(
            well_interfaces
        )
        well_fluxes.set_name("well_enthalpy_flux_source")
        source += subdomain_projection.cell_restriction(subdomains) @ (
            subdomain_projection.cell_prolongation(well_subdomains) @ well_fluxes
        )
        return source


class VariablesEnergyBalance(pp.VariableMixin):
    """
    Creates necessary variables (temperature, advective and diffusive interface flux)
    and provides getter methods for these and their reference values. Getters construct
    mixed-dimensional variables on the fly, and can be called on any subset of the grids
    where the variable is defined. Setter method (assign_variables), however, must
    create on all grids where the variable is to be used.

    Note:
        Wrapping in class methods and not calling equation_system directly allows for
        easier changes of primary variables. As long as all calls to enthalpy_flux()
        accept Operators as return values, we can in theory add it as a primary variable
        and solved mixed form. Similarly for different formulations of enthalpy instead
        of temperature.

    """

    temperature_variable: str
    """See :attr:`SolutionStrategyEnergyBalance.temperature_variable`."""
    interface_fourier_flux_variable: str
    """Name of the primary variable representing the Fourier flux across an interface.
    Normally defined in a mixin of instance
    :class:`~porepy.models.fluid_mass_balance.SolutionStrategyEnergyBalance`.

    """
    interface_enthalpy_flux_variable: str
    """Name of the primary variable representing the enthalpy flux across an interface.
    Normally defined in a mixin of instance
    :class:`~porepy.models.fluid_mass_balance.SolutionStrategyEnergyBalance`.

    """
    well_enthalpy_flux_variable: str
    """Name of the primary variable representing the enthalpy flux across a well
    interface. Normally defined in a mixin of instance
    :class:`~porepy.models.fluid_mass_balance.SolutionStrategyEnergyBalance`.

    """

    def create_variables(self) -> None:
        """Assign primary variables to subdomains and interfaces of the
        mixed-dimensional grid.

        """
        self.equation_system.create_variables(
            self.temperature_variable,
            subdomains=self.mdg.subdomains(),
            tags={"si_units": "K"},
        )
        # Flux variables are extensive (surface integrated) and thus have units of W.
        self.equation_system.create_variables(
            self.interface_fourier_flux_variable,
            interfaces=self.mdg.interfaces(codim=1),
            tags={"si_units": f"W * m^{self.nd - 3}"},
        )
        self.equation_system.create_variables(
            self.interface_enthalpy_flux_variable,
            interfaces=self.mdg.interfaces(codim=1),
            tags={"si_units": f"W * m^{self.nd - 3}"},
        )
        self.equation_system.create_variables(
            self.well_enthalpy_flux_variable,
            interfaces=self.mdg.interfaces(codim=2),
            tags={"si_units": f"W * m^{self.nd - 3}"},
        )

    def temperature(self, domains: pp.SubdomainsOrBoundaries) -> pp.ad.Operator:
        """Representation of the temperature as an AD-Operator.

        Parameters:
            domains: List of subdomains or list of boundary grids.

        Raises:
            ValueError: If the passed sequence of domains does not consist entirely
                of instances of boundary grid.

        Returns:
            A mixed-dimensional variable representing the temperature, if called with a
            list of subdomains.

            If called with a list of boundary grids, returns an operator representing
            boundary values.

        """
        if len(domains) > 0 and all([isinstance(g, pp.BoundaryGrid) for g in domains]):
            return self.create_boundary_operator(
                name=self.temperature_variable,
                domains=cast(Sequence[pp.BoundaryGrid], domains),
            )

        # Check that the domains are grids.
        if not all([isinstance(g, pp.Grid) for g in domains]):
            raise ValueError(
                """Argument domains a mixture of subdomain and boundary grids"""
            )

        domains = cast(list[pp.Grid], domains)

        return self.equation_system.md_variable(self.temperature_variable, domains)

    def interface_fourier_flux(
        self, interfaces: list[pp.MortarGrid]
    ) -> pp.ad.MixedDimensionalVariable:
        """Interface Fourier flux.

        Parameters:
            interfaces: List of interface grids.

        Returns:
            Variable representing the interface Fourier flux.

        """
        flux = self.equation_system.md_variable(
            self.interface_fourier_flux_variable, interfaces
        )
        return flux

    def interface_enthalpy_flux(
        self, interfaces: list[pp.MortarGrid]
    ) -> pp.ad.MixedDimensionalVariable:
        """Interface enthalpy flux.

        Parameters:
            interfaces: List of interface grids.

        Returns:
            Variable representing the interface enthalpy flux.
        """
        flux = self.equation_system.md_variable(
            self.interface_enthalpy_flux_variable, interfaces
        )
        return flux

    def well_enthalpy_flux(
        self, interfaces: list[pp.MortarGrid]
    ) -> pp.ad.MixedDimensionalVariable:
        """Well enthalpy flux.

        Parameters:
            interfaces: List of interface grids.

        Returns:
            Variable representing the well enthalpy flux.

        """
        flux = self.equation_system.md_variable(
            self.well_enthalpy_flux_variable, interfaces
        )
        return flux


class ConstitutiveLawsEnergyBalance(
    pp.constitutive_laws.EnthalpyFromTemperature,
    pp.constitutive_laws.SecondOrderTensorUtils,
    pp.constitutive_laws.FouriersLaw,
    pp.constitutive_laws.ThermalConductivityLTE,
    pp.constitutive_laws.DimensionReduction,
    pp.constitutive_laws.AdvectiveFlux,
    pp.constitutive_laws.FluidDensityFromPressureAndTemperature,
    pp.constitutive_laws.ConstantSolidDensity,
):
    """Collect constitutive laws for the energy balance."""


class BoundaryConditionsEnergyBalance(pp.BoundaryConditionMixin):
    """Boundary conditions for the energy balance.

    Boundary type and value for both diffusive Fourier flux and advective enthalpy flux.

    """

    bc_data_fourier_flux_key: str = "fourier_flux"
    """Keyword for the storage of Neumann-type boundary conditions for the Fourier
    flux."""
    bc_data_enthalpy_flux_key: str = "enthalpy_flux"
    """Keyword for the storage of Neumann-type boundary conditions for the advective
    enthalpy flux."""
    temperature_variable: str
    """See :attr:`SolutionStrategyEnergyBalance.temperature_variable`."""

    def bc_type_fourier_flux(self, sd: pp.Grid) -> pp.BoundaryCondition:
        """Boundary conditions on all external boundaries for the conductive flux
        in the energy equation.

        Parameters:
            sd: Subdomain grid on which to define boundary conditions.

        Returns:
            Boundary condition object. Per default Dirichlet-type BC are assigned,
            requiring temperature values on the bonudary.

        """
        # Define boundary faces.
        boundary_faces = self.domain_boundary_sides(sd).all_bf
        # Define boundary condition on all boundary faces.
        return pp.BoundaryCondition(sd, boundary_faces, "dir")

    def bc_type_enthalpy_flux(self, sd: pp.Grid) -> pp.BoundaryCondition:
        """Boundary conditions on all external boundaries for the advective flux in the
        energy equation.

        Parameters:
            sd: Subdomain grid on which to define boundary conditions.

        Returns:
            Boundary condition object. Per default Dirichlet-type BC are assigned,
            requiring pressure and some energy-related values on the bonudary.

        """
        # Define boundary faces.
        boundary_faces = self.domain_boundary_sides(sd).all_bf
        # Define boundary condition on all boundary faces.
        return pp.BoundaryCondition(sd, boundary_faces, "dir")

    def bc_values_temperature(self, boundary_grid: pp.BoundaryGrid) -> np.ndarray:
        """Temperature values for the Dirichlet boundary condition.

        These values are used for quantities relying on Dirichlet data for temperature
        on the boundary, such as the Fourier flux.

        Important:
            Override this method to provide custom Dirichlet boundary data for
            temperature, per boundary grid as a numpy array with numerical values.

        Parameters:
            boundary_grid: Boundary grid to provide values for.

        Returns:
            An array with ``shape=(boundary_grid.num_cells,)`` containing temperature
            values on the provided boundary grid.

        """
        return self.reference_variable_values.temperature * np.ones(
            boundary_grid.num_cells
        )

    def bc_values_fourier_flux(self, boundary_grid: pp.BoundaryGrid) -> np.ndarray:
        """**Heat** flux values on the Neumann boundary to be used with Fourier's law.

        The values are used on the boundary for :math:`c \\nabla T` where Neumann data
        is required for the whole expression
        (``c`` being the conductivity on the boundary).

        Important:
            Override this method to provide custom Neumann boundary data for
            the flux, per boundary grid as a numpy array with numerical values.

        Parameters:
            boundary_grids: Boundary grid to provide values for.

        Returns:
            Numeric Fourier flux values for a Neumann-type BC.

        """
        return np.zeros(boundary_grid.num_cells)

    def bc_values_enthalpy_flux(self, boundary_grid: pp.BoundaryGrid) -> np.ndarray:
        r"""**Energy** flux values on the Neumann boundary.

        These values are used on the boundary for
        :math:`\frac{\rho h}{\mu} \mathbf{K} \nabla p` where Neumann data is required
        for the whole expression.

        Important:
            Override this method to provide custom Neumann boundary data for
            the flux, per boundary grid as a numpy array with numerical values.

        Parameters:
            boundary_grids: Boundary grid to provide values for.

        Returns:
            An array with ``shape=(boundary_grid.num_cells,)`` containing values for the
            flux on the provided boundary grid.

        """
        return np.zeros(boundary_grid.num_cells)

    def update_all_boundary_conditions(self) -> None:
        """Set values for the temperature and the Fourier flux on boundaries.

        Note:
            This assumes as of now that Dirichlet-type BC are provided only for
            temperature.
            Work must be done if other energy-related quantities are defined as
            primary variables.

        """
        super().update_all_boundary_conditions()

        # Update Neumann conditions
        self.update_boundary_condition(
            name=self.bc_data_fourier_flux_key, function=self.bc_values_fourier_flux
        )
        # Update Dirichlet conditions
        self.update_boundary_condition(
            name=self.temperature_variable, function=self.bc_values_temperature
        )
        #
        self.update_boundary_condition(
            name=self.bc_data_enthalpy_flux_key, function=self.bc_values_enthalpy_flux
        )


class SolutionStrategyEnergyBalance(pp.SolutionStrategy):
    """Solution strategy for the energy balance.

    Parameters:
        params: Parameters for the solution strategy.

    """

    thermal_conductivity: Callable[[list[pp.Grid]], pp.ad.Operator]
    """Thermal conductivity. Normally defined in a mixin instance of
    :class:`~porepy.models.constitutive_laws.ThermalConductivityLTE` or a subclass.

    """
    bc_type_fourier_flux: Callable[[pp.Grid], pp.BoundaryCondition]
    """Function that returns the boundary condition type for the Fourier flux. Normally
    defined in a mixin instance of
    :class:`~porepy.models.fluid_mass_balance.BoundaryConditionsEnergyBalance`.

    """
    bc_type_enthalpy_flux: Callable[[pp.Grid], pp.BoundaryCondition]
    """Function that returns the boundary condition type for the enthalpy flux.
    Normally defined in a mixin instance
    of :class:`~porepy.models.fluid_mass_balance.BoundaryConditionsEnergyBalance`.

    """
    enthalpy_discretization: Callable[[list[pp.Grid]], pp.ad.UpwindAd]
    """Discretization of the enthalpy flux. Normally provided by a mixin instance of
    :class:`~porepy.models.constitutive_laws.EnthalpyFromTemperature`.

    """
    interface_enthalpy_discretization: Callable[
        [list[pp.MortarGrid]], pp.ad.UpwindCouplingAd
    ]
    """Discretization of the enthalpy flux on internal boundaries. Normally
    provided by a mixin instance of
    :class:`~porepy.models.constitutive_laws.EnthalpyFromTemperature`.

    """
    operator_to_SecondOrderTensor: Callable[
        [pp.Grid, pp.ad.Operator, pp.number], pp.SecondOrderTensor
    ]
    """Function that returns a SecondOrderTensor provided a method returning
    permeability as a Operator. Normally provided by a mixin instance of
    :class:`~porepy.models.constitutive_laws.SecondOrderTensorUtils`.

    """

    def __init__(self, params: Optional[dict] = None) -> None:
        # Generic solution strategy initialization in pp.SolutionStrategy and specific
        # initialization for the fluid mass balance (variables, discretizations...)
        super().__init__(params)

        # Define the energy balance
        # Variables
        self.temperature_variable: str = "temperature"
        """Name of the temperature variable."""

        self.interface_fourier_flux_variable: str = "interface_fourier_flux"
        """Name of the primary variable representing the Fourier flux on interfaces of
        codimension one."""

        self.interface_enthalpy_flux_variable: str = "interface_enthalpy_flux"
        """Name of the primary variable representing the enthalpy flux on interfaces of
        codimension one."""

        self.well_enthalpy_flux_variable: str = "well_enthalpy_flux"
        """Name of the primary variable representing the well enthalpy flux on
        interfaces of codimension two."""

        # Discretization
        self.fourier_keyword: str = "fourier_discretization"
        """Keyword for Fourier flux term.

        Used to access discretization parameters and store discretization matrices.

        """
        self.enthalpy_keyword: str = "enthalpy_flux_discretization"
        """Keyword for enthalpy flux term.

        Used to access discretization parameters and store discretization matrices.

        """

    def set_discretization_parameters(self) -> None:
        """Set default (unitary/zero) parameters for the energy problem.

        The parameter fields of the data dictionaries are updated for all subdomains and
        interfaces (of codimension 1).
        """
        super().set_discretization_parameters()
        for sd, data in self.mdg.subdomains(return_data=True):
            pp.initialize_data(
                sd,
                data,
                self.fourier_keyword,
                {
                    "bc": self.bc_type_fourier_flux(sd),
                    "second_order_tensor": self.operator_to_SecondOrderTensor(
                        sd,
                        self.thermal_conductivity([sd]),
                        # Fall back to thermal conductivity of reference component.
                        self.fluid.reference_component.thermal_conductivity,
                    ),
                    "ambient_dimension": self.nd,
                },
            )
            pp.initialize_data(
                sd,
                data,
                self.enthalpy_keyword,
                {
                    "bc": self.bc_type_enthalpy_flux(sd),
                },
            )

    def initial_condition(self) -> None:
        """Add darcy flux to discretization parameter dictionaries."""
        super().initial_condition()
        for sd, data in self.mdg.subdomains(return_data=True):
            pp.initialize_data(
                sd,
                data,
                self.enthalpy_keyword,
                {"darcy_flux": np.zeros(sd.num_faces)},
            )
        for intf, data in self.mdg.interfaces(return_data=True):
            pp.initialize_data(
                intf,
                data,
                self.enthalpy_keyword,
                {"darcy_flux": np.zeros(intf.num_cells)},
            )

    def before_nonlinear_iteration(self):
        """Evaluate Darcy flux (super) and copy to the enthalpy flux keyword, to be used
        in upstream weighting.

        """
        # Update parameters *before* the discretization matrices are re-computed.
        equation_system = self.equation_system
        for sd, data in self.mdg.subdomains(return_data=True):
            vals = self.darcy_flux([sd]).value(equation_system)
            data[pp.PARAMETERS][self.enthalpy_keyword].update({"darcy_flux": vals})

        for intf, data in self.mdg.interfaces(return_data=True, codim=1):
            vals = self.interface_darcy_flux([intf]).value(equation_system)
            data[pp.PARAMETERS][self.enthalpy_keyword].update({"darcy_flux": vals})
        for intf, data in self.mdg.interfaces(return_data=True, codim=2):
            vals = self.well_flux([intf]).value(equation_system)
            data[pp.PARAMETERS][self.enthalpy_keyword].update({"darcy_flux": vals})

        super().before_nonlinear_iteration()

    def set_nonlinear_discretizations(self) -> None:
        """Collect discretizations for nonlinear terms."""
        super().set_nonlinear_discretizations()
        self.add_nonlinear_discretization(
            self.enthalpy_discretization(self.mdg.subdomains()).upwind(),
        )
        self.add_nonlinear_discretization(
            self.interface_enthalpy_discretization(self.mdg.interfaces()).flux(),
        )<|MERGE_RESOLUTION|>--- conflicted
+++ resolved
@@ -38,15 +38,6 @@
     :class:`~porepy.models.energy_balance.VariablesEnergyBalance`.
 
     """
-<<<<<<< HEAD
-    fluid_density: Callable[[pp.SubdomainsOrBoundaries], pp.ad.Operator]
-    """Fluid density. Defined in a mixin class with a suitable constitutive relation.
-    """
-    fluid_enthalpy: Callable[[pp.SubdomainsOrBoundaries], pp.ad.Operator]
-    """Fluid enthalpy. Defined in a mixin class with a suitable constitutive relation.
-    """
-=======
->>>>>>> b9969f09
     solid_enthalpy: Callable[[list[pp.Grid]], pp.ad.Operator]
     """Solid enthalpy. Defined in a mixin class with a suitable constitutive relation.
     """
@@ -140,21 +131,6 @@
     :class:`~porepy.models.constitutive_laws.FouriersLaw`.
 
     """
-<<<<<<< HEAD
-    _combine_boundary_operators: Callable[
-        [
-            Sequence[pp.Grid],
-            Callable[[Sequence[pp.BoundaryGrid]], pp.ad.Operator],
-            Callable[[Sequence[pp.BoundaryGrid]], pp.ad.Operator],
-            None | Callable[[Sequence[pp.BoundaryGrid]], pp.ad.Operator],
-            Callable[[pp.Grid], pp.BoundaryCondition],
-            str,
-            int,
-        ],
-        pp.ad.Operator,
-    ]
-=======
->>>>>>> b9969f09
 
     bc_type_enthalpy_flux: Callable[[pp.Grid], pp.BoundaryCondition]
 
