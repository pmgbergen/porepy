--- conflicted
+++ resolved
@@ -158,12 +158,10 @@
         self.create_variables()
         self.initial_condition()
         self.set_equations()
-<<<<<<< HEAD
-=======
+
         self.set_discretization_parameters()
         self.discretize()
         self._initialize_linear_solver()
->>>>>>> 8fb85c4f
 
         # Export initial condition
         self.save_data_time_step()
