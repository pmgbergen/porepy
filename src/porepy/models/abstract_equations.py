--- conflicted
+++ resolved
@@ -445,15 +445,9 @@
 
             self.update_boundary_condition(eliminatedvar.name, bc_values_prim)
 
-<<<<<<< HEAD
-    def update_dependent_quantities(self) -> None:
-        """Attaches to the update of dependent quantities and performes an update of the
-        surrogate operators.
-=======
     def update_derived_quantities(self) -> None:
         """Attaches to the update routine and performes an update of the
         surrogate operators, which are a derived expression for the eliminated variable.
->>>>>>> 6e092d0e
 
         Updates both value and derivatives for the surrogate operators, using the
         provided functional expression.
@@ -462,11 +456,7 @@
 
         # Same remark as in override of update_all_boundary_conditions.
         if isinstance(self, pp.SolutionStrategy):
-<<<<<<< HEAD
-            super().update_dependent_quantities()  # type:ignore[misc,safe-super]
-=======
             super().update_derived_quantities()  # type:ignore[misc,safe-super]
->>>>>>> 6e092d0e
         else:
             raise TypeError(
                 f"Model class {type(self)} does not have a SolutionStrategy included."
