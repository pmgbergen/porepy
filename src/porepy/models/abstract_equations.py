"""Abstract equation classes.

Contains:
    - BalanceEquation: Base class for vector and scalar balance equations.
    - VariableMixin: Base class for variables.
"""

from __future__ import annotations

from typing import Union

import porepy as pp
from porepy.models.protocol import PorePyModel


class BalanceEquation(PorePyModel):
    """Generic class for vector balance equations.

    In the only known use case, the balance equation is the momentum balance equation,

        d_t(momentum) + div(stress) - source = 0,

    with momentum frequently being zero. All terms need to be specified in order to
    define an equation.

    """

    def balance_equation(
        self,
        subdomains: list[pp.Grid],
        accumulation: pp.ad.Operator,
        surface_term: pp.ad.Operator,
        source: pp.ad.Operator,
        dim: int,
    ) -> pp.ad.Operator:
        """Balance equation that combines an accumulation and a surface term.

        The balance equation is given by
        .. math::
            d_t(accumulation) + div(surface_term) - source = 0.

        Parameters:
            subdomains: List of subdomains where the balance equation is defined.
            accumulation: Operator for the cell-wise accumulation term, integrated over
                the cells of the subdomains.
            surface_term: Operator for the surface term (e.g. flux, stress), integrated
                over the faces of the subdomains.
            source: Operator for the source term, integrated over the cells of the
                subdomains.
            dim: Spatial dimension of the balance equation.

        Returns:
            Operator for the balance equation.

        """
        dt_operator = pp.ad.time_derivatives.dt
        dt = self.ad_time_step
        div = pp.ad.Divergence(subdomains, dim=dim)
        return dt_operator(accumulation, dt) + div @ surface_term - source

    def volume_integral(
        self,
        integrand: pp.ad.Operator,
        grids: Union[list[pp.Grid], list[pp.MortarGrid]],
        dim: int,
    ) -> pp.ad.Operator:
        """Numerical volume integral over subdomain or interface cells.

        Includes cell volumes and specific volume.

        Parameters:
            integrand: Operator for the integrand. Assumed to be a cell-wise scalar
                or vector quantity, cf. :code:`dim` argument.
            grids: List of subdomains or interfaces to be integrated over.
            dim: Spatial dimension of the integrand. dim = 1 for scalar problems,
                dim > 1 for vector problems.

        Returns:
            Operator for the volume integral.

        Raises:
            ValueError: If the grids are not all subdomains or all interfaces.

        """
        assert all(isinstance(g, pp.MortarGrid) for g in grids) or all(
            isinstance(g, pp.Grid) for g in grids
        ), "Grids must be either all subdomains or all interfaces."

        # First account for cell volumes.
        cell_volumes = self.wrap_grid_attribute(grids, "cell_volumes", dim=1)

        # Next, include the effects of reduced dimensions, expressed as specific
        # volumes.
        if dim == 1:
            # No need to do more for scalar problems
            return cell_volumes * self.specific_volume(grids) * integrand
        else:
            # For vector problems, we need to expand the volume array from cell-wise
            # scalar values to cell-wise vectors. We do this by left multiplication with
<<<<<<< HEAD
            # e_i and summing over i.
            basis: list[pp.ad.SparseArray] = self.basis(
                grids, dim=dim  # type: ignore[call-arg]
            )
=======
            #  e_i and summing over i.
            basis = self.basis(grids, dim=dim)
>>>>>>> 910e4aa6
            volumes_nd = pp.ad.sum_operator_list(
                [e @ (cell_volumes * self.specific_volume(grids)) for e in basis]
            )

            return volumes_nd * integrand


class VariableMixin(PorePyModel):
    """Mixin class for variables.

    This class is intended to be used together with the other model classes providing
    generic functionality for variables.

    TODO: Refactor depending on whether other abstract classes are needed. Also, not
    restricted to variables, but also to operators  (e.g. representing a secondary
    variable) having a reference value.

    """

    def perturbation_from_reference(self, variable_name: str, grids: list[pp.Grid]):
        """Perturbation of a variable from its reference value.

        The parameter :code:`variable_name` should be the name of a variable so that
        :code:`self.variable_name()` and `self.reference_variable_name()` are valid
        calls. These methods will be provided by mixin classes; normally this will
        be a subclass of :class:`VariableMixin`.

        The returned operator will be of the form
        :code:`self.variable_name(grids) - self.reference_variable_name(grids)`.

        Parameters:
            variable_name: Name of the variable.
            grids: List of subdomain or interface grids on which the variable is
                defined.

        Returns:
            Operator for the perturbation.

        """
        var = getattr(self, variable_name)
        var_ref = getattr(self, "reference_" + variable_name)
        d_var = var(grids) - var_ref(grids)
        d_var.set_name(variable_name + "_perturbation")
        return d_var<|MERGE_RESOLUTION|>--- conflicted
+++ resolved
@@ -97,15 +97,9 @@
         else:
             # For vector problems, we need to expand the volume array from cell-wise
             # scalar values to cell-wise vectors. We do this by left multiplication with
-<<<<<<< HEAD
             # e_i and summing over i.
-            basis: list[pp.ad.SparseArray] = self.basis(
-                grids, dim=dim  # type: ignore[call-arg]
-            )
-=======
-            #  e_i and summing over i.
             basis = self.basis(grids, dim=dim)
->>>>>>> 910e4aa6
+
             volumes_nd = pp.ad.sum_operator_list(
                 [e @ (cell_volumes * self.specific_volume(grids)) for e in basis]
             )
