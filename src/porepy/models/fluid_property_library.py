--- conflicted
+++ resolved
@@ -461,9 +461,6 @@
 
 
 class FluidBuoyancy(pp.PorePyModel):
-<<<<<<< HEAD
-    """Buoyancy terms and discretizations for multi-phase  multi-component flow."""
-=======
     """
     Buoyancy terms and discretizations for multiphase, multicomponent flow.
 
@@ -485,7 +482,6 @@
     and a benchmark against an analytical buoyancy solution is provided in
     `test_buoyancy_flow_benchmark.py`.
     """
->>>>>>> bfea4c8b
 
     component_mass_mobility: Callable[
         [pp.Component, pp.SubdomainsOrBoundaries], pp.ad.Operator
@@ -505,12 +501,9 @@
     ]  # because it contains the div(w(rho)) term
     """See :class:`~porepy.models.constitutive_laws.DarcysLaw`."""
 
-<<<<<<< HEAD
-=======
     normal_permeability: Callable[[list[pp.MortarGrid]], pp.ad.Operator]
     """See :class:`~porepy.models.constitutive_laws.ConstantPermeability`."""
 
->>>>>>> bfea4c8b
     def buoyancy_key(self, gamma: pp.Phase, delta: pp.Phase) -> str:
         """Key for subdomain buoyancy between phases gamma and delta."""
         return "buoyancy_" + gamma.name + "_" + delta.name
@@ -532,24 +525,16 @@
     ) -> pp.ad.UpwindAd:
         """Return upwind discretization for subdomain buoyancy term gamma↔delta."""
         discr = pp.ad.UpwindAd(self.buoyancy_key(gamma, delta), subdomains)
-<<<<<<< HEAD
-=======
         assert isinstance(discr._discretization, pp.Upwind)
->>>>>>> bfea4c8b
         discr._discretization.flux_array_key = self.buoyant_flux_array_key(gamma, delta)
         return discr
 
     def interface_buoyancy_discretization(
         self, gamma: pp.Phase, delta: pp.Phase, interfaces: list[pp.MortarGrid]
     ) -> pp.ad.UpwindCouplingAd:
-<<<<<<< HEAD
-        """Return upwind discretization for interface buoyancy term gamma↔delta."""
-        discr = pp.ad.UpwindCouplingAd(self.buoyancy_intf_key(gamma, delta), interfaces)
-=======
         """Return upwind discretization for interface buoyancy term gamma-delta."""
         discr = pp.ad.UpwindCouplingAd(self.buoyancy_intf_key(gamma, delta), interfaces)
         assert isinstance(discr._discretization, pp.UpwindCoupling)
->>>>>>> bfea4c8b
         discr._discretization.flux_array_key = self.buoyant_intf_flux_array_key(
             gamma, delta
         )
@@ -573,12 +558,7 @@
         """Return gravity magnitude field (pointing in negative last coord)."""
         g_constant = pp.GRAVITY_ACCELERATION
         val = self.units.convert_units(g_constant, "m*s^-2")
-<<<<<<< HEAD
-        size = np.sum([g.num_cells for g in subdomains]).astype(int)
-        gravity_field = pp.wrap_as_dense_ad_array(val, size=size)
-=======
         gravity_field = pp.ad.Scalar(val)
->>>>>>> bfea4c8b
         gravity_field.set_name("gravity_field")
         return gravity_field
 
@@ -588,10 +568,6 @@
         material: Literal["fluid", "solid", "bulk"],
     ) -> pp.ad.Operator:
         """Return gravity force term (fluid only if buoyancy enabled)."""
-<<<<<<< HEAD
-        if material == "fluid" and self.params.get("buoyancy_on", True):
-            fractionally_weighted_rho = self.fractionally_weighted_density(subdomains)
-=======
         if material == "fluid" and self.params.get("enable_buoyancy_effects", True):
             # Narrow to list[pp.Grid] for calls needing subdomain grids
             if not all(isinstance(g, pp.Grid) for g in subdomains):
@@ -604,16 +580,11 @@
             fractionally_weighted_rho = self.fractionally_weighted_density(
                 subdomains_list
             )
->>>>>>> bfea4c8b
             e_n = self.e_i(subdomains, i=self.nd - 1, dim=self.nd)
             overall_gravity_flux = (
                 pp.ad.Scalar(-1)
                 * e_n
-<<<<<<< HEAD
-                @ (fractionally_weighted_rho * self.gravity_field(subdomains))
-=======
                 @ (fractionally_weighted_rho * self.gravity_field(subdomains_list))
->>>>>>> bfea4c8b
             )
             overall_gravity_flux.set_name("overall gravity flux")
             return overall_gravity_flux
@@ -624,15 +595,6 @@
         self, subdomains: pp.SubdomainsOrBoundaries, density_metric: pp.ad.Operator
     ) -> pp.ad.Operator:
         """Compute flux induced by density_metric * g along gravity direction."""
-<<<<<<< HEAD
-        e_n = self.e_i(subdomains, i=self.nd - 1, dim=self.nd)
-        gravity_flux = (
-            pp.ad.Scalar(-1) * e_n @ (density_metric * self.gravity_field(subdomains))
-        )
-
-        discr: Union[pp.ad.TpfaAd, pp.ad.MpfaAd] = self.darcy_flux_discretization(
-            subdomains
-=======
         if not all(isinstance(g, pp.Grid) for g in subdomains):
             raise TypeError("density_driven_flux expects only subdomain grids.")
         subdomains_list = cast(list[pp.Grid], list(subdomains))
@@ -646,7 +608,6 @@
 
         discr: Union[pp.ad.TpfaAd, pp.ad.MpfaAd] = self.darcy_flux_discretization(
             subdomains_list
->>>>>>> bfea4c8b
         )
 
         w_flux = discr.vector_source() @ gravity_flux
@@ -656,12 +617,8 @@
     def interface_density_driven_flux(
         self, interfaces: list[pp.MortarGrid], density_metric: pp.ad.Operator
     ) -> pp.ad.Operator:
-<<<<<<< HEAD
-        """Compute interface flux induced by density_metric * g along gravity direction."""
-=======
         """Compute interface flux induced by density_metric * g along gravity
         direction."""
->>>>>>> bfea4c8b
         normals = self.outwards_internal_boundary_normals(interfaces, unitary=True)
 
         subdomain_neighbors = self.interfaces_to_subdomains(interfaces)
@@ -692,12 +649,6 @@
         return w_flux
 
     def __entity_buoyancy_flux(
-<<<<<<< HEAD
-        self, advected_gamma_quantity: pp.ad.Operator, gamma: pp.Phase, delta: pp.Phase, domains: pp.SubdomainsOrBoundaries
-    ) -> List[pp.ad.Operator]:
-        """Internal: Buoyancy flux induced by gamma and delta, advecting a quantity associated to phase gamma."""
-        b_fluxes = []
-=======
         self,
         advected_gamma_quantity: pp.ad.Operator,
         gamma: pp.Phase,
@@ -707,7 +658,6 @@
         """Internal: Buoyancy flux induced by gamma and delta, advecting a quantity
         associated to phase gamma."""
         b_fluxes: List[pp.ad.Operator] = []
->>>>>>> bfea4c8b
         rho_gamma = gamma.density(domains)
         rho_delta = delta.density(domains)
         w_flux_gamma_delta = self.density_driven_flux(domains, rho_gamma - rho_delta)
@@ -722,13 +672,8 @@
         discr_gamma = self.buoyancy_discretization(gamma, delta, domains)
         discr_delta = self.buoyancy_discretization(delta, gamma, domains)
 
-<<<<<<< HEAD
-        f_gamma_upwind: pp.ad.Operator = (
-            discr_gamma.upwind() @ (advected_gamma_quantity * f_gamma)
-=======
         f_gamma_upwind: pp.ad.Operator = discr_gamma.upwind() @ (
             advected_gamma_quantity * f_gamma
->>>>>>> bfea4c8b
         )  # well-defined fractional flow on facets
         f_delta_upwind: pp.ad.Operator = (
             discr_delta.upwind() @ f_delta
@@ -741,16 +686,6 @@
 
         if len(interfaces) != 0:
             # Get interface flux contribution
-<<<<<<< HEAD
-            intf_w_flux_gamma_delta = self.interface_density_driven_flux(interfaces, rho_gamma - rho_delta)
-
-            # Setup discretizations for interface coupling
-            intf_discr_gamma = self.interface_buoyancy_discretization(gamma, delta, interfaces)
-            intf_discr_delta = self.interface_buoyancy_discretization(delta, gamma, interfaces)
-
-            # Projections and trace operators
-            mortar_projection = pp.ad.MortarProjections(self.mdg, domains, interfaces, dim=1)
-=======
             intf_w_flux_gamma_delta = self.interface_density_driven_flux(
                 interfaces, rho_gamma - rho_delta
             )
@@ -767,7 +702,6 @@
             mortar_projection = pp.ad.MortarProjections(
                 self.mdg, domains, interfaces, dim=1
             )
->>>>>>> bfea4c8b
             trace = pp.ad.Trace(domains)
 
             # Modified coupling that properly handles dimensional transition
@@ -775,12 +709,6 @@
             mortar_avg = mortar_projection.primary_to_mortar_avg()
             secondary_to_mortar = mortar_projection.secondary_to_mortar_avg()
 
-<<<<<<< HEAD
-            # Project quantities to interface with proper upwinding for both primary and secondary sides
-            gamma_interface = (
-                intf_discr_gamma.upwind_primary() @ mortar_avg @ primary_trace @ (advected_gamma_quantity * f_gamma)
-                + intf_discr_gamma.upwind_secondary() @ secondary_to_mortar @ (advected_gamma_quantity * f_gamma)
-=======
             # Project quantities to interface with proper upwinding for both
             # primary and secondary sides
             gamma_interface = (
@@ -791,7 +719,6 @@
                 + intf_discr_gamma.upwind_secondary()
                 @ secondary_to_mortar
                 @ (advected_gamma_quantity * f_gamma)
->>>>>>> bfea4c8b
             )
             delta_interface = (
                 intf_discr_delta.upwind_primary() @ mortar_avg @ primary_trace @ f_delta
@@ -799,12 +726,6 @@
             )
 
             # Compute interface contribution and project back to primary grid
-<<<<<<< HEAD
-            interface_coupling_intf = (gamma_interface * delta_interface) * intf_w_flux_gamma_delta
-            # discr_gamma.bound_transport_neu() and discr_delta.bound_transport_neu() are equal
-            # discr_gamma.bound_transport_neu() is selected to operate
-            b_intf_flux_gamma_delta = discr_gamma.bound_transport_neu() @ mortar_projection.mortar_to_primary_int() @ interface_coupling_intf
-=======
             interface_coupling_intf = (
                 gamma_interface * delta_interface
             ) * intf_w_flux_gamma_delta
@@ -815,16 +736,10 @@
                 @ mortar_projection.mortar_to_primary_int()
                 @ interface_coupling_intf
             )
->>>>>>> bfea4c8b
             b_fluxes.append(b_intf_flux_gamma_delta)
         return b_fluxes
 
     def __entity_buoyancy_jump(
-<<<<<<< HEAD
-        self, advected_gamma_quantity: pp.ad.Operator, gamma: pp.Phase, delta: pp.Phase, domains: pp.SubdomainsOrBoundaries
-    ) -> List[pp.ad.Operator]:
-        """Internal: Buoyancy flux jump induced by gamma and delta, advecting a quantity associated to phase gamma."""
-=======
         self,
         advected_gamma_quantity: pp.ad.Operator,
         gamma: pp.Phase,
@@ -833,18 +748,13 @@
     ) -> List[pp.ad.Operator]:
         """Internal: Buoyancy flux jump induced by gamma and delta, advecting a quantity
         associated to phase gamma."""
->>>>>>> bfea4c8b
 
         # Verify that the domains are subdomains.
         if not all(isinstance(d, pp.Grid) for d in domains):
             raise ValueError("domains must consist entirely of subdomains.")
         domains = cast(list[pp.Grid], domains)
 
-<<<<<<< HEAD
-        b_flux_jumps = []
-=======
         b_flux_jumps: List[pp.ad.Operator] = []
->>>>>>> bfea4c8b
         size = sum(g.num_cells for g in domains)
         zero = pp.wrap_as_dense_ad_array(
             np.zeros(size), name="component_buoyancy_jump_zero"
@@ -860,16 +770,6 @@
         interfaces = self.subdomains_to_interfaces(domains, [1])
         if len(interfaces) != 0:
             # Get interface flux contribution
-<<<<<<< HEAD
-            intf_w_flux_gamma_delta = self.interface_density_driven_flux(interfaces, rho_gamma - rho_delta)
-
-            # Setup discretizations for interface coupling
-            intf_discr_gamma = self.interface_buoyancy_discretization(gamma, delta, interfaces)
-            intf_discr_delta = self.interface_buoyancy_discretization(delta, gamma, interfaces)
-
-            # Projections and trace operators
-            mortar_projection = pp.ad.MortarProjections(self.mdg, domains, interfaces, dim=1)
-=======
             intf_w_flux_gamma_delta = self.interface_density_driven_flux(
                 interfaces, rho_gamma - rho_delta
             )
@@ -886,7 +786,6 @@
             mortar_projection = pp.ad.MortarProjections(
                 self.mdg, domains, interfaces, dim=1
             )
->>>>>>> bfea4c8b
             trace = pp.ad.Trace(domains)
 
             # Modified coupling that properly handles dimensional transition
@@ -894,12 +793,6 @@
             mortar_avg = mortar_projection.primary_to_mortar_avg()
             secondary_to_mortar = mortar_projection.secondary_to_mortar_avg()
 
-<<<<<<< HEAD
-            # Project quantities to interface with proper upwinding for both primary and secondary sides
-            gamma_interface = (
-                intf_discr_gamma.upwind_primary() @ mortar_avg @ primary_trace @ (advected_gamma_quantity * f_gamma)
-                + intf_discr_gamma.upwind_secondary() @ secondary_to_mortar @ (advected_gamma_quantity * f_gamma)
-=======
             # Project quantities to interface with proper upwinding for both
             # primary and secondary sides
             gamma_interface = (
@@ -910,7 +803,6 @@
                 + intf_discr_gamma.upwind_secondary()
                 @ secondary_to_mortar
                 @ (advected_gamma_quantity * f_gamma)
->>>>>>> bfea4c8b
             )
             delta_interface = (
                 intf_discr_delta.upwind_primary() @ mortar_avg @ primary_trace @ f_delta
@@ -918,17 +810,12 @@
             )
 
             # Compute interface contribution and project back to secondary grid
-<<<<<<< HEAD
-            interface_coupling_intf = (gamma_interface * delta_interface) * intf_w_flux_gamma_delta
-            b_flux_jump_gamma_delta = mortar_projection.mortar_to_secondary_int() @ interface_coupling_intf
-=======
             interface_coupling_intf = (
                 gamma_interface * delta_interface
             ) * intf_w_flux_gamma_delta
             b_flux_jump_gamma_delta = (
                 mortar_projection.mortar_to_secondary_int() @ interface_coupling_intf
             )
->>>>>>> bfea4c8b
             b_flux_jumps.append(b_flux_jump_gamma_delta)
         return b_flux_jumps
 
@@ -953,11 +840,7 @@
         self, component_xi: pp.Component, domains: pp.SubdomainsOrBoundaries
     ) -> pp.ad.Operator:
         """Return buoyancy flux for a component."""
-<<<<<<< HEAD
-        b_fluxes = []
-=======
         b_fluxes: List[pp.ad.Operator] = []
->>>>>>> bfea4c8b
         b_fluxes.append(self.density_driven_flux(domains, pp.ad.Scalar(0.0)))
         for phase in self.fluid.phases:
             for pairs in self.phase_pairs_for(phase):
@@ -970,17 +853,9 @@
         b_flux.set_name("component_buoyancy_" + component_xi.name)
         return b_flux
 
-<<<<<<< HEAD
-    def enthalpy_buoyancy(
-        self, domains: pp.SubdomainsOrBoundaries
-    ) -> pp.ad.Operator:
-        """Return buoyancy flux for specific enthalpy."""
-        b_fluxes = []
-=======
     def enthalpy_buoyancy(self, domains: pp.SubdomainsOrBoundaries) -> pp.ad.Operator:
         """Return buoyancy flux for specific enthalpy."""
         b_fluxes: List[pp.ad.Operator] = []
->>>>>>> bfea4c8b
         b_fluxes.append(self.density_driven_flux(domains, pp.ad.Scalar(0.0)))
         for phase in self.fluid.phases:
             for pairs in self.phase_pairs_for(phase):
@@ -995,31 +870,20 @@
         self, component_xi: pp.Component, domains: pp.SubdomainsOrBoundaries
     ) -> pp.ad.Operator:
         """Return interface jump term for component buoyancy."""
-<<<<<<< HEAD
-        b_fluxes = []
-
-        size = sum(g.num_cells for g in domains)
-        zero = pp.wrap_as_dense_ad_array(np.zeros(size), name="component_buoyancy_jump_zero")
-=======
         b_fluxes: List[pp.ad.Operator] = []
 
         size = sum(g.num_cells for g in domains)
         zero = pp.wrap_as_dense_ad_array(
             np.zeros(size), name="component_buoyancy_jump_zero"
         )
->>>>>>> bfea4c8b
         b_fluxes.append(zero)
         for phase in self.fluid.phases:
             for pairs in self.phase_pairs_for(phase):
                 gamma, delta = pairs
                 chi_xi_gamma = gamma.partial_fraction_of[component_xi](domains)
-<<<<<<< HEAD
-                b_fluxes += self.__entity_buoyancy_jump(chi_xi_gamma, gamma, delta, domains)
-=======
                 b_fluxes += self.__entity_buoyancy_jump(
                     chi_xi_gamma, gamma, delta, domains
                 )
->>>>>>> bfea4c8b
         b_flux = pp.ad.sum_operator_list(b_fluxes)
         b_flux.set_name("component_buoyancy_jump_" + component_xi.name)
         return b_flux
@@ -1028,17 +892,11 @@
         self, domains: pp.SubdomainsOrBoundaries
     ) -> pp.ad.Operator:
         """Return interface jump term for enthalpy buoyancy."""
-<<<<<<< HEAD
-        b_fluxes = []
-        size = sum(g.num_cells for g in domains)
-        zero = pp.wrap_as_dense_ad_array(np.zeros(size), name="enthalpy_buoyancy_jump_zero")
-=======
         b_fluxes: List[pp.ad.Operator] = []
         size = sum(g.num_cells for g in domains)
         zero = pp.wrap_as_dense_ad_array(
             np.zeros(size), name="enthalpy_buoyancy_jump_zero"
         )
->>>>>>> bfea4c8b
         b_fluxes.append(zero)
         for phase in self.fluid.phases:
             for pairs in self.phase_pairs_for(phase):
@@ -1090,12 +948,8 @@
                         delta, gamma, self.mdg.subdomains()
                     ).upwind(),
                 )
-<<<<<<< HEAD
-                # coupling discretizations are separate components from the subdomain ones
-=======
                 # coupling discretizations are separated components
                 # from the subdomain ones
->>>>>>> bfea4c8b
                 self.add_nonlinear_discretization(
                     self.interface_buoyancy_discretization(
                         gamma, delta, self.mdg.interfaces(codim=1)
@@ -1122,38 +976,6 @@
         for phase_gamma in self.fluid.phases:
             for pairs in self.phase_pairs_for(phase_gamma):
                 gamma, delta = pairs
-<<<<<<< HEAD
-                for sd, data in self.mdg.subdomains(return_data=True):
-                    rho_gamma = gamma.density([sd])
-                    rho_delta = delta.density([sd])
-                    vals = self.equation_system.evaluate(
-                        self.density_driven_flux([sd], rho_gamma - rho_delta)
-                    )
-                    data[pp.PARAMETERS][self.buoyancy_key(gamma, delta)].update(
-                        {self.buoyant_flux_array_key(gamma, delta): +vals}
-                    )
-                    data[pp.PARAMETERS][self.buoyancy_key(delta, gamma)].update(
-                        {self.buoyant_flux_array_key(delta, gamma): -vals}
-                    )
-                for intf, data in self.mdg.interfaces(return_data=True, codim=1):
-                    subdomain_neighbors = self.interfaces_to_subdomains([intf])
-                    rho_gamma = gamma.density(subdomain_neighbors)
-                    rho_delta = delta.density(subdomain_neighbors)
-                    vals = self.equation_system.evaluate(
-                        self.interface_density_driven_flux(
-                            [intf], rho_gamma - rho_delta
-                        )
-                    )
-                    data[pp.PARAMETERS][self.buoyancy_intf_key(gamma, delta)].update(
-                        {self.buoyant_intf_flux_array_key(gamma, delta): +vals}
-                    )
-                    data[pp.PARAMETERS][self.buoyancy_intf_key(delta, gamma)].update(
-                        {self.buoyant_intf_flux_array_key(delta, gamma): -vals}
-                    )
-                for intf, data in self.mdg.interfaces(return_data=True, codim=2):
-                    # TODO: This functionality is out of the research scope
-                    assert False  # case not implemented yet
-=======
 
                 # Compute the values for all subdomains jointly, then distribute in a
                 # for-loop. This is faster evaluation inside a loop over subdomains.
@@ -1211,7 +1033,6 @@
                         {self.buoyant_intf_flux_array_key(delta, gamma): -vals_loc}
                     )
 
->>>>>>> bfea4c8b
 
 class ConstantViscosity(pp.PorePyModel):
     """Constant viscosity for a single-phase fluid."""
@@ -1330,4 +1151,4 @@
             enthalpy.set_name("fluid_enthalpy")
             return enthalpy
 
-        return h
+        return h