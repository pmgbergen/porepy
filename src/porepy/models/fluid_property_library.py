--- conflicted
+++ resolved
@@ -553,40 +553,6 @@
         w_flux.set_name("density_driven_flux_" + density_metric.name)
         return w_flux
 
-<<<<<<< HEAD
-    def interface_density_driven_flux(self,
-            interfaces: list[pp.MortarGrid],
-            density_metric: pp.ad.Operator
-    ) -> pp.ad.Operator:
-
-        normals = self.outwards_internal_boundary_normals(interfaces, unitary=True)
-
-        subdomain_neighbors = self.interfaces_to_subdomains(interfaces)
-        projection = pp.ad.MortarProjections(
-            self.mdg, subdomain_neighbors, interfaces, dim=self.nd
-        )
-
-        # Gravity acts along the last coordinate direction (z in 3d, y in 2d)
-        e_n = self.e_i(subdomain_neighbors, i=self.nd - 1, dim=self.nd)
-        gravity_flux = pp.ad.Scalar(-1) * e_n @ (density_metric * self.gravity_field(subdomain_neighbors))
-
-        intf_vector_source = (
-                projection.secondary_to_mortar_avg()
-                @ gravity_flux
-        )
-        normals_times_source = normals * intf_vector_source
-        nd_to_scalar_sum = pp.ad.sum_projection_list(
-            [e.T for e in self.basis(interfaces, dim=self.nd)]
-        )
-        w_flux = nd_to_scalar_sum @ normals_times_source
-        w_flux.set_name("interface_density_driven_flux_" + density_metric.name)
-        return w_flux
-
-    def fractionally_weighted_density(self, domains: pp.SubdomainsOrBoundaries) -> pp.ad.Operator:
-        overall_rho = pp.ad.sum_operator_list([
-            self.fractional_phase_mass_mobility(phase, domains) * phase.density(domains)
-            for phase in self.fluid.phases])
-=======
     def fractionally_weighted_density(
         self, domains: pp.SubdomainsOrBoundaries
     ) -> pp.ad.Operator:
@@ -597,7 +563,6 @@
                 for phase in self.fluid.phases
             ]
         )
->>>>>>> c7f16bc7
         overall_rho.set_name("fractionally_weighted_density")
         return overall_rho
 
@@ -638,53 +603,6 @@
                         diffusive_upwind.upwind() @ chi_xi_gamma
                     )
 
-<<<<<<< HEAD
-                    f_gamma_upwind: pp.ad.Operator = discr_gamma.upwind() @ f_gamma # well-defined fraction flow on facets
-                    f_delta_upwind: pp.ad.Operator = discr_delta.upwind() @ f_delta # well-defined fraction flow on facets
-
-                    b_flux_gamma_delta = chi_xi_gamma_upwind * (f_gamma_upwind * f_delta_upwind) * w_flux_gamma_delta
-                    b_fluxes.append(b_flux_gamma_delta)
-
-        b_flux = pp.ad.sum_operator_list(b_fluxes) # sum all buoyancy terms w.t. component_xi
-        b_flux.set_name("component_buoyancy_" + component_xi.name)
-        return b_flux
-
-    def component_interface_buoyancy(self, component_xi: pp.Component, domains: pp.SubdomainsOrBoundaries) -> pp.ad.Operator:
-
-        b_fluxes = []
-        single_phase_Q = len(self.fluid.phases) == 1
-        if single_phase_Q:
-            # TODO: Find/construct a notion of md-empty operator on facets
-            b_fluxes.append(self.density_driven_flux(domains,pp.ad.Scalar(0.0)))
-        else:
-            # This construction implies that for each component pair, there is a pair of upwinding objects
-            for phase in self.fluid.phases:
-                for pairs in self.phase_pairs_for(phase):
-                    gamma, delta = pairs
-                    rho_gamma = gamma.density(domains)
-                    rho_delta = delta.density(domains)
-                    w_flux_gamma_delta = self.density_driven_flux(domains, rho_gamma - rho_delta) # well-defined flux on facets
-                    f_gamma = self.fractional_phase_mass_mobility(gamma, domains)
-                    f_delta = self.fractional_phase_mass_mobility(delta, domains)
-
-                    # Verify that the domains are subdomains.
-                    if not all(isinstance(d, pp.Grid) for d in domains):
-                        raise ValueError("domains must consist entirely of subdomains.")
-                    domains = cast(list[pp.Grid], domains)
-
-                    chi_xi_gamma = gamma.partial_fraction_of[component_xi](domains)
-
-                    discr_gamma = self.buoyancy_discretization(gamma, delta, domains)
-                    discr_delta = self.buoyancy_discretization(delta, gamma, domains)
-
-                    diffusive_upwind = self.mobility_discretization(domains)
-                    chi_xi_gamma_upwind: pp.ad.Operator = diffusive_upwind.upwind() @ chi_xi_gamma
-
-                    f_gamma_upwind: pp.ad.Operator = discr_gamma.upwind() @ f_gamma # well-defined fraction flow on facets
-                    f_delta_upwind: pp.ad.Operator = discr_delta.upwind() @ f_delta # well-defined fraction flow on facets
-
-                    b_flux_gamma_delta = chi_xi_gamma_upwind * (f_gamma_upwind * f_delta_upwind) * w_flux_gamma_delta
-=======
                     # TODO: Fixed dimensional implementation. Needs md-part
                     f_gamma_upwind: pp.ad.Operator = (
                         discr_gamma.upwind() @ f_gamma
@@ -698,7 +616,6 @@
                         * (f_gamma_upwind * f_delta_upwind)
                         * w_flux_gamma_delta
                     )
->>>>>>> c7f16bc7
                     b_fluxes.append(b_flux_gamma_delta)
 
         b_flux = pp.ad.sum_operator_list(
@@ -792,14 +709,6 @@
                     )
 
                 for intf, data in self.mdg.interfaces(return_data=True, codim=1):
-<<<<<<< HEAD
-                    subdomain_neighbors = self.interfaces_to_subdomains([intf])
-                    rho_gamma = gamma.density(subdomain_neighbors)
-                    rho_delta = delta.density(subdomain_neighbors)
-                    vals = self.equation_system.evaluate(self.interface_density_driven_flux([intf], rho_gamma - rho_delta))
-                    data[pp.PARAMETERS][self.buoyancy_key(gamma, delta)].update({self.buoyant_flux_array_key(gamma, delta): +vals})
-                    data[pp.PARAMETERS][self.buoyancy_key(delta, gamma)].update({self.buoyant_flux_array_key(delta, gamma): -vals})
-=======
                     rho_gamma = gamma.density([intf])
                     rho_delta = delta.density([intf])
                     vals = self.equation_system.evaluate(
@@ -811,7 +720,6 @@
                     data[pp.PARAMETERS][self.buoyancy_key(delta, gamma)].update(
                         {self.buoyant_flux_array_key(delta, gamma): -vals}
                     )
->>>>>>> c7f16bc7
 
                 for intf, data in self.mdg.interfaces(return_data=True, codim=2):
                     # TODO: This functionality is out of the research scope
