<<<<<<< HEAD
"""Module containing some constant heuristic fluid property implemenations.
=======
""" "Module containing some constant heuristic fluid property implementations and
the mixin :class:`FluidMobility`, which is required in all flow & transport problems.
>>>>>>> 82632b1c

Most of the laws implemented here are meant for 1-phase, 1-component mixtures, using
some fluid component stored in the fluid's reference component and have an analytical
expression which can be handled by PorePy's AD framework.

Note:
    In order to override default implementations of fluid properties in
    :class:`~porepy.compositional.compositional_mixins.FluidMixin`, the classes hererin
    must be mixed into the model *before* the fluid mixin.

    .. code::python

        class MyModel(
            # ...
            ConstitutiveLawFromFluidLibrary,
            # ...
            FluidMixin,
            # ...
        )

    E.g., Python must find :meth:`FluidDensityFromPressure.density_of_phase` before
    it finds the default
    :meth:`porepy.compositional.compositional_mixins.FluidMixin.density_of_phase`.

"""

from __future__ import annotations

from typing import Callable, Sequence, cast

import porepy as pp

__all__ = [
    "FluidDensityFromPressure",
    "FluidDensityFromTemperature",
    "FluidDensityFromPressureAndTemperature",
    "FluidMobility",
    "ConstantViscosity",
    "ConstantFluidThermalConductivity",
    "FluidEnthalpyFromTemperature",
]

Scalar = pp.ad.Scalar
ExtendedDomainFunctionType = pp.ExtendedDomainFunctionType


class FluidDensityFromPressure(pp.PorePyModel):
    """Fluid density as a function of pressure for a single-phase, single-component
    fluid."""

    def fluid_compressibility(self, subdomains: Sequence[pp.Grid]) -> pp.ad.Operator:
        """Constant compressibility [Pa^-1] taken from the reference component of the
        fluid.

        Parameters:
            subdomains: List of subdomain grids. Not used in this implementation, but
                included for compatibility with other implementations.

        Returns:
            The fluid constant wrapped as an AD Scalar.

        """
        return Scalar(
            self.fluid.reference_component.compressibility, "fluid_compressibility"
        )

    def density_of_phase(self, phase: pp.Phase) -> ExtendedDomainFunctionType:
        """ "Mixin method for :class:`~porepy.compositional.compositional_mixins.
        FluidMixin` to provide a density exponential law for the fluid's phase.

        .. math::
            \\rho = \\rho_0 \\exp \\left[ c_p \\left(p - p_0\\right) \\right]

        The reference density and the compressibility are taken from the material
        constants of the reference component, while the reference pressure is accessible
        by mixin; a typical implementation will provide this in a variable class.

        Parameters:
            phase: The single fluid phase.

        Returns:
            A function representing above expression on some domains.

        """

        def rho(domains: pp.SubdomainsOrBoundaries) -> pp.ad.Operator:
            rho_ref = Scalar(
                self.fluid.reference_component.density, "reference_fluid_density"
            )
            rho_ = rho_ref * self.pressure_exponential(cast(list[pp.Grid], domains))
            rho_.set_name("fluid_density")
            return rho_

        return rho

    def pressure_exponential(self, subdomains: list[pp.Grid]) -> pp.ad.Operator:
        """Exponential term in the fluid density as a function of pressure.

        Extracted as a separate method to allow for easier combination with temperature
        dependent fluid density.

        Parameters:
            subdomains: List of subdomain grids.

        Returns:
            Exponential term in the fluid density as a function of pressure.

        """
        exp = pp.ad.Function(pp.ad.exp, "density_exponential")

        # Reference variables are defined in a variables class which is assumed to be
        # available by mixin.
        dp = self.perturbation_from_reference("pressure", subdomains)

        # Wrap compressibility from fluid class as matrix (left multiplication with dp).
        c = self.fluid_compressibility(subdomains)
        return exp(c * dp)


class FluidDensityFromTemperature(pp.PorePyModel):
    """Fluid density as a function of temperature for a single-phase, single-component
    fluid."""

    def fluid_thermal_expansion(self, subdomains: Sequence[pp.Grid]) -> pp.ad.Operator:
        """Constant thermal expansion [K^-1] taken from the reference component of the
        fluid.

        Parameters:
            subdomains: List of subdomains. Not used, but included for consistency with
                other implementations.

        Returns:
            The constant wrapped in as an AD scalar.

        """
        val = self.fluid.reference_component.thermal_expansion
        return Scalar(val, "fluid_thermal_expansion")

    def density_of_phase(self, phase: pp.Phase) -> ExtendedDomainFunctionType:
        """ "Analogous to :meth:`FluidDensityFromPressure.density_of_phase`, but using
        temperature and the thermal expansion of the reference component.

        .. math::
            \\rho = \\rho_0 \\exp \\left[ - c_T \\left(T - T_0\\right) \\right]

        Parameters:
            phase: The single fluid phase.

        Returns:
            A function representing above expression on some domains.

        """

        def rho(domains: pp.SubdomainsOrBoundaries) -> pp.ad.Operator:
            rho_ref = Scalar(
                self.fluid.reference_component.density, "reference_fluid_density"
            )
            rho_ = rho_ref * self.temperature_exponential(cast(list[pp.Grid], domains))
            rho_.set_name("fluid_density")
            return rho_

        return rho

    def temperature_exponential(self, subdomains: list[pp.Grid]) -> pp.ad.Operator:
        """Exponential term in the fluid density as a function of temperature.

        Extracted as a separate method to allow for easier combination with temperature
        dependent fluid density.

        Parameters:
            subdomains: List of subdomain grids.

        Returns:
            Exponential term in the fluid density as a function of pressure.

        """
        exp = pp.ad.Function(pp.ad.exp, "density_exponential")

        # Reference variables are defined in a variables class which is assumed to be
        # available by mixin.
        dtemp = self.perturbation_from_reference("temperature", subdomains)
        c = self.fluid_thermal_expansion(subdomains)
        return exp(Scalar(-1) * c * dtemp)


class FluidDensityFromPressureAndTemperature(
    FluidDensityFromPressure, FluidDensityFromTemperature
):
    """Fluid density which is a function of pressure and temperature, for a single-phase
    single-component fluid."""

    def density_of_phase(self, phase: pp.Phase) -> ExtendedDomainFunctionType:
        """Returns a combination of the laws in the parent class methods:

        .. math::
            \\rho = \\rho_0 \\exp \\left[ c_p \\left(p - p_0\\right)
            - c_T\\left(T - T_0\\right) \\right]

        Parameters:
            phase: The single fluid phase.

        Returns:
            A function representing above expression on some domains.

        """

        def rho(domains: pp.SubdomainsOrBoundaries) -> pp.ad.Operator:
            rho_ref = Scalar(
                self.fluid.reference_component.density, "reference_fluid_density"
            )

            rho_ = (
                rho_ref
                * self.pressure_exponential(cast(list[pp.Grid], domains))
                * self.temperature_exponential(cast(list[pp.Grid], domains))
            )
            rho_.set_name("fluid_density_from_pressure_and_temperature")
            return rho_

        return rho


class FluidMobility(pp.PorePyModel):
    """Class for fluid mobility and its discretization in flow & transport equations."""

    relative_permeability: Callable[
        [pp.Phase, pp.SubdomainsOrBoundaries], pp.ad.Operator
    ]
    """Provided by some mixin dealing with the porous medium (work in progress).

    Only relevant in the multi-phase case.

    """

    mobility_keyword: str
    """Keyword for the discretization of the mobility. Normally provided by a mixin of
    instance :class:`~porepy.models.SolutionStrategy`.

    """

    def mobility_discretization(self, subdomains: list[pp.Grid]) -> pp.ad.UpwindAd:
        r"""Discretization of the fluid mobility.

        This includes any non-linear, scalar expression :math:`a` in front of the
        advective flux :math:`q`.

        .. math::

            -\nabla \cdot \left(a q\right).

        Parameters:
            subdomains: List of subdomains.

        Returns:
            Discretization of the fluid mobility.

        """
        return pp.ad.UpwindAd(self.mobility_keyword, subdomains)

    def interface_mobility_discretization(
        self, interfaces: list[pp.MortarGrid]
    ) -> pp.ad.UpwindCouplingAd:
        """Discretization of the interface mobility.

        As for :meth:`mobility_discretization`, this involves any advection weight.

        Parameters:
            interfaces: List of interface grids.

        Returns:
            Discretization for the interface mobility.

        """
        return pp.ad.UpwindCouplingAd(self.mobility_keyword, interfaces)

    def total_mass_mobility(self, domains: pp.SubdomainsOrBoundaries) -> pp.ad.Operator:
        r"""Total mass mobility of the fluid mixture is given by

        .. math::

                \sum_j \frac{\rho_j k_r(s_j)}{\mu_j}.

        Used as a non-linear part of the diffusive tensor in the (total) mass balance
        equation.

        Note:
            In the single-phase, single-component case, this is reduced to
            :math:`\frac{\rho}{\mu}`.

        Parameters:
            domains: A list of subdomains or boundary grids.

        Returns:
            Above expression in operator form.

        """
        name = "total_mass_mobility"
        mobility = pp.ad.sum_operator_list(
            [
                phase.density(domains) * self.phase_mobility(phase, domains)
                for phase in self.fluid.phases
            ],
            name,
        )
        return mobility

    def phase_mobility(
        self, phase: pp.Phase, domains: pp.SubdomainsOrBoundaries
    ) -> pp.ad.Operator:
        r"""Returns the mobility of a phase :math:`j`

        .. math::

            \frac{k_r(s_j)}{\mu_j}.

        Notes:
            For the single-phase case it returns simply :math:`\frac{1}{\mu}`.

        Important:
            Contrary to all other mobility methods implemented here, this one does not
            contain any mass term, it is a volumetric term. This is the term commonly
            denoted 'mobility in the literature.

        Parameters:
            phase: A phase in the fluid mixture.
            domains: A sequence of subdomains or boundary grids.

        Returns:
            Above expression in operator form.

        """
        # Distinguish between single-phase case and multi-phase case: Usage of rel-perm
        # makes this class compatible with single-phase models, without requiring some
        # rel-perm mixin.
        if self.fluid.num_phases > 1:
            mobility = self.relative_permeability(phase, domains) / phase.viscosity(
                domains
            )
        else:
            assert phase == self.fluid.reference_phase
            mobility = phase.viscosity(domains) ** pp.ad.Scalar(-1.0)
        mobility.set_name(f"phase_mobility_{phase.name}")
        return mobility

    def component_mass_mobility(
        self, component: pp.Component, domains: pp.SubdomainsOrBoundaries
    ) -> pp.ad.Operator:
        r"""Non-linear term in the advective flux in a component mass balance equation.

        It is obtained by summing :meth:`phase_mobility` weighed with
        :attr:`~porepy.compositional.base.Phase.partial_fraction_of` the component,
        and the phase :attr:`~porepy.compositional.base.Phase.density`,
        if the component is present in the phase.

        .. math::

                \sum_j x_{n, ij} \rho_j \frac{k_r(s_j)}{\mu_j},

        Note:
            In the single-phase, single-component case, this is reduced to
            :math:`\frac{\rho}{\mu}`.

        Parameters:
            component: A component in the fluid mixture.
            domains: A sequence of subdomains or boundary grids.

        Returns:
            Above expression in operator form.

        """
        if self.fluid.num_phases > 1 or self.fluid.num_components > 1:
            # NOTE: This method is kept as general as possible when typing the
            # signature. But the default fluid of the PorePyModel consists of
            # FluidComponent, not Component. Adding type:ignore for this reason.
            mobility = pp.ad.sum_operator_list(
                [
                    phase.partial_fraction_of[component](domains)
                    * phase.density(domains)
                    * self.phase_mobility(phase, domains)
                    for phase in self.fluid.phases
                    if component in phase  # type:ignore[operator]
                ],
            )
        # This branch is for compatibility with single-phase or single component
        # models, which do not have the complete notion of fractions.
        else:
            assert component == self.fluid.reference_component
            mobility = self.fluid.reference_phase.density(
                domains
            ) * self.phase_mobility(self.fluid.reference_phase, domains)

        mobility.set_name(f"component_mass_mobility_{component.name}")
        return mobility

    def fractional_component_mass_mobility(
        self, component: pp.Component, domains: pp.SubdomainsOrBoundaries
    ) -> pp.ad.Operator:
        r"""Returns the :meth:`component_mass_mobility` divided by the
        :meth:`total_mass_mobility` for a component :math:`\eta`.

        To be used in component mass balance equations in a fractional flow setup, where
        the total mobility is part of the non-linear diffusive tensor in the Darcy flux.

        .. math::

            - \nabla \cdot \left(f_{\eta} D(x) \nabla p\right),

        where the tensor :math:`D(x)` contains the total mobility.

        Parameters:
            component: A component in the fluid mixture.
            domains: A sequence of subdomains or boundary grids.

        Returns:
            The term :math:`f_{\eta}` in above expession in operator form.

        """
        frac_mob = self.component_mass_mobility(
            component, domains
        ) / self.total_mass_mobility(domains)
        frac_mob.set_name(f"fractional_component_mass_mobility_{component.name}")
        return frac_mob

    def fractional_phase_mass_mobility(
        self, phase: pp.Phase, domains: pp.SubdomainsOrBoundaries
    ) -> pp.ad.Operator:
        r"""Returns the product of the ``phase`` density and :meth:`phase_mobility`
        divided by the :meth:`total_mass_mobility`.

        To be used in balance equations in a fractional flow setup, where the total
        mobility is part of the non-linear diffusive tensor in the Darcy flux.

        I.e. for a phase :math:`\gamma`

        .. math::

            - \nabla \cdot \left(f_{\gamma} D(x) \nabla p\right),

        assuming the tensor :math:`D(x)` contains the total mobility.

        Parameters:
            phase: A phase in the fluid mixture.
            domains: A sequence of subdomains or boundary grids.

        Returns:
            The term :math:`f_{\gamma}` in above expession in operator form.

        """
        frac_mob = (
            phase.density(domains)
            * self.phase_mobility(phase, domains)
            / self.total_mass_mobility(domains)
        )
        frac_mob.set_name(f"fractional_phase_mass_mobility_{phase.name}")
        return frac_mob


class ConstantViscosity(pp.PorePyModel):
    """Constant viscosity for a single-phase fluid."""

    def viscosity_of_phase(self, phase: pp.Phase) -> ExtendedDomainFunctionType:
        """Mixin method for :class:`~porepy.compositional.compositional_mixins.
        FluidMixin` to provide a constant viscosity for the fluid's phase.

        Parameters:
            phase: The single fluid phase.

        Returns:
            A function representing representing the constant phase viscosity on some
            domains.

        """

        def mu(domains: pp.SubdomainsOrBoundaries) -> pp.ad.Operator:
            return Scalar(self.fluid.reference_component.viscosity, "viscosity")

        return mu


class ConstantFluidThermalConductivity(pp.PorePyModel):
    """Ïmplementation of a constant thermal conductivity for a single-phase fluid."""

    def thermal_conductivity_of_phase(
        self, phase: pp.Phase
    ) -> ExtendedDomainFunctionType:
        """Mixin method for :class:`~porepy.compositional.compositional_mixins.
        FluidMixin` to provide a constant thermal conductivity for the fluid's phase.

        Parameters:
            phase: The single fluid phase.

        Returns:
            A function representing the constant phase conductivity on some domains.

        """

        def kappa(domains: pp.SubdomainsOrBoundaries) -> pp.ad.Operator:
            return Scalar(
                self.fluid.reference_component.thermal_conductivity,
                "fluid_thermal_conductivity",
            )

        return kappa

    def normal_thermal_conductivity(
        self, interfaces: list[pp.MortarGrid]
    ) -> pp.ad.Operator:
        """Constant normal thermal conductivity of the fluid given by the fluid
        constants stored in the fluid's reference component.

        Using the fluid value corresponds to assuming a fluid-filled fracture.

        Parameters:
            interfaces: List of interface grids.

        Returns:
            Operator representing normal thermal conductivity on the interfaces.

        """
        # NOTE this is not really a fluid-related const. law, it is more related to
        # mixed-dimensional problems.
        val = self.fluid.reference_component.normal_thermal_conductivity
        return Scalar(val, "normal_thermal_conductivity")


class FluidEnthalpyFromTemperature(pp.PorePyModel):
    """Implementation of a linearized fluid enthalpy :math:`c(T - T_{ref})` for a
    single-phase, single-component fluid.

    It uses the specific heat capacity of the fluid's reference component as :math:`c`,
    which is constant.

    """

    def fluid_specific_heat_capacity(self, subdomains: list[pp.Grid]) -> pp.ad.Operator:
        """
        Parameters:
            subdomains: List of subdomains. Not used, but included for consistency with
                other implementations.

        Returns:
            Operator representing the fluid specific heat capacity  [J/kg/K]. The value
            is picked from the constants of the reference component.

        """
        return Scalar(
            self.fluid.reference_component.specific_heat_capacity,
            "fluid_specific_heat_capacity",
        )

    def specific_enthalpy_of_phase(self, phase: pp.Phase) -> ExtendedDomainFunctionType:
        """Mixin method for :class:`~porepy.compositional.compositional_mixins.
        FluidMixin` to provide a linear specific enthalpy for the fluid's phase.

        .. math::

            h = c \\left(T - T_0\\right)

        Parameters:
            phase: The single fluid phase.

        Returns:
            A function representing above expression on some domains.

        """

        def h(domains: pp.SubdomainsOrBoundaries) -> pp.ad.Operator:
            c = self.fluid_specific_heat_capacity(cast(list[pp.Grid], domains))
            enthalpy = c * self.perturbation_from_reference(
                "temperature", cast(list[pp.Grid], domains)
            )
            enthalpy.set_name("fluid_enthalpy")
            return enthalpy

        return h<|MERGE_RESOLUTION|>--- conflicted
+++ resolved
@@ -1,9 +1,5 @@
-<<<<<<< HEAD
-"""Module containing some constant heuristic fluid property implemenations.
-=======
 """ "Module containing some constant heuristic fluid property implementations and
 the mixin :class:`FluidMobility`, which is required in all flow & transport problems.
->>>>>>> 82632b1c
 
 Most of the laws implemented here are meant for 1-phase, 1-component mixtures, using
 some fluid component stored in the fluid's reference component and have an analytical
