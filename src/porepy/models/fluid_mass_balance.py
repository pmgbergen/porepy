--- conflicted
+++ resolved
@@ -1029,15 +1029,8 @@
 
         are added to :meth:`nonlinear_discretizations`.
 
-<<<<<<< HEAD
-        - The Darcy flux discretization
-
-        is added to :meth:`nonlinear_diffusive_flux_discretizations`, if
-        ``model.params['rediscretize_darcy_flux'] == True``.
-=======
         Calls :meth:`add_nonlinear_darcy_flux_discretization`, to add (optional)
         nonlinear discretizations of the Darcy flux.
->>>>>>> f00b5835
 
         """
         super().set_nonlinear_discretizations()
@@ -1050,12 +1043,6 @@
             self.interface_mobility_discretization(self.mdg.interfaces()).flux(),
         )
 
-<<<<<<< HEAD
-        if self.params.get("rediscretize_darcy_flux", False):
-            self.add_nonlinear_diffusive_flux_discretization(
-                self.darcy_flux_discretization(subdomains).flux()
-            )
-=======
         self.add_nonlinear_darcy_flux_discretization()
 
     def add_nonlinear_darcy_flux_discretization(self) -> None:
@@ -1074,7 +1061,6 @@
         The base implementation adds nothing.
 
         """
->>>>>>> f00b5835
 
 
 # Note that we ignore a mypy error here. There are some inconsistencies in the method
