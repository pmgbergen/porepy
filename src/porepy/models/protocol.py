--- conflicted
+++ resolved
@@ -77,11 +77,7 @@
             """
 
         def set_well_network(self) -> None:
-<<<<<<< HEAD
             """Assign well network class :attr:`well_network`."""
-=======
-            """Assign well network class."""
->>>>>>> 07ba0ea0
 
         def is_well(self, grid: pp.Grid | pp.MortarGrid) -> bool:
             """Check if a subdomain is a well.
