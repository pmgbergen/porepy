"""
module for operations on sparse matrices
"""
import numpy as np
import scipy.sparse as sps

import porepy as pp
from porepy.utils.mcolon import mcolon

module_sections = ["gridding", "discretization", "matrix", "numerics"]


@pp.time_logger(sections=module_sections)
def zero_columns(A, cols):
    """
    Function to zero out columns in matrix A. Note that this function does not
    change the sparcity structure of the matrix, it only changes the column
    values to 0

    Parameter
    ---------
    A (scipy.sparse.spmatrix): A sparce matrix
    cols (ndarray): A numpy array of columns that should be zeroed
    Return
    ------
    None


    """

    if A.getformat() != "csc":
        raise ValueError("Need a csc matrix")

    indptr = A.indptr
    col_indptr = mcolon(indptr[cols], indptr[cols + 1])
    A.data[col_indptr] = 0


@pp.time_logger(sections=module_sections)
def zero_rows(A, rows):
    """
    Function to zero out rows in matrix A. Note that this function does not
    change the sparcity structure of the matrix, it only changes the row
    values to 0

    Parameter
    ---------
    A (scipy.sparse.spmatrix): A sparce matrix
    rows (ndarray): A numpy array of columns that should be zeroed
    Return
    ------
    None


    """

    if A.getformat() != "csr":
        raise ValueError("Need a csr matrix")

    indptr = A.indptr
    row_indptr = mcolon(indptr[rows], indptr[rows + 1])
    A.data[row_indptr] = 0


@pp.time_logger(sections=module_sections)
def merge_matrices(A, B, lines):
    """
    Replace rows/coloms of matrix A with rows/cols of matrix B.
    If A and B are csc matrices this function is equivalent with
    A[:, lines] = B
    If A and B are csr matrices this funciton is equivalent iwth
    A[lines, :] = B

    Parameter
    ---------
    A (scipy.sparse.spmatrix): A sparce matrix
    B (scipy.sparse.spmatrix): A sparce matrix
    lines (ndarray): Lines of A to be replaced by B.

    Return
    ------
    None


    """
    if A.getformat() != "csc" and A.getformat() != "csr":
        raise ValueError("Need a csc or csr matrix")
    elif A.getformat() != B.getformat():
        raise ValueError("A and B must be of same matrix type")
    if A.getformat() == "csc":
        if A.shape[0] != B.shape[0]:
            raise ValueError("A.shape[0] must equal B.shape[0]")
    if A.getformat() == "csr":
        if A.shape[1] != B.shape[1]:
            raise ValueError("A.shape[0] must equal B.shape[0]")

    if B.getformat() == "csc":
        if lines.size != B.shape[1]:
            raise ValueError("B.shape[1] must equal size of lines")
    if B.getformat() == "csr":
        if lines.size != B.shape[0]:
            raise ValueError("B.shape[0] must equal size of lines")

    if np.unique(lines).shape != lines.shape:
        raise ValueError("Can only merge unique lines")

    indptr = A.indptr
    indices = A.indices
    data = A.data

    ind_ix = mcolon(indptr[lines], indptr[lines + 1])

    # First we remove the old data
    num_rem = np.zeros(indptr.size, dtype=np.int32)
    num_rem[lines + 1] = indptr[lines + 1] - indptr[lines]
    num_rem = np.cumsum(num_rem, dtype=num_rem.dtype)

    indptr = indptr - num_rem

    keep = np.ones(A.data.size, dtype=bool)
    keep[ind_ix] = False
    indices = indices[keep]
    data = data[keep]

    # Then we add the new
    b_indptr = B.indptr
    b_indices = B.indices
    b_data = B.data

    num_added = np.zeros(indptr.size, dtype=np.int32)
    num_added[lines + 1] = b_indptr[1:] - b_indptr[:-1]
    num_added = np.cumsum(num_added, dtype=num_added.dtype)

    rep = np.diff(b_indptr)
    indPos = np.repeat(indptr[lines], rep)

    A.indices = np.insert(indices, indPos, b_indices)
    A.data = np.insert(data, indPos, b_data)
    A.indptr = indptr + num_added


@pp.time_logger(sections=module_sections)
def stack_mat(A, B):
    """
    Stack matrix B at the end of matrix A.
    If A and B are csc matrices this function is equivalent to
        A = scipy.sparse.hstack((A, B))
    If A and B are csr matrices this function is equivalent to
        A = scipy.sparse.vstack((A, B))

    Parameters:
    -----------
    A (scipy.sparse.spmatrix): A sparce matrix
    B (scipy.sparse.spmatrix): A sparce matrix

    Return
    ------
    None


    """
    if A.getformat() != "csc" and A.getformat() != "csr":
        raise ValueError("Need a csc or csr matrix")
    elif A.getformat() != B.getformat():
        raise ValueError("A and B must be of same matrix type")
    if A.getformat() == "csc":
        if A.shape[0] != B.shape[0]:
            raise ValueError("A.shape[0] must equal B.shape[0]")
    if A.getformat() == "csr":
        if A.shape[1] != B.shape[1]:
            raise ValueError("A.shape[0] must equal B.shape[0]")

    if B.indptr.size == 1:
        return

    A.indptr = np.append(A.indptr, B.indptr[1:] + A.indptr[-1])
    A.indices = np.append(A.indices, B.indices)
    A.data = np.append(A.data, B.data)

    if A.getformat() == "csc":
        A._shape = (A._shape[0], A._shape[1] + B._shape[1])
    if A.getformat() == "csr":
        A._shape = (A._shape[0] + B._shape[0], A._shape[1])


<<<<<<< HEAD
def copy(A):
    if A.getformat() == "csc":
        return sps.csc_matrix((A.data, A.indices, A.indptr), shape=A.shape)
    elif A.getformat() == "csr":
        return sps.csr_matrix((A.data, A.indices, A.indptr), shape=A.shape)
    else:
        return A.copy()


def stack_diag(A, B):
    """
    Create a new matrix C that contains matrix A and B at the diagonal:
    C = [[A, 0], [0, B]]
    This function is equivalent to
    sps.block_diag((A, B), format=A.format), but does not change the ordering
    of the A.indices or B.indices

    Parameters:
    -----------
    A (scipy.sparse.spmatrix): A sparce matrix
    B (scipy.sparse.spmatrix): A sparce matrix

    Return
    ------
    None


    """
    if A.getformat() != "csc" and A.getformat() != "csr":
        raise ValueError("Need a csc or csr matrix")
    elif A.getformat() != B.getformat():
        raise ValueError("A and B must be of same matrix type")

    if B.indptr.size == 1:
        return A

    C = A.copy()

    if A.getformat() =="csc":
        indices_offset = A.shape[0]
    else:
        indices_offset = A.shape[1]

    C.indptr = np.append(A.indptr, B.indptr[1:] + A.indptr[-1])
    C.indices = np.append(A.indices, B.indices + indices_offset)
    C.data = np.append(A.data, B.data)

    C._shape = (A._shape[0] + B._shape[0], A._shape[1] + B._shape[1])
    return C


def slice_indices(A, slice_ind):
=======
@pp.time_logger(sections=module_sections)
def slice_indices(A, slice_ind, return_array_ind=False):
>>>>>>> 7a6f8311
    """
    Function for slicing sparse matrix along rows or columns.
    If A is a csc_matrix A will be sliced along columns, while if A is a
    csr_matrix A will be sliced along the rows.

    Parameters
    ----------
    A (scipy.sparse.csc/csr_matrix): A sparse matrix.
    slice_ind (np.array): Array containing indices to be sliced

    Returns
    -------
    indices (np.array): If A is csc_matrix:
                            The nonzero row indices or columns slice_ind
                        If A is csr_matrix:
                            The nonzero columns indices or rows slice_ind
    Examples
    --------
    A = sps.csc_matrix(np.eye(10))
    rows = slice_indices(A, np.array([0,2,3]))
    """
    assert A.getformat() == "csc" or A.getformat() == "csr"
    if np.asarray(slice_ind).dtype == "bool":
        # convert to indices.
        # First check for dimension
        if slice_ind.size != A.indptr.size - 1:
            raise IndexError("boolean index did not match indexed array")
        slice_ind = np.where(slice_ind)[0]

    if isinstance(slice_ind, int):
        array_ind = slice(A.indptr[int(slice_ind)], A.indptr[int(slice_ind + 1)])
        indices = A.indices[array_ind]
    elif slice_ind.size == 1:
        array_ind = slice(A.indptr[int(slice_ind)], A.indptr[int(slice_ind + 1)])
        indices = A.indices[array_ind]
    else:
        array_ind = mcolon(A.indptr[slice_ind], A.indptr[slice_ind + 1])
        indices = A.indices[array_ind]
    if return_array_ind:
        return indices, array_ind
    else:
        return indices


@pp.time_logger(sections=module_sections)
def slice_mat(A, ind):
    """
    Function for slicing sparse matrix along rows or columns.
    If A is a csc_matrix A will be sliced along columns, while if A is a
    csr_matrix A will be sliced along the rows.

    Parameters
    ----------
    A (scipy.sparse.csc/csr_matrix): A sparse matrix.
    ind (np.array): Array containing indices to be sliced.

    Returns
    -------
    A_sliced (scipy.sparse.csc/csr_matrix): The sliced matrix
        if A is a csc_matrix A_sliced = A[:, ind]
        if A is a csr_matrix A_slice = A[ind, :]

    Examples
    --------
    A = sps.csc_matrix(np.eye(10))
    rows = slice_mat(A, np.array([0,2,3]))
    """
    assert A.getformat() == "csc" or A.getformat() == "csr"

    if np.asarray(ind).dtype == "bool":
        # convert to indices.
        # First check for dimension
        if ind.size != A.indptr.size - 1:
            raise IndexError("boolean index did not match indexed array")
        ind = np.where(ind)[0]

    if isinstance(ind, int):
        N = 1
        indptr = np.zeros(2)
        ind_slice = slice(A.indptr[int(ind)], A.indptr[int(ind + 1)])
    elif ind.size == 1:
        N = 1
        indptr = np.zeros(2)
        ind_slice = slice(A.indptr[int(ind)], A.indptr[int(ind + 1)])
    else:
        N = ind.size
        indptr = np.zeros(ind.size + 1)
        ind_slice = mcolon(A.indptr[ind], A.indptr[ind + 1])

    indices = A.indices[ind_slice]
    indptr[1:] = np.cumsum(A.indptr[ind + 1] - A.indptr[ind])
    data = A.data[ind_slice]

    if A.getformat() == "csc":
        return sps.csc_matrix((data, indices, indptr), shape=(A.shape[0], N))
    elif A.getformat() == "csr":
        return sps.csr_matrix((data, indices, indptr), shape=(N, A.shape[1]))


@pp.time_logger(sections=module_sections)
def csr_matrix_from_blocks(
    data: np.ndarray, block_size: int, num_blocks: int
) -> sps.spmatrix:
    """Create a csr representation of a block diagonal matrix of uniform block size.

    The function is equivalent to, but orders of magnitude faster than, the call

        sps.block_diag(blocks)

    Parameters:
        data (np.array): Matrix values, sorted column-wise.
        block_size (int): The size of *all* the blocks.
        num_blocks (int): Number of blocks to be added.

    Returns:
        sps.csr_matrix: csr representation of the block matrix.

    Raises:
        ValueError: If the size of the data does not match the blocks size and number
            of blocks.

    Example:
        >>> data = np.array([1, 2, 3, 4, 5, 6, 7, 8])
        >>> block_size, num_blocks = 2, 2
        >>> csr_matrix_from_blocks(data, block_size, num_blocks).toarray()
        array([[1, 2, 0, 0],
               [3, 4, 0, 0],
               [0, 0, 5, 6],
               [0, 0, 7, 8]])

    """
    return _csx_matrix_from_blocks(data, block_size, num_blocks, sps.csr_matrix)


@pp.time_logger(sections=module_sections)
def csc_matrix_from_blocks(
    data: np.ndarray, block_size: int, num_blocks: int
) -> sps.spmatrix:
    """Create a csc representation of a block diagonal matrix of uniform block size.

    The function is equivalent to, but orders of magnitude faster than, the call

        sps.block_diag(blocks)

    Parameters:
        data (np.array): Matrix values, sorted column-wise.
        block_size (int): The size of *all* the blocks.
        num_blocks (int): Number of blocks to be added.

    Returns:
        sps.csc_matrix: csr representation of the block matrix.

    Raises:
        ValueError: If the size of the data does not match the blocks size and number
            of blocks.

    Example:
        >>> data = np.array([1, 2, 3, 4, 5, 6, 7, 8])
        >>> block_size, num_blocks = 2, 2
        >>> csc_matrix_from_blocks(data, block_size, num_blocks).toarray()
        array([[1, 3, 0, 0],
               [2, 4, 0, 0],
               [0, 0, 5, 7],
               [0, 0, 6, 8]])

    """
    return _csx_matrix_from_blocks(data, block_size, num_blocks, sps.csc_matrix)


@pp.time_logger(sections=module_sections)
def _csx_matrix_from_blocks(
    data: np.ndarray, block_size: int, num_blocks: int, matrix_format
) -> sps.spmatrix:
    """Create a csr representation of a block diagonal matrix of uniform block size.

    The function is equivalent to, but orders of magnitude faster than, the call

        sps.block_diag(blocks)

    Parameters:
        data (np.array): Matrix values, sorted column-wise.
        block_size (int): The size of *all* the blocks.
        num_blocks (int): Number of blocks to be added.
        matrix_format: type of matrix to be created. Should be either sps.csc_matrix
            or sps.csr_matrix

    Returns:
        sps.csr_matrix: csr representation of the block matrix.

    Raises:
        ValueError: If the size of the data does not match the blocks size and number
            of blocks.

    """
    if not data.size == block_size ** 2 * num_blocks:
        raise ValueError("Incompatible input to generate block matrix")

    # The block structure of the matrix allows for a unified construction of compressed
    # column and row matrices. The difference will simply be in how the data is
    # interpreted

    # The new columns or rows start with intervals of block_size
    indptr = np.arange(0, block_size ** 2 * num_blocks + 1, block_size)

    # To get the indices in the compressed storage format requires some more work
    if block_size > 1:
        # First create indices for each of the blocks
        #  The inner tile creates arrays
        #   [0, 1, ..., block_size-1, 0, 1, ... block_size-1, ... ]
        #   The size of the inner tile is block_size^2, and forms the indices of a
        # single block
        #  The outer tile repeats the inner tile, num_blocks times
        #  The size of base is thus block_size^2 * num_blocks
        base = np.tile(
            np.tile(np.arange(block_size), (block_size, 1)).reshape((1, -1)), num_blocks
        )[0]
        # Next, increase the index in base, so as to create a block diagonal matrix
        # the first block_size^2 elements (e.g. the elemnets of the first block are
        # unperturbed.
        # the next block_size elements are increased by block_size^2 etc.
        block_increase = (
            np.tile(np.arange(num_blocks), (block_size ** 2, 1)).reshape(
                (1, -1), order="F"
            )[0]
            * block_size
        )
        indices = base + block_increase
    else:
        indices = np.arange(num_blocks, dytpe=int)

    mat = matrix_format(
        (data, indices, indptr),
        shape=(num_blocks * block_size, num_blocks * block_size),
    )
    return mat<|MERGE_RESOLUTION|>--- conflicted
+++ resolved
@@ -183,7 +183,7 @@
         A._shape = (A._shape[0] + B._shape[0], A._shape[1])
 
 
-<<<<<<< HEAD
+@pp.time_logger(sections=module_sections)
 def copy(A):
     if A.getformat() == "csc":
         return sps.csc_matrix((A.data, A.indices, A.indptr), shape=A.shape)
@@ -193,6 +193,7 @@
         return A.copy()
 
 
+@pp.time_logger(sections=module_sections)
 def stack_diag(A, B):
     """
     Create a new matrix C that contains matrix A and B at the diagonal:
@@ -235,11 +236,8 @@
     return C
 
 
-def slice_indices(A, slice_ind):
-=======
 @pp.time_logger(sections=module_sections)
 def slice_indices(A, slice_ind, return_array_ind=False):
->>>>>>> 7a6f8311
     """
     Function for slicing sparse matrix along rows or columns.
     If A is a csc_matrix A will be sliced along columns, while if A is a
