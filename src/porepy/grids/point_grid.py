<<<<<<< HEAD
=======
"""Module for creating point grids."""

>>>>>>> b18cc47c
from typing import Optional

import numpy as np
import scipy.sparse as sps

from porepy.grids.grid import Grid


class PointGrid(Grid):
<<<<<<< HEAD
    def __init__(self, pt: np.ndarray, name: Optional[str] = None) -> None:
        """Constructor for 0D grid.
=======
    """Representation of a 0D grids.

    Parameters:
        pt: ``shape=(3,)``

           Point which represents the grid.
        name: ``default=None``
>>>>>>> b18cc47c

           Name of grid, passed to super constructor.

    """

    def __init__(self, pt: np.ndarray, name: Optional[str] = None) -> None:
        # check input
        if np.asarray(pt).shape[0] != 3:
            raise ValueError("PointGrid: points must be given in 3 dimensions")

        pt = np.atleast_2d(pt)
        if pt.shape[0] == 1:  # point is given as 1d array
            if pt.shape[1] != 3:
                raise ValueError(
                    "PointGrid: 1d point arrays only allowed for single points"
                )
            pt = pt.T

        name = "PointGrid" if name is None else name

        face_nodes = sps.identity(0, int, "csr")
        cell_faces = sps.csr_matrix((0, pt.shape[1]), dtype=int)

        nodes = np.zeros((3, 0))
        self.cell_centers: np.ndarray = pt

        super().__init__(0, nodes, face_nodes, cell_faces, name)<|MERGE_RESOLUTION|>--- conflicted
+++ resolved
@@ -1,8 +1,5 @@
-<<<<<<< HEAD
-=======
 """Module for creating point grids."""
 
->>>>>>> b18cc47c
 from typing import Optional
 
 import numpy as np
@@ -12,10 +9,6 @@
 
 
 class PointGrid(Grid):
-<<<<<<< HEAD
-    def __init__(self, pt: np.ndarray, name: Optional[str] = None) -> None:
-        """Constructor for 0D grid.
-=======
     """Representation of a 0D grids.
 
     Parameters:
@@ -23,7 +16,6 @@
 
            Point which represents the grid.
         name: ``default=None``
->>>>>>> b18cc47c
 
            Name of grid, passed to super constructor.
 
