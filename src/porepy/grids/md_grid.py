--- conflicted
+++ resolved
@@ -724,11 +724,7 @@
     def num_subdomain_cells(
         self, cond: Optional[Callable[[pp.Grid], bool]] = None
     ) -> int:
-<<<<<<< HEAD
-        """Compute the total number of cells of the mixed-dimensional grid.
-=======
         """Compute the total number of subdomain cells of the mixed-dimensional grid.
->>>>>>> b18cc47c
 
         A function can be passed to filter subdomains.
 
@@ -750,12 +746,7 @@
     def num_interface_cells(
         self, cond: Optional[Callable[[pp.MortarGrid], bool]] = None
     ) -> int:
-<<<<<<< HEAD
-        """
-        Compute the total number of mortar cells of the mixed-dimensional grid.
-=======
         """Compute the total number of mortar cells of the mixed-dimensional grid.
->>>>>>> b18cc47c
 
         A function can be passed to filter interfaces.
 
