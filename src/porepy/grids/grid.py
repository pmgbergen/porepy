""" Module containing the parent class for all grids.

See documentation of the Grid class for further details.

Acknowledgements:
    The data structure for the grid is inspired by that used in the Matlab
    Reservoir Simulation Toolbox (MRST) developed by SINTEF ICT, see
    www.sintef.no/projectweb/mrst/ . Some of the methods, in particular
    compute_geometry() and its subfunctions is to a large degree translations
    of the corresponding functions in MRST.

"""
from __future__ import division
import numpy as np
import itertools
from enum import Enum
from scipy import sparse as sps

from porepy.utils import matrix_compression, mcolon

from porepy.utils import comp_geom as cg

class FaceTag(np.uint8, Enum):
    """
    FaceTag contains the following types:
        NONE: None of the below (i.e. an internal face)
        DOMAIN: Any boundary face. Should be equivalent with
            g.get_boundary_faces()
        FRACTURE: All faces that are split (i.e. has a connection to a
            lower dim grid).
        TIP: A boundary face that is not on the domain boundary, nor
            coupled to a lower domentional domain.
        DOMAIN_BOUNDARY: All faces that lie on the domain boundary
            (i.e. should be given a boundary condition).
    """
    NONE = 0
    BOUNDARY = 1
    FRACTURE = 2
    TIP = 4
    DOMAIN_BOUNDARY = 8
    WHOLE = np.iinfo(type(NONE)).max


class Grid(object):
    """
    Parent class for all grids.

    The grid stores topological information, as well as geometric
    information (after a call to self.compute_geometry().

    As of yet, there is no structure for tags (face or cell) is the grid.
    This will be introduced later.

    Attributes:
        Comes in two classes. Topologogical information, defined at
        construction time:

        dim (int): dimension. Should be 0 or 1 or 2 or 3
        nodes (np.ndarray): node coordinates. size: dim x num_nodes
        face_nodes (sps.csc-matrix): Face-node relationships. Matrix size:
            num_faces x num_cells. To use compute_geometry() later, he field
            face_nodes.indices should store the nodes of each face sorted.
            For more information, see information on compute_geometry()
            below.
        cell_faces (sps.csc-matrix): Cell-face relationships. Matrix size:
            num_faces x num_cells. Matrix elements have value +-1, where +
            corresponds to the face normal vector being outwards.
        name (list): Information on the formation of the grid, such as the
            constructor, computations of geometry etc.
        num_nodes (int): Number of nodes in the grid
        num_faces (int): Number of faces in the grid
        num_cells (int): Number of cells in the grid

        ---
        compute_geometry():
        Assumes the nodes of each face is ordered according to the right
        hand rule.
        face_nodes.indices[face_nodes.indptr[i]:face_nodes.indptr[i+1]]
        are the nodes of face i, which should be ordered counter-clockwise.
        By counter-clockwise we mean as seen from cell cell_faces[i,:]==1.
        Equivalently the nodes will be clockwise as seen from cell
        cell_faces[i,:] == -1. Note that operations on the face_nodes matrix
        (such as converting it to a csr-matrix) may change the ordering of
        the nodes (face_nodes.indices), which will break compute_geometry().
        Geometric information, available after compute_geometry() has been
        called on the object:

        face_areas (np.ndarray): Areas of all faces
        face_centers (np.ndarray): Centers of all faces. Dimensions dim x
            num_faces
        face_normals (np.ndarray): Normal vectors of all faces. Dimensions
            dim x num_faces. See also cell_faces.
        cell_centers (np.ndarray): Centers of all cells. Dimensions dim x
            num_cells
        cell_volumes (np.ndarray): Volumes of all cells

    """

    def __init__(self, dim, nodes, face_nodes, cell_faces, name):
        """Initialize the grid

        See class documentation for further description of parameters.

        Parameters
        ----------
        dim (int): grid dimension
        nodes (np.ndarray): node coordinates.
        face_nodes (sps.csc_matrix): Face-node relations.
        cell_faces (sps.csc_matrix): Cell-face relations
        name (str): Name of grid
        """
        assert dim >= 0 and dim <= 3
        self.dim = dim
        self.nodes = nodes
        self.cell_faces = cell_faces
        self.face_nodes = face_nodes

        if isinstance(name, list):
            self.name = name
        else:
            self.name = [name]

        # Infer bookkeeping from size of parameters
        self.num_nodes = nodes.shape[1]
        self.num_faces = face_nodes.shape[1]
        self.num_cells = cell_faces.shape[1]

        # Add tag for the boundary faces
        self.face_tags = np.tile(FaceTag.NONE, self.num_faces)
        self.update_boundary_face_tag()

    def copy(self):
        """
        Create a deep copy of the grid.

        Returns:
            grid: A deep copy of self. All attributes will also be copied.

        """
        h = Grid(self.dim, self.nodes.copy(), self.face_nodes.copy(),
                 self.cell_faces.copy(), self.name)
        if hasattr(self, 'cell_volumes'):
            h.cell_volumes = self.cell_volumes.copy()
        if hasattr(self, 'cell_centers'):
            h.cell_centers = self.cell_centers.copy()
        if hasattr(self, 'face_centers'):
            h.face_centers = self.face_centers.copy()
        if hasattr(self, 'face_normals'):
            h.face_normals = self.face_normals.copy()
        if hasattr(self, 'face_areas'):
            h.face_areas = self.face_areas.copy()
        if hasattr(self, 'face_tags'):
            h.face_tags = self.face_tags.copy()
        return h

    def __repr__(self):
        """
        Implementation of __repr__

        """
        s = 'Grid with history ' + ', '.join(self.name) + '\n'
        s = s + 'Number of cells ' + str(self.num_cells) + '\n'
        s = s + 'Number of faces ' + str(self.num_faces) + '\n'
        s = s + 'Number of nodes ' + str(self.num_nodes) + '\n'
        s += 'Dimension ' + str(self.dim)
        return s

    def __str__(self):
        """ Implementation of __str__
        """
        s = str()

        # Special treatment of point grids.
        if 'PointGrid' in self.name:
            s = 'Point grid.\n'
            n = self.nodes
            s += 'Coordinate: (' + str(n[0]) + ', ' + str(n[1])
            s += ', ' + str(n[2]) + ')\n'
            return s

        # More or less uniform treatment of the types of grids.
        if 'CartGrid' in self.name:
            s = 'Cartesian grid in ' + str(self.dim) + ' dimensions.\n'
        elif 'TensorGrid' in self.name:
            s = 'Tensor grid in ' + str(self.dim) + ' dimensions.\n'
        elif 'StructuredTriangleGrid' in self.name:
            s = 'Structured triangular grid.\n'
        elif 'TriangleGrid' in self.name:
            s = 'Triangular grid. \n'
        elif 'StructuredTetrahedralGrid' in self.name:
            s = 'Structured tetrahedral grid.\n'
        elif 'TetrahedralGrid' in self.name:
            s = 'Tetrahedral grid.\n'
        s = s + 'Number of cells ' + str(self.num_cells) + '\n'
        s = s + 'Number of faces ' + str(self.num_faces) + '\n'
        s = s + 'Number of nodes ' + str(self.num_nodes) + '\n'

        return s

    def compute_geometry(self, is_embedded=False):
        """Compute geometric quantities for the grid.

        This method initializes class variables describing the grid
        geometry, see class documentation for details.

        The method could have been called from the constructor, however,
        in cases where the grid is modified after the initial construction (
        say, grid refinement), this may lead to costly, unnecessary
        computations.
        """

        self.name.append('Compute geometry')

        if self.dim == 0:
            self.__compute_geometry_0d()
        elif self.dim == 1:
            self.__compute_geometry_1d()
        elif self.dim == 2:
            self.__compute_geometry_2d(is_embedded)
        else:
            self.__compute_geometry_3d()

    def __compute_geometry_0d(self):
        "Compute 0D geometry"
        self.face_areas = np.ones(1)
        self.face_centers = self.nodes
        self.face_normals = np.zeros((3, 1))  # not well-defined

        self.cell_volumes = np.ones(1)
        self.cell_centers = self.nodes

    def __compute_geometry_1d(self):
        "Compute 1D geometry"

        self.face_areas = np.ones(self.num_faces)

        fn = self.face_nodes.indices
        n = fn.size
        self.face_centers = self.nodes[:, fn]

        self.face_normals = np.tile(cg.compute_tangent(self.nodes), (n, 1)).T

        cf = self.cell_faces.indices
        xf1 = self.face_centers[:, cf[::2]]
        xf2 = self.face_centers[:, cf[1::2]]

        self.cell_volumes = np.linalg.norm(xf1 - xf2, axis=0)
        self.cell_centers = 0.5 * (xf1 + xf2)

        # Ensure that normal vector direction corresponds with sign convention
        # in self.cellFaces
        def nrm(u):
            return np.sqrt(u[0] * u[0] + u[1] * u[1] + u[2] * u[2])

        [fi, ci, val] = sps.find(self.cell_faces)
        _, idx = np.unique(fi, return_index=True)
        sgn = val[idx]
        fc = self.face_centers[:, fi[idx]]
        cc = self.cell_centers[:, ci[idx]]
        v = fc - cc
        # Prolong the vector from cell to face center in the direction of the
        # normal vector. If the prolonged vector is shorter, the normal should
        # flipped
        vn = v + nrm(v) * self.face_normals[:, fi[idx]] * 0.001
        flip = np.logical_or(np.logical_and(nrm(v) > nrm(vn), sgn > 0),
                             np.logical_and(nrm(v) < nrm(vn), sgn < 0))
        self.face_normals[:, flip] *= -1

    def __compute_geometry_2d(self, is_embedded):
        "Compute 2D geometry, with method motivated by similar MRST function"

        if is_embedded:
            R = cg.project_plane_matrix(self.nodes)
            self.nodes = np.dot(R, self.nodes)

        fn = self.face_nodes.indices
        edge1 = fn[::2]
        edge2 = fn[1::2]

        xe1 = self.nodes[:, edge1]
        xe2 = self.nodes[:, edge2]

        edge_length_x = xe2[0] - xe1[0]
        edge_length_y = xe2[1] - xe1[1]
        edge_length_z = xe2[2] - xe1[2]
        self.face_areas = np.sqrt(np.power(edge_length_x, 2) +
                                  np.power(edge_length_y, 2) +
                                  np.power(edge_length_z, 2))
        self.face_centers = 0.5 * (xe1 + xe2)
        n = edge_length_z.shape[0]
        self.face_normals = np.vstack(
            (edge_length_y, -edge_length_x, np.zeros(n)))

        cell_faces, cellno = self.cell_faces.nonzero()
        cx = np.bincount(cellno, weights=self.face_centers[0, cell_faces])
        cy = np.bincount(cellno, weights=self.face_centers[1, cell_faces])
        cz = np.bincount(cellno, weights=self.face_centers[2, cell_faces])
        self.cell_centers = np.vstack((cx, cy, cz)) / np.bincount(cellno)

        a = xe1[:, cell_faces] - self.cell_centers[:, cellno]
        b = xe2[:, cell_faces] - self.cell_centers[:, cellno]

        sub_volumes = 0.5 * np.abs(a[0] * b[1] - a[1] * b[0])
        self.cell_volumes = np.bincount(cellno, weights=sub_volumes)

        sub_centroids = (self.cell_centers[:, cellno] + 2 *
                         self.face_centers[:, cell_faces]) / 3

        ccx = np.bincount(cellno, weights=sub_volumes * sub_centroids[0])
        ccy = np.bincount(cellno, weights=sub_volumes * sub_centroids[1])
        ccz = np.bincount(cellno, weights=sub_volumes * sub_centroids[2])

        self.cell_centers = np.vstack((ccx, ccy, ccz)) / self.cell_volumes

        # Ensure that normal vector direction corresponds with sign convention
        # in self.cellFaces
        def nrm(u):
            return np.sqrt(u[0] * u[0] + u[1] * u[1] + u[2] * u[2])

        [fi, ci, val] = sps.find(self.cell_faces)
        _, idx = np.unique(fi, return_index=True)
        sgn = val[idx]
        fc = self.face_centers[:, fi[idx]]
        cc = self.cell_centers[:, ci[idx]]
        v = fc - cc
        # Prolong the vector from cell to face center in the direction of the
        # normal vector. If the prolonged vector is shorter, the normal should
        # flipped
        vn = v + nrm(v) * self.face_normals[:, fi[idx]] * 0.001
        flip = np.logical_or(np.logical_and(nrm(v) > nrm(vn), sgn > 0),
                             np.logical_and(nrm(v) < nrm(vn), sgn < 0))
        self.face_normals[:, flip] *= -1

        if is_embedded:
            self.nodes = np.dot(R.T, self.nodes)
            self.face_normals = np.dot(R.T, self.face_normals)
            self.face_centers = np.dot(R.T, self.face_centers)
            self.cell_centers = np.dot(R.T, self.cell_centers)

    def __compute_geometry_3d(self):
        """
        Helper function to compute geometry for 3D grids

        The implementation is motivated by the similar MRST function.

        NOTE: The function is very long, and could have been broken up into
        parts (face and cell computations are an obvious solution).

        """
        num_face_nodes = self.face_nodes.nnz
        face_node_ptr = self.face_nodes.indptr

        num_nodes_per_face = face_node_ptr[1:] - face_node_ptr[:-1]

        # Face-node relationships. Note that the elements here will also
        # serve as a representation of an edge along the face (face_nodes[i]
        #  represents the edge running from face_nodes[i] to face_nodes[i+1])
        face_nodes = self.face_nodes.indices
        # For each node, index of its parent face
        face_node_ind = matrix_compression.rldecode(np.arange(
            self.num_faces), num_nodes_per_face)

        # Index of next node on the edge list. Note that this assumes the
        # elements in face_nodes is stored in an ordered fasion
        next_node = np.arange(num_face_nodes) + 1
        # Close loops, for face i, the next node is the first of face i
        next_node[face_node_ptr[1:] - 1] = face_node_ptr[:-1]

        # Mapping from cells to faces
        edge_2_face = sps.coo_matrix((np.ones(num_face_nodes),
                                      (np.arange(num_face_nodes),
                                       face_node_ind))).tocsc()

        # Define temporary face center as the mean of the face nodes
        tmp_face_center = self.nodes[:, face_nodes] * edge_2_face / num_nodes_per_face
        # Associate this value with all the edge of this face
        tmp_face_center = edge_2_face * tmp_face_center.transpose()

        # Vector along each edge
        along_edge = self.nodes[:, face_nodes[next_node]] - \
                     self.nodes[:, face_nodes]
        # Vector from face center to start node of each edge
        face_2_node = tmp_face_center.transpose() - self.nodes[:, face_nodes]

        # Assign a normal vector with this edge, by taking the cross product
        # between along_edge and face_2_node
        # Divide by two to ensure that the normal vector has length equal to
        # the area of the face triangle (by properties of cross product)
        sub_normals = np.vstack((along_edge[1] * face_2_node[2] -
                                 along_edge[2] * face_2_node[1],
                                 along_edge[2] * face_2_node[0] -
                                 along_edge[0] * face_2_node[2],
                                 along_edge[0] * face_2_node[1] -
                                 along_edge[1] * face_2_node[0])) / 2

        def nrm(v):
            return np.sqrt(np.sum(v * v, axis=0))

        # Calculate area of sub-face associated with each edge - note that
        # the sub-normals are area weighted
        sub_areas = nrm(sub_normals)

        # Centers of sub-faces are given by the centroid coordinates,
        # e.g. the mean coordinate of the edge endpoints and the temporary
        # face center
        sub_centroids = (self.nodes[:, face_nodes] + \
                         self.nodes[:, face_nodes[next_node]]
                         + tmp_face_center.transpose()) / 3

        # Face normals are given as the sum of the sub-components
        face_normals = sub_normals * edge_2_face
        # Similar with face areas
        face_areas = edge_2_face.transpose() * sub_areas

        # Test whether the sub-normals are pointing in the same direction as
        # the main normal: Distribute the main normal onto the edges,
        # and take scalar product by element-wise multiplication with
        # sub-normals, and sum over the components (axis=0).
        # NOTE: There should be a built-in function for this in numpy?
        sub_normals_sign = np.sign(np.sum(sub_normals * (edge_2_face *
                                          face_normals.transpose()).transpose(),
                                          axis=0))

        # Finally, face centers are the area weighted means of centroids of
        # the sub-faces
        face_centers = sub_areas * sub_centroids * edge_2_face / face_areas

        # .. and we're done with the faces. Store information
        self.face_centers = face_centers
        self.face_normals = face_normals
        self.face_areas = face_areas

        # Cells

        # Temporary cell center coordinates as the mean of the face center
        # coordinates. The cells are divided into sub-tetrahedra (
        # corresponding to triangular sub-faces above), with the temporary
        # cell center as the final node

        # Mapping from edges to cells. Take absolute value of cell_faces,
        # since the elements are signed (contains the divergence).
        # Note that edge_2_cell will contain more elements than edge_2_face,
        # since the former will count internal faces twice (one for each
        # adjacent cell)
        edge_2_cell = edge_2_face * np.abs(self.cell_faces)
        # Sort indices to avoid messing up the mappings later
        edge_2_cell.sort_indices()

        # Obtain relations between edges, faces and cells, in the form of
        # index lists. Each element in the list corresponds to an edge seen
        # from a cell (e.g. edges on internal faces are seen twice).

        # Cell numbers are obtained from the columns in edge_2_cell.
        cell_numbers = matrix_compression.rldecode(np.arange(self.num_cells),
                                                   np.diff(edge_2_cell.indptr))
        # Edge numbers from the rows. Here it is crucial that the indices
        # are sorted
        edge_numbers = edge_2_cell.indices
        # Face numbers are obtained from the face-node relations (with the
        # nodes doubling as representation of edges)
        face_numbers = face_node_ind[edge_numbers]

        # Number of edges per cell
        num_cell_edges = edge_2_cell.indptr[1:] - edge_2_cell.indptr[:-1]

        def bincount_nd(arr, weights):
            """ Utility function to sum vector quantities by np.bincount. We
            could probably have used np.apply_along_axis, but I could not
            make it work.

            Intended use: Map sub-cell centroids to a quantity for the cell.
            """
            dim = weights.shape[0]
            sz = arr.max() + 1

            count = np.zeros((dim, sz))
            for iter1 in range(dim):
                count[iter1] = np.bincount(arr, weights=weights[iter1],
                                           minlength=sz)
            return count

        # First estimate of cell centers as the mean of its faces' centers
        # Divide by num_cell_edges here since all edges bring in their faces
        tmp_cell_centers = bincount_nd(cell_numbers,
                                       face_centers[:, face_numbers]
                                       / num_cell_edges[cell_numbers])

        # Distance from the temporary cell center to the sub-centroids (of
        # the tetrahedra associated with each edge)
        dist_cellcenter_subface = sub_centroids[:, edge_numbers] \
            - tmp_cell_centers[:, cell_numbers]

        # Get sign of normal vectors, seen from all faces.
        # Make sure we get a numpy ndarray, and not a matrix (.A), and that
        # the array is 1D (squeeze)
        orientation = np.squeeze(self.cell_faces[face_numbers, cell_numbers].A)

        # Get outwards pointing sub-normals for all sub-faces: We need to
        # account for both the orientation of the face, and the orientation
        # of sub-faces relative to faces.
        outer_normals = sub_normals[:, edge_numbers] \
            * orientation * sub_normals_sign[edge_numbers]

        # Volumes of tetrahedra are now given by the dot product between the
        #  outer normal (which is area weighted, and thus represent the base
        #  of the tet), with the distancance from temporary cell center (the
        # dot product gives the hight).
        tet_volumes = np.sum(dist_cellcenter_subface * outer_normals,
                             axis=0) / 3

        # Sometimes the sub-tet volumes can have a volume of numerical zero.
        # Why this is so is not clear, but for the moment, we allow for a
        # slightly negative value.
        assert np.all(tet_volumes > -1e-12)  # On the fly test

        # The cell volumes are now found by summing sub-tetrahedra
        cell_volumes = np.bincount(cell_numbers, weights=tet_volumes)
        tri_centroids = 3 / 4 * dist_cellcenter_subface

        # Compute a correction to the temporary cell center, by a volume
        # weighted sum of the sub-tetrahedra
        rel_centroid = bincount_nd(cell_numbers, tet_volumes * tri_centroids) \
            / cell_volumes
        cell_centers = tmp_cell_centers + rel_centroid

        # ... and we're done
        self.cell_centers = cell_centers
        self.cell_volumes = cell_volumes

    def cell_nodes(self):
        """
        Obtain mapping between cells and nodes.

        Returns:
            sps.csc_matrix, size num_nodes x num_cells: Value 1 indicates a
                connection between cell and node.

        """
        # Local version of cell-face map, using absolute value to avoid
        # artifacts from +- in the original version.
        cf_loc = sps.csc_matrix((np.abs(self.cell_faces.data),
                                 self.cell_faces.indices,
                                 self.cell_faces.indptr))
        mat = (self.face_nodes * cf_loc) > 0
        return mat

    def num_cell_nodes(self):
        """ Number of nodes per cell.

        Returns:
            np.ndarray, size num_cells: Number of nodes per cell.

        """
        return self.cell_nodes().sum(axis=0).A.ravel('F')

    def get_internal_nodes(self):
        """
        Get internal nodes id of the grid.

        Returns:
            np.ndarray (1D), index of internal nodes.

        """
        return np.setdiff1d(np.arange(self.num_nodes), self.get_boundary_nodes(),
                            assume_unique=True)

    def get_internal_faces(self):
        """
        Get internal faces id of the grid

        Returns:
            np.ndarray (1d), index of internal faces.

        """
        return self.__indices(self.has_not_face_tag(FaceTag.BOUNDARY))

    def get_boundary_faces(self):
        """
        Get boundary faces id of the grid

        Returns:
            np.ndarray (1d), index of boundary faces

        """
        return self.__indices(self.has_face_tag(FaceTag.BOUNDARY))

    def get_domain_boundary_faces(self):
        """
        Get domain boundary faces id of the grid

        Returns:
            np.ndarray (1d), index of boundary faces

        """
        return self.__indices(self.has_face_tag(FaceTag.DOMAIN_BOUNDARY))

    def get_boundary_nodes(self):
        """
        Get nodes on the boundary

        Returns:
            np.ndarray (1d), index of nodes on the boundary

        """
        b_faces = self.get_boundary_faces()
        first = self.face_nodes.indptr[b_faces]
        second = self.face_nodes.indptr[b_faces + 1]
        return np.unique(self.face_nodes.indices[mcolon.mcolon(first, second)])

    def update_boundary_face_tag(self):
        """ Tag faces on the boundary of the grid with boundary tag.

        """
        bd_faces = np.argwhere(np.abs(self.cell_faces).sum(axis=1).A.ravel('F')
                               == 1).ravel('F')
        self.add_face_tag(bd_faces, FaceTag.BOUNDARY | FaceTag.DOMAIN_BOUNDARY)

    def cell_diameters(self, cn=None):
        """
        Compute the cell diameters.

        Parameters:
            cn (optional): cell nodes map, previously already computed.
            Otherwise a call to self.cell_nodes is provided.

        Returns:
            np.array, num_cells: values of the cell diameter for each cell

        """

        def comb(n): return np.fromiter(itertools.chain.from_iterable(
            itertools.combinations(n, 2)), n.dtype).reshape((2, -1),
                                                            order='F')

        def diam(n): return np.amax(np.linalg.norm(self.nodes[:, n[0, :]] -
                                                   self.nodes[:, n[1, :]],
                                                   axis=0))

        if cn is None:
            cn = self.cell_nodes()
        return np.array([diam(comb(cn.indices[cn.indptr[c]:cn.indptr[c + 1]]))
                         for c in np.arange(self.num_cells)])

    def cell_face_as_dense(self):
        """
        Obtain the cell-face relation in the from of two rows, rather than a
        sparse matrix. This alterative format can be useful in some cases.

        Each column in the array corresponds to a face, and the elements in
        that column refers to cell indices. The value -1 signifies a boundary.
        The normal vector of the face points from the first to the second row.

        Returns:
            np.ndarray, 2 x num_faces: Array representation of face-cell
                relations
        """
        n = self.cell_faces.tocsr()
        d = np.diff(n.indptr)
        rows = matrix_compression.rldecode(np.arange(d.size), d)
        # Increase the data by one to distinguish cell indices from boundary
        # cells
        data = n.indices + 1
        cols = ((n.data + 1) / 2).astype('i')
        neighs = sps.coo_matrix((data, (rows, cols))).todense()
        # Subtract 1 to get back to real cell indices
        neighs -= 1
        neighs = neighs.transpose().A.astype('int')
        # Finally, we need to switch order of rows to get normal vectors
        # pointing from first to second row.
        return neighs[::-1]

    def cell_connection_map(self):
        """
        Get a matrix representation of cell-cell connections, as defined by
        two cells sharing a face.

        Returns:
            scipy.sparse.csr_matrix, size num_cells * num_cells: Boolean
                matrix, element (i,j) is true if cells i and j share a face.
                The matrix is thus symmetric.
        """

        # Create a copy of the cell-face relation, so that we can modify it at
        # will
        cell_faces = self.cell_faces.copy()

        # Direction of normal vector does not matter here, only 0s and 1s
        cell_faces.data = np.abs(cell_faces.data)

        # Find connection between cells via the cell-face map
        c2c = cell_faces.transpose() * cell_faces
        # Only care about absolute values
        c2c.data = np.clip(c2c.data, 0, 1).astype('bool')

        return c2c

<<<<<<< HEAD
    def bounding_box(self):
        """
        Return the bounding box of the grid.
        """
        return np.amin(self.nodes, axis=1), np.amax(self.nodes, axis=1)
=======
    def closest_cell(self, p):
        """ For a set of points, find closest cell by cell center.

        Parameters:
            p (np.ndarray, 3xn): Point coordinates. If p.shape[0] < 3,
                additional points will be treated as zeros.

        Returns:
            np.ndarray of ints: For each point, index of the cell with center
                closest to the point.
	"""
        dim_p = p.shape[0]
        if p.shape[0] < 3:
            z = np.zeros((3 - p.shape[0], p.shape[1]))
            p = np.vstack((p, z))

        def min_dist(pts):
            c = self.cell_centers
            d = np.sum(np.power(c - pts, 2), axis=0)
            return np.argmin(d)

        ci = np.empty(p.shape[1], dtype=np.int)
        for i in range(p.shape[1]):
            ci[i] = min_dist(p[:, i].reshape((3, -1)))
        return ci
>>>>>>> c4239cf9

    def add_face_tag(self, f, tag):
        self.face_tags[f] = np.bitwise_or(self.face_tags[f], tag)

    def remove_face_tag(self, f, tag):
        self.face_tags[f] = np.bitwise_and(
            self.face_tags[f], np.bitwise_not(tag))

    def remove_face_tag_if_tag(self, tag, if_tag):
        f = self.has_face_tag(if_tag)
        self.face_tags[f] = np.bitwise_and(
            self.face_tags[f], np.bitwise_not(tag))

    def remove_face_tag_if_not_tag(self, tag, if_tag):
        f = self.has_not_face_tag(if_tag)
        self.face_tags[f] = np.bitwise_and(
            self.face_tags[f], np.bitwise_not(tag))

    def has_face_tag(self, tag):
        return np.bitwise_and(self.face_tags, tag).astype(np.bool)

    def has_not_face_tag(self, tag):
        return np.bitwise_not(self.has_face_tag(tag))

    def has_only_face_tag(self, tag):
        return self.face_tags == tag

    def __indices(self, true_false):
        """ Shorthand for np.argwhere.
        """
        return np.argwhere(true_false).ravel('F')<|MERGE_RESOLUTION|>--- conflicted
+++ resolved
@@ -694,13 +694,12 @@
 
         return c2c
 
-<<<<<<< HEAD
     def bounding_box(self):
         """
         Return the bounding box of the grid.
         """
         return np.amin(self.nodes, axis=1), np.amax(self.nodes, axis=1)
-=======
+
     def closest_cell(self, p):
         """ For a set of points, find closest cell by cell center.
 
@@ -711,7 +710,7 @@
         Returns:
             np.ndarray of ints: For each point, index of the cell with center
                 closest to the point.
-	"""
+    """
         dim_p = p.shape[0]
         if p.shape[0] < 3:
             z = np.zeros((3 - p.shape[0], p.shape[1]))
@@ -726,7 +725,6 @@
         for i in range(p.shape[1]):
             ci[i] = min_dist(p[:, i].reshape((3, -1)))
         return ci
->>>>>>> c4239cf9
 
     def add_face_tag(self, f, tag):
         self.face_tags[f] = np.bitwise_or(self.face_tags[f], tag)
