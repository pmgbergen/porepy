""" Module containing classes for structured grids.

Acknowledgements:
    The implementation of structured grids is in practice a translation of the
    corresponding functions found in the Matlab Reservoir Simulation Toolbox
    (MRST) developed by SINTEF ICT, see www.sintef.no/projectweb/mrst/

"""
import numpy as np
import scipy as sp
import scipy.sparse as sps

from porepy.grids.grid import Grid


class TensorGrid(Grid):
    """Representation of grid formed by a tensor product of line point
    distributions.

    For information on attributes and methods, see the documentation of the
    parent Grid class.

    """

    def __init__(self, x, y=None, z=None, name=None):
        """
        Constructor for 1D or 2D or 3D tensor grid

        The resulting grid is 1D or 2D or 3D, depending of the number of
        coordinate lines are provided

        Parameters
            x (np.ndarray): Node coordinates in x-direction
            y (np.ndarray): Node coordinates in y-direction. Defaults to
                None, in which case the grid is 1D.
            z (np.ndarray): Node coordinates in z-direction. Defaults to
                None, in which case the grid is 2D.
            name (str): Name of grid, passed to super constructor
        """
        if name is None:
            name = "TensorGrid"

        if y is None:
            nodes, face_nodes, cell_faces = self._create_1d_grid(x)
            self.cart_dims = np.array([x.size - 1])
            super(TensorGrid, self).__init__(1, nodes, face_nodes, cell_faces, name)
        elif z is None:
            nodes, face_nodes, cell_faces = self._create_2d_grid(x, y)
            self.cart_dims = np.array([x.size, y.size]) - 1
            super(TensorGrid, self).__init__(2, nodes, face_nodes, cell_faces, name)
        else:
            nodes, face_nodes, cell_faces = self._create_3d_grid(x, y, z)
            self.cart_dims = np.array([x.size, y.size, z.size]) - 1
            super(TensorGrid, self).__init__(3, nodes, face_nodes, cell_faces, name)

    def _create_1d_grid(self, nodes_x):
        """
        Compute grid topology for 1D grids.

        This is really a part of the constructor, but put it here to improve
        readability. Not sure if that is the right choice..

        """

        num_x = nodes_x.size - 1

        num_cells = num_x
        num_nodes = num_x + 1
        num_faces = num_x + 1

        nodes = np.vstack((nodes_x, np.zeros(nodes_x.size), np.zeros(nodes_x.size)))

        # Face nodes
        indptr = np.arange(num_faces + 1)
        face_nodes = np.arange(num_faces)
        data = np.ones(face_nodes.shape, dtype=bool)
        face_nodes = sps.csc_matrix(
            (data, face_nodes, indptr), shape=(num_nodes, num_faces)
        )

        # Cell faces
        face_array = np.arange(num_faces)
        cell_faces = np.vstack((face_array[:-1], face_array[1:])).ravel(order="F")

        num_faces_per_cell = 2
        indptr = np.append(
            np.arange(0, num_faces_per_cell * num_cells, num_faces_per_cell),
            num_faces_per_cell * num_cells,
        )
        data = np.empty(cell_faces.size)
        data[::2] = -1
        data[1::2] = 1

        cell_faces = sps.csc_matrix(
            (data, cell_faces, indptr), shape=(num_faces, num_cells)
        )
        return nodes, face_nodes, cell_faces

    def _create_2d_grid(self, nodes_x, nodes_y):
        """
        Compute grid topology for 2D grids.

        This is really a part of the constructor, but put it here to improve
        readability. Not sure if that is the right choice..

        """

        num_x = nodes_x.size - 1
        num_y = nodes_y.size - 1

        num_cells = num_x * num_y
        num_nodes = (num_x + 1) * (num_y + 1)
        num_faces_x = (num_x + 1) * num_y
        num_faces_y = num_x * (num_y + 1)
        num_faces = num_faces_x + num_faces_y

        num_cells = num_cells
        num_faces = num_faces
        num_nodes = num_nodes

        x_coord, y_coord = sp.meshgrid(nodes_x, nodes_y)

        nodes = np.vstack(
            (x_coord.flatten(), y_coord.flatten(), np.zeros(x_coord.size))
        )

        # Face nodes
        node_array = np.arange(0, num_nodes).reshape(num_y + 1, num_x + 1)
        fn1 = node_array[:-1, ::].ravel(order="C")
        fn2 = node_array[1:, ::].ravel(order="C")
        face_nodes_x = np.vstack((fn1, fn2)).ravel(order="F")

        fn1 = node_array[::, :-1].ravel(order="C")
        fn2 = node_array[::, 1:].ravel(order="C")
        face_nodes_y = np.vstack((fn1, fn2)).ravel(order="F")

        num_nodes_per_face = 2
        indptr = np.append(
            np.arange(0, num_nodes_per_face * num_faces, num_nodes_per_face),
            num_nodes_per_face * num_faces,
        )
        face_nodes = np.hstack((face_nodes_x, face_nodes_y))
        data = np.ones(face_nodes.shape, dtype=bool)
        face_nodes = sps.csc_matrix(
            (data, face_nodes, indptr), shape=(num_nodes, num_faces)
        )

        # Cell faces
        face_x = np.arange(num_faces_x).reshape(num_y, num_x + 1)
        face_y = num_faces_x + np.arange(num_faces_y).reshape(num_y + 1, num_x)

        face_west = face_x[::, :-1].ravel(order="C")
        face_east = face_x[::, 1:].ravel(order="C")
        face_south = face_y[:-1, ::].ravel(order="C")
        face_north = face_y[1:, ::].ravel(order="C")

        cell_faces = np.vstack((face_west, face_east, face_south, face_north)).ravel(
            order="F"
        )

        num_faces_per_cell = 4
        indptr = np.append(
            np.arange(0, num_faces_per_cell * num_cells, num_faces_per_cell),
            num_faces_per_cell * num_cells,
        )
        data = np.vstack(
            (
                -np.ones(face_west.size),
                np.ones(face_east.size),
                -np.ones(face_south.size),
                np.ones(face_north.size),
            )
        ).ravel(order="F")
        cell_faces = sps.csc_matrix(
            (data, cell_faces, indptr), shape=(num_faces, num_cells)
        )
        return nodes, face_nodes, cell_faces

    def _create_3d_grid(self, nodes_x, nodes_y, nodes_z):

        num_x = nodes_x.size - 1
        num_y = nodes_y.size - 1
        num_z = nodes_z.size - 1

        num_cells = num_x * num_y * num_z
        num_nodes = (num_x + 1) * (num_y + 1) * (num_z + 1)
        num_faces_x = (num_x + 1) * num_y * num_z
        num_faces_y = num_x * (num_y + 1) * num_z
        num_faces_z = num_x * num_y * (num_z + 1)
        num_faces = num_faces_x + num_faces_y + num_faces_z

        num_cells = num_cells
        num_faces = num_faces
        num_nodes = num_nodes

        x_coord, y_coord, z_coord = np.meshgrid(nodes_x, nodes_y, nodes_z)
        # This rearangement turned out to work. Not the first thing I tried..
        x_coord = np.swapaxes(x_coord, 1, 0).ravel(order="F")
        y_coord = np.swapaxes(y_coord, 1, 0).ravel(order="F")
        z_coord = np.swapaxes(z_coord, 1, 0).ravel(order="F")

        nodes = np.vstack((x_coord, y_coord, z_coord))

        # Face nodes
        node_array = np.arange(num_nodes).reshape(
            num_x + 1, num_y + 1, num_z + 1, order="F"
        )

        # Define face-node relations for all x-faces.
        # The code here is a bit different from the corresponding part in
        # 2d, I did learn some tricks in python the past month
        fn1 = node_array[:, :-1, :-1].ravel(order="F")
        fn2 = node_array[:, 1:, :-1].ravel(order="F")
        fn3 = node_array[:, 1:, 1:].ravel(order="F")
        fn4 = node_array[:, :-1, 1:].ravel(order="F")
        face_nodes_x = np.vstack((fn1, fn2, fn3, fn4)).ravel(order="F")

        # Define face-node relations for all y-faces
        fn1 = node_array[:-1:, :, :-1].ravel(order="F")
        fn2 = node_array[:-1, :, 1:].ravel(order="F")
        fn3 = node_array[1:, :, 1:].ravel(order="F")
        fn4 = node_array[1:, :, :-1].ravel(order="F")
        face_nodes_y = np.vstack((fn1, fn2, fn3, fn4)).ravel(order="F")

        # Define face-node relations for all y-faces
        fn1 = node_array[:-1:, :-1, :].ravel(order="F")
        fn2 = node_array[1:, :-1, :].ravel(order="F")
        fn3 = node_array[1:, 1:, :].ravel(order="F")
        fn4 = node_array[:-1, 1:, :].ravel(order="F")
        face_nodes_z = np.vstack((fn1, fn2, fn3, fn4)).ravel(order="F")

        num_nodes_per_face = 4
        indptr = np.append(
            np.arange(0, num_nodes_per_face * num_faces, num_nodes_per_face),
            num_nodes_per_face * num_faces,
        )
        face_nodes = np.hstack((face_nodes_x, face_nodes_y, face_nodes_z))
        data = np.ones(face_nodes.shape, dtype=bool)
        face_nodes = sps.csc_matrix(
            (data, face_nodes, indptr), shape=(num_nodes, num_faces)
        )

        # Cell faces
        face_x = np.arange(num_faces_x).reshape(num_x + 1, num_y, num_z, order="F")
        face_y = num_faces_x + np.arange(num_faces_y).reshape(
            num_x, num_y + 1, num_z, order="F"
        )
        face_z = (
            num_faces_x
            + num_faces_y
            + np.arange(num_faces_z).reshape(num_x, num_y, num_z + 1, order="F")
        )

        face_west = face_x[:-1, :, :].ravel(order="F")
        face_east = face_x[1:, :, :].ravel(order="F")
        face_south = face_y[:, :-1, :].ravel(order="F")
        face_north = face_y[:, 1:, :].ravel(order="F")
        face_top = face_z[:, :, :-1].ravel(order="F")
        face_bottom = face_z[:, :, 1:].ravel(order="F")

        cell_faces = np.vstack(
            (face_west, face_east, face_south, face_north, face_top, face_bottom)
        ).ravel(order="F")

        num_faces_per_cell = 6
        indptr = np.append(
            np.arange(0, num_faces_per_cell * num_cells, num_faces_per_cell),
            num_faces_per_cell * num_cells,
        )
        data = np.vstack(
            (
                -np.ones(num_cells),
                np.ones(num_cells),
                -np.ones(num_cells),
                np.ones(num_cells),
                -np.ones(num_cells),
                np.ones(num_cells),
            )
        ).ravel(order="F")
        cell_faces = sps.csc_matrix(
            (data, cell_faces, indptr), shape=(num_faces, num_cells)
        )
        return nodes, face_nodes, cell_faces


class CartGrid(TensorGrid):
    """Representation of a 2D or 3D Cartesian grid.

    For information on attributes and methods, see the documentation of the
    parent Grid class.

    """

    def __init__(self, nx, physdims=None):
        """
        Constructor for Cartesian grid

        Parameters
        ----------
<<<<<<< HEAD
        nx (np.ndarray): Number of cells in each direction. Should be 1D, 2D or 3D
=======
        nx (np.ndarray): Number of cells in each direction. Should be 1d, 2d or 3d.
            1d grids can also be specified by a scalar.
>>>>>>> 7a201103
        physdims (np.ndarray): Physical dimensions in each direction.
            Defaults to same as nx, that is, cells of unit size.
        """

        if physdims is None:
            physdims = nx

        dims = np.asarray(nx).shape
        assert dims == np.asarray(physdims).shape
        name = "CartGrid"

        # Create point distribution, and then leave construction to
        # TensorGrid constructor
        if len(dims) == 0:
            nodes_x = np.linspace(0, physdims, nx + 1)
            super(self.__class__, self).__init__(nodes_x, name=name)
        elif dims[0] == 1:
            nodes_x = np.linspace(0, physdims, nx[0] + 1).ravel()
            super(self.__class__, self).__init__(nodes_x, name=name)
        elif dims[0] == 2:
            nodes_x = np.linspace(0, physdims[0], nx[0] + 1)
            nodes_y = np.linspace(0, physdims[1], nx[1] + 1)
            super(self.__class__, self).__init__(nodes_x, nodes_y, name=name)
        elif dims[0] == 3:
            nodes_x = np.linspace(0, physdims[0], nx[0] + 1)
            nodes_y = np.linspace(0, physdims[1], nx[1] + 1)
            nodes_z = np.linspace(0, physdims[2], nx[2] + 1)
            super(self.__class__, self).__init__(nodes_x, nodes_y, nodes_z, name=name)
        else:
            raise ValueError(
                "Cartesian grid only implemented for up to three \
            dimensions"
            )<|MERGE_RESOLUTION|>--- conflicted
+++ resolved
@@ -297,12 +297,8 @@
 
         Parameters
         ----------
-<<<<<<< HEAD
         nx (np.ndarray): Number of cells in each direction. Should be 1D, 2D or 3D
-=======
-        nx (np.ndarray): Number of cells in each direction. Should be 1d, 2d or 3d.
             1d grids can also be specified by a scalar.
->>>>>>> 7a201103
         physdims (np.ndarray): Physical dimensions in each direction.
             Defaults to same as nx, that is, cells of unit size.
         """
