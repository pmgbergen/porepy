"""
Module for well representation in Well and WellNetworks.

A well is a polyline of at least nsegs=1 segment defined through a list of
npts=nsegs+1 points. Wells are connected in a network.

After defining and meshing a fracture network, the wells may be added to the gb
by
    compute_well_fracture_intersections(well_network, fracture_network)
    well_network.mesh(gb)
"""
import logging
from typing import Dict, Iterator, List, Optional, Tuple

import numpy as np
import scipy.sparse as sps

import porepy as pp

# Module-wide logger
logger = logging.getLogger(__name__)
module_sections = ["gridding"]


class Well:
    """Class representing a single well as a polyline embedded in 3D space.

    The fracture is defined by its vertexes. It contains various utility
    methods, mainly intended for use together with the WellNetwork3d class.

    Attributes:
        p (np.ndarray, 3 x npt): Fracture vertices. Will be stored in a CCW
            order (or CW, depending on which side it is viewed from).
        orig_p (np.ndarray, 3 x npt): Original fracture vertices, kept in case
            the fracture geometry for some reason is modified.
        index (int): Index of well. Intended used in WellNetwork3d.
        tags
    """

    def __init__(
        self,
        points: np.ndarray,
        index: Optional[int] = None,
        tags: Optional[Dict] = None,
    ) -> None:
        """Initialize fractures.

        __init__ defines the points of the well.

        Parameters:
            points (np.ndarray-like, 3 x npt): End points of each of the npt-1
                line segments of the new well.
            index (int, optional): Index of well. Defaults to None.
            tags (dictionary, optional): may e.g. identify different types
                of points. In particular, tags["intersecting_fractures"] has
                length npt and will be used to identify which fracture(s)
                intersects each of the points in points.

        """
        self.p = np.asarray(points, dtype=float)
        self.orig_p = self.p.copy()
        self.dim = 1
        # Set well index
        self.index = index
        # Initialize tag dictionary.
        if tags is None:
            self.tags = {}
        else:
            self.tags = tags

    def set_index(self, i: int) -> None:
        """Set index of this fracture.

        Parameters:
            i (int): Index.

        """
        self.index = i

    def segments(self) -> Iterator[Tuple[List[int], np.ndarray]]:
        """
        Iterate over the segments defined through segment indices and endpoints.
        """
        for i in range(self.num_segments()):
            segment_inds = [i, i + 1]
            endpoints = self.p[:, segment_inds]
            yield segment_inds, endpoints

    def num_points(self) -> int:
        return self.p.shape[1]

    def num_segments(self) -> int:
        return self.num_points() - 1

    def add_point(self, point: np.ndarray, ind: int = None) -> None:
        """Add new pts (3 x 1) to self.p.
        If ind is not specified, the point is appended at the end of
        self.p. Otherwise, it is inserted between the old points number ind
        and ind + 1.
        """
        if ind is None:
            self.p = np.hstack((self.p, point))
        else:
            self.p = np.hstack((self.p[:, :ind], point, self.p[:, ind:]))

    def _mesh_size(self, segment_ind: Tuple[int] = None) -> Optional[float]:
        """Return the mesh size for a well or one of its segments.

        Parameters:
            segment_ind (tuple of ints): indices defining the segment.

        Can be overwritten to yield well specific or segment specific values.
        Meshing of WellNetwork defaults to WellNetwork._mesh_size if None is
        returned by this method.
        """
        return None

    def copy(self):
        """Return a deep copy of the fracture.

        Note that the original points (as given when the fracture was
        initialized) will *not* be preserved.

        Returns:
            Fracture with the same points.

        """
        p = np.copy(self.p)
        t = self.tags.copy()
        return Well(p, tags=t)


class WellNetwork3d:
    """
    Collection of Wells with geometrical information.

    Facilitates meshing of all wells in the network and their addition to
    a grid bucket, see mesh method.

    Attributes:
        _wells (list of Fracture): All fractures forming the network.
        intersections (list of Intersection): All known intersections in the
            network.
        tol (double): Geometric tolerance used in computations.
        domain (dictionary): External bounding box. See
            impose_external_boundary() for details.
        tags (dictionary): Tags used on Wells.
    """

    def __init__(
        self,
        wells: Optional[List[Well]] = None,
        domain: Optional[Dict[str, float]] = None,
        tol: float = 1e-8,
        parameters: Optional[Dict] = None,
    ) -> None:
        """Initialize well network.

        Generate network from specified wells. The wells will have their index
        set (and existing values overridden), according to the ordering in the
        input list.

        Initialization sets most fields (see attributes) to None.

        Parameters:
            wells (list of Well, optional): Wells that make up the network.
                Defaults to None, which will create a domain empty of wells.
            domain (dictionary): Domain specification.
            tol (double, optional): Tolerance used in geometric tolerations. Defaults
                to 1e-8.
            parameters (dictionary, optional): E.g. mesh parameters.

        """
        self.well_dim = 1
        self._wells = []

        if wells is not None:
            for w in wells:
                self._wells.append(w.copy())

        for i, w in enumerate(self._wells):
            w.set_index(i)
        if parameters is None:
            self.parameters = {}
        else:
            self.parameters = parameters

        if domain is None:
            domain = {}
        self.domain: Dict = domain

        # Assign an empty tag dictionary
        self.tags: Dict[str, List[bool]] = {}

    def add(self, w: Well):
        """Add a well to the network.

        The well will be assigned a new index, higher than the maximum
        value currently found in the network.

        Parameters:
            w (Well): Well to be added.

        """
        ind = np.array([w.index for w in self._wells])

        if ind.size > 0:
            w.set_index(np.max(ind) + 1)
        else:
            w.set_index(0)
        self._wells.append(w)

    def _mesh_size(self, w: Well, segment_ind: Tuple[int] = None) -> float:
        """Return the mesh size for a well or one of its segments.

        Parameters:
            w (Well): Well for which to access mesh size.
            segment_ind (tuple of ints): indices defining the segment.

        TODO: IS: I have not concluded whether mesh size should be global (Network)
        or local (individual wells/segments). To be decided, with possible
        consequences for this function.
        """
        size = w._mesh_size(segment_ind)
        if size is None:
            size = self.parameters["mesh_size"]
        return size

    def mesh(self, gb: pp.GridBucket) -> None:
        """Produce grids for the network's wells and add to existing grid bucket.

        One grid is constructed for each subline extending between two fracture
        intersections. In the simplest case, the well is a (poly)line with two
        end points, and a single grid is produced.
        Intersection grids are added for all intersection points between wells
        and fractures. Finally, edges are added between intersection points and
        both fractures and well segments.
        Example topology for well intersecting two fractures, terminating at the
        lowermost:

                    |
        g_well_0    |
                    |
                    * e(g_isec_0, g_well_0)
        g_isec_0    . * e(g_isec_0, g_frac_0)  ___________ g_frac_0 (2d)
                    * e(g_isec_0, g_well_1)
                    |
        g_well_1    |
                    |
                    * e(g_isec_1, g_well_1)
        g_isec_1    . * e(g_isec_1, g_frac_1)  ____________ g_frac_1 (2d)

        Note that all edge grids (*) are zero-dimensional, and that those
        connected with the fracture have co-dimension 2!

        Each point defining the well polyline is assumed to have a tag list
        stored in w.tags["intersecting_fractures"]. An empty tag means the point
        does not correspond to a fracture intersection. An integer entry i
        identifies an intersection with the fracture with g.frac_num = i.
        If the list contains multiple tags, the interpretation would be an
        intersection between the well and a fracture intersection line or point.
        This is not implemented. Points not corresponding to a fracture
        intersection, but merely representing a kink in the polyline, will
        not be represented by a 0d grid. Rather, the two neighbouring segments
        are joined and a single _piecewise_ linear grid is produced.

        This function may be split/restructured in the future. One possibility
        is to let gmsh do the actual meshing as done in the FractureNetwork
        classes. For now, this simplified approach is deemed sufficient.
        """
        # Will be added as g.well_num for the well grids
        well_num = 0
        for w in self._wells:
            tags_w = w.tags.get("intersecting_fractures", [np.empty(0)] * w.p.shape[1])
            for t in tags_w:
                if t.size > 1:
                    raise NotImplementedError(
                        """Meshing of wells intersecting multiple fractures at
                        the same point is not implemented."""
                    )

            subline_endpoint_inds = [0]
            points_subline = np.empty((3, 0))
            # Tags for the endpoint faces of the well grid.
            endp_tip_tags = np.zeros(2, dtype=bool)
            endp_frac_tags = np.zeros(2, dtype=bool)
            # Special treatment of first end point. We need to check whether it
            # corresponds to an intersection. If so, we make an intersection grid and add an
            # edge between that grid and the fracture in question. Note that
            # the edge with the first well segment is added below.
            if tags_w[0].size > 0:
                g_isec = _intersection_grid(w.p[:, 0], gb)
                _add_fracture_2_intersection_edge(g_isec, tags_w[0], gb)
                endp_frac_tags[0] = True

            for inds_seg, seg in w.segments():
                tags_seg = [tags_w[i] for i in inds_seg]
                length = pp.geometry.distances.point_pointset(seg[:, 0], seg[:, 1])
                num_pts = int(length / self._mesh_size(w, inds_seg[0]))
                num_pts = max(num_pts, 2)
                points_loc = np.linspace(seg[:, 0], seg[:, 1], num_pts).T
                points_subline = np.hstack((points_subline, points_loc))

                # Check if the second end point is a fracture intersection. If
                # not, proceed to next segment unless we're at the well's second
                # endpoint

                if tags_seg[1].size == 0:
                    if inds_seg[1] == w.num_points() - 1:
                        # We're at the well end and it corresponds to an internal
                        # tip
                        endp_tip_tags[1] = True
                        endp_frac_tags[1] = False
                    else:
                        # Remove last point, since it is included in next iteration
                        points_subline = np.reshape(points_subline[:, :-1], (3, -1))
                        continue

                # The end point is an intersection. Thus, we make a grid for
                # the subdomain consisting of the segments from
                # endpoint_inds_loc[0] to this end point and for the intersection
                # point.
                subline_endpoint_inds.append(inds_seg[1])
                g_w = pp.TensorGrid(np.arange(points_subline.shape[1]))
                g_w.nodes = points_subline.copy()
                g_w.compute_geometry()
                gb.add_nodes(g_w)
                g_w.well_num = well_num
<<<<<<< HEAD
                g_w.name += " well " + str(well_num)
=======
                g_w.tags["parent_well_index"] = w.index
>>>>>>> 999d6d81
                well_num += 1

                # Add intersection grid and interfaces if the second segment
                # point is not a tip
                if not endp_tip_tags[1]:
                    endp_frac_tags[1] = True
                    g_isec = _intersection_grid(seg[:, 1], gb)

                    # Add interfaces between intersection grid and both fracture and
                    # well grid.
                    _add_well_2_intersection_edge(g_isec, g_w, gb)
                    _add_fracture_2_intersection_edge(g_isec, tags_w[inds_seg[1]], gb)
                # Further, if the new segment's first end point corresponds to
                # an intersection (as opposed to a global boundary or internal tip),
                # add the interface between this segment and that intersection.
                if endp_frac_tags[0]:
                    # Index for the intersection grid corresponding to the first
                    # endpoint of this subline. Last one if we have not added
                    # for the second endpoint, in which case it's the penultimate 0d grid
                    previous_ind = -1 - endp_frac_tags[1]
                    previous_g_isec = gb.grids_of_dimension(self.well_dim - 1)[
                        previous_ind
                    ]  # EK, is there a preferred method?
                    _add_well_2_intersection_edge(previous_g_isec, g_w, gb)

                # Finally, update tags for the well's faces (boundary, tip, fracture).
                bounding_planes = (
                    pp.geometry.bounding_box.make_bounding_planes_from_box(self.domain)
                )
                boundary = np.zeros(2, dtype=bool)
                endp_inds = [0, -1]
                endpts = g_w.face_centers[:, endp_inds]
                for plane in bounding_planes:
                    dist, _, _ = pp.geometry.distances.points_polygon(endpts, plane)
                    boundary = np.logical_or(boundary, np.isclose(dist, 0))

                endp_tip_tags[0] = np.logical_not(
                    np.logical_or(boundary[0], endp_frac_tags[0])
                )
                g_w.tags["domain_boundary_faces"][endp_inds] = boundary
                g_w.tags["tip_faces"][endp_inds] = endp_tip_tags
                g_w.tags["fracture_faces"][endp_inds] = endp_frac_tags
                # Node tags? Check that all cases are covered ind endp_face_tags

                # Reset the points for next iteration/subline.
                points_subline = np.empty((3, 0))
                subline_endpoint_inds = [inds_seg[1]]
                endp_tip_tags = np.zeros(2, dtype=bool)
                endp_frac_tags = np.array([1, 0], dtype=bool)
        for t in ["domain_boundary", "tip", "fracture"]:
            pp.utils.tags.add_node_tags_from_face_tags(gb, t)


def compute_well_fracture_intersections(
    well_network: WellNetwork3d, fracture_network: pp.FractureNetwork3d
) -> None:
    """Compute intersections and store tags identifying which fracture
    and well segments each intersection corresponds.

    Parameters:
        well_network containing the wells, which are assumed to have at least
            two points each (in well.p). Intersection points and tags are added
            and updated in-place.
        fracture_network containing the (3d) fractures.


    A new set of points will be computed for each well, with original points
    and new intersection points. Note that original points may also correspond
    to an intersection with a fracture. Each well's tags are updated with the list
    "intersecting_fractures", with one list for each point in the new set. The
    entries of the inner list are the indices of the fractures intersecting the
    well at the corresponding point. Multiple fractures may intersect in any
    given point, but this might require special treatment elsewhere.
    The tags are crucial to the meshing of the well network.
    """

    for well in well_network._wells:
        well_pts = np.empty((3, 0))
        well_tags = []
        for seg_ind, segment in well.segments():
            # Special treatment of endpoint of the segment, which should not
            # be added to the point array nor have its tag updated unless we are
            # at the endpoint of the well.
            ignore_endpoint_tag = seg_ind[1] < well.num_segments()
            # Keep track of information for this segment
            pts_seg = segment.copy()
            # Initiate tags for this segment, with empty elements for the endpoints
            tags_seg = [np.empty(0), np.empty(0)]
            for fracture, tag in zip(
                fracture_network._fractures, fracture_network.tags["boundary"]
            ):
                if tag:
                    continue
                pts_seg, tags_seg = _intersection_segment_fracture(
                    pts_seg, fracture, tags_seg, ignore_endpoint_tag
                )
            # Sort points of this segment
            sort_inds, sorted_pts = _argsort_points_along_line_segment(pts_seg)

            stop_ind = sort_inds.size - ignore_endpoint_tag
            well_pts = np.hstack((well_pts, sorted_pts[:, :stop_ind]))
            # The last tag might change when it is used for the start point of
            # the next segment. Store remaining tags in correct order
            for i in sort_inds[:stop_ind]:
                well_tags.append(tags_seg[i])
        # Overwrite old points and tags for this well
        well.p = well_pts
        well.tags["intersecting_fractures"] = well_tags


def compute_well_rock_matrix_intersections(
    gb: pp.GridBucket,
    cells: np.ndarray = None,
    min_length: float = 1e-10,
    tol: float = 1e-5,
) -> None:
    """Compute intersections and add edge coupling between the well and the rock matrix.
    To be called after the well grids are constructed.
    We are assuming convex cells and a single high dimensional grid.
    To speed up the geometrical computation we construct an ADTree.

    Parameters:
        gb (pp.GridBucket): the grid bucket containing all the elements
        cells (np.ndarray, optional): a set of cells that might be considered to construct the
            ADTree. If it is not given the tree is constructed by using all the higher
            dimensional grid cells
        min_length (float, optional): minimum length a segment that intersect a cells need
            to have to be considered in the mapping
        tol (float, optional): geometric tolerance, default 1e-5

    """
    # Extract the dimension of the rock matrix, assumed to be of highest dimension
    dim_max: int = gb.dim_max()
    # We assume only one single higher dimensional grid, needed for the ADTree
    g_max: pp.Grid = gb.grids_of_dimension(dim_max)[0]
    # Construct an ADTree for fast computation
    tree = pp.adtree.ADTree(2 * g_max.dim, g_max.dim)
    tree.from_grid(g_max, cells)

    # Extract the grids of the wells of co-dimension 2
    gs_w = gb.grids_of_dimension(dim_max - 2)

    # Pre-compute some well informations
    nodes_w = []
    for g_w in gs_w:
        g_w_cn = g_w.cell_nodes()
        g_w_cells = np.arange(g_w.num_cells)
        # get the cells of the 0d as segments (start, end)
        first = g_w_cn.indptr[g_w_cells]
        second = g_w_cn.indptr[g_w_cells + 1]

        nodes_w.append(
            g_w_cn.indices[pp.utils.mcolon.mcolon(first, second)].reshape((-1, 2)).T
        )

    # Operate on the rock matrix grid
    faces, cells, _ = sps.find(g_max.cell_faces.tocsc())
    cells_order: np.ndarray = np.argsort(cells)
    faces = faces[cells_order]

    nodes, *_ = sps.find(g_max.face_nodes)
    indptr = g_max.face_nodes.indptr

    # Loop on all the well grids
    for g_w, n_w in zip(gs_w, nodes_w):
        # extract the start and end point of the segments
        start = g_w.nodes[:, n_w[0]]
        end = g_w.nodes[:, n_w[1]]

        # Lists for the cell_cell_map
        primary_secondary_I, primary_secondary_J, primary_secondary_data = [], [], []

        # Operate on the segments
        for seg_id, (seg_start, seg_end) in enumerate(zip(start.T, end.T)):
            # Create the box for the segment by ordering its start and end
            box = np.sort(np.vstack((seg_start, seg_end)), axis=0).ravel()
            seg_cells = tree.search(pp.adtree.ADTNode("dummy_node", box))

            # Loop on all the higher dimensional cells
            for c in seg_cells:
                # For the current cell retrieve its faces
                loc = slice(g_max.cell_faces.indptr[c], g_max.cell_faces.indptr[c + 1])
                faces_loc = faces[loc]
                # Get the local nodes, face based
                poly = np.array(
                    [
                        g_max.nodes[:, nodes[indptr[f] : indptr[f + 1]]]
                        for f in faces_loc
                    ]
                )
                # Compute the intersections between the segment and the current higher
                # dimensional cell
                _, _, _, ratio = pp.intersections.segments_polyhedron(
                    seg_start, seg_end, poly, tol
                )
                # Store the requested information to build the projection operator
                if ratio > min_length:
                    primary_secondary_I += [seg_id]
                    primary_secondary_J += [c]
                    primary_secondary_data += ratio.tolist()

        # primary to secondary map
        primary_secondary_map = sps.csc_matrix(
            (primary_secondary_data, (primary_secondary_I, primary_secondary_J)),
            shape=(g_w.num_cells, g_max.num_cells),
        )

        # add a new edge to the grid bucket
        gb.add_edge((g_max, g_w), primary_secondary_map)
        d_e = gb.edge_props((g_max, g_w))

        # create the mortar grid
        side_g = {pp.grids.mortar_grid.MortarSides.LEFT_SIDE: g_w.copy()}
        mg = pp.MortarGrid(g_w.dim, side_g, codim=g_max.dim - g_w.dim)
        # set the maps
        mg._primary_to_mortar_int = primary_secondary_map
        mg._secondary_to_mortar_int = sps.diags(np.ones(g_w.num_cells), format="csc")
        mg._set_projections()
        # compute the geometry and save the mortar grid
        mg.compute_geometry()
        d_e["mortar_grid"] = mg


def _argsort_points_along_line_segment(
    seg: np.ndarray,
) -> Tuple[np.ndarray, np.ndarray]:
    """Sort point lying along a segment.

    Parameters:
        seg (array): 3 x npts coordinates of the points to be sorted, assumed
            to lie on a straight line.

    Returns:
        array (npts x 1): Indices of the sorting.
        array (3 x npts): Sorted points.

    The sorting is done so that
    seg[d, inds[0]], seg[d,inds[1]], ..., seg[d,inds[-2]], seg[d,inds[-1]]
    is monotone for at least one dimension d. Ascending or descending order
    is determined by the values of the two end points.
    """
    # Find a dimension along which the points may be sorted (coordinates are not
    # constant):
    for dim in range(3):
        if not np.isclose(seg[dim, 0] - seg[dim, 1], 0):
            break
    # Perform sorting
    inds = np.argsort(seg[dim])
    # Invert if the original segment was in decreasing order
    if seg[dim, 0] > seg[dim, 1]:
        inds = inds[::-1]
    return inds, seg[:, inds]


def _intersection_segment_fracture(
    segment_points: np.ndarray,
    fracture: pp.Fracture,
    tags: List[np.ndarray],
    ignore_endpoint_tag: bool,
    tol: float = 1e-8,
) -> Tuple[np.ndarray, List[np.ndarray]]:
    """Compute intersection between a single line segment and fracture.

    Computes intersection point. If no intersection exists (distance > 0), no updates are
    done to points or tags. If the intersection is internal (distance between intersection
    and both endpoints > 0), the point is appended to segment_points and a tag appended to
    tags. If the intersection is on one of the existing points, that point's tag is updated,
    unless ignore_endpoint_tag tag is True (see below).

    Parameters:
        segment_points (array, 3 x npts): coordinates of the points on the line segment,
            sorted as [start, end, *any interior points]
        fracture (pp.Fracture): the fracture to be checked for intersections
            with the line segment.
        tags (list of length npts): identifies fractures (by fracture.index)
            intersecting at each of the points in segment_points.
        ingore_endpoint_tag (bool): whether to update the tag of the second endpoint
            or not. To be used when looping over a polyline. The last endpoint
            of this segment will be treated as the first endpoint of the next
            segment.
        tol (float): Used to determine whether there is an intersection between
            the segment and the fracture.

    Returns:
        segment_points (array, 3 x npts): updated coordinates of the points on
            the line segment, sorted as [start, end, *any interior points].
            Any new points have been appended.
        tags (list of length npts): updated tags.
    """
    distance, isec_pt = pp.geometry.distances.segments_polygon(
        segment_points[:, 0], segment_points[:, 1], fracture.p
    )
    if distance > tol:
        # No intersection exists
        return segment_points, tags
    dist_endpt_isec = pp.geometry.distances.point_pointset(isec_pt, segment_points)
    ind_point_at_node = np.isclose(dist_endpt_isec, 0)

    if ignore_endpoint_tag and ind_point_at_node[1]:
        # No updates wanted, see parameter description of ignore_endpoint_tag
        return segment_points, tags
    elif np.any(ind_point_at_node):
        # The new intersection point already exists on the segment (endpoint or
        # internal). Point is not added, but tags are updated with the fracture
        # index.
        ind_loc = ind_point_at_node.nonzero()[0][0]  # type: ignore
        tags[ind_loc] = np.append(tags[ind_loc], fracture.index)
    else:
        # New (internal) point. Store point and tag
        segment_points = np.hstack((segment_points, isec_pt))
        tags.append(np.array(fracture.index))
    return segment_points, tags


def _intersection_grid(point: np.ndarray, gb: pp.GridBucket) -> pp.PointGrid:
    """Make a point grid and add to gb.

    Parameters:
        point (array, 3 x 1): coordinates.
        gb: The grid bucket.

    Returns:
        PointGrid
    """
    g = pp.PointGrid(point)
    g.history.append("Well-fracture intersection grid")
    g.compute_geometry()
    gb.add_nodes(g)
    return g


def _add_fracture_2_intersection_edge(
    g_l: pp.Grid, frac_num: int, gb: pp.GridBucket
) -> None:
    """
    Does not check that the well lies _inside_ a fracture cell and not on the
    face between two cells.
    """
    for g, _ in gb:
        if g.frac_num == frac_num:
            g_h = g
            break  # EK, is there a preferred method?
    cell_l = np.array([0], dtype=int)
    cell_h = g_h.closest_cell(g_l.cell_centers)
    cell_cell_map = sps.coo_matrix(
        (np.ones(1, dtype=bool), (cell_l, cell_h)), shape=(g_l.num_cells, g_h.num_cells)
    )
    _add_edge(0, g_l, g_h, gb, cell_cell_map)


def _add_well_2_intersection_edge(
    g_l: pp.Grid, g_h: pp.Grid, gb: pp.GridBucket
) -> None:
    cell_l = np.array([0], dtype=int)
    vec = g_h.face_centers - g_l.cell_centers
    face_h = np.array([np.argmin(np.sum(np.power(vec, 2), axis=0))], dtype=int)
    face_cell_map = sps.coo_matrix(
        (np.ones(1, dtype=bool), (cell_l, face_h)), shape=(g_l.num_cells, g_h.num_faces)
    )
    _add_edge(0, g_l, g_h, gb, face_cell_map)


def _add_edge(
    dim: int,
    g_l: pp.Grid,
    g_h: pp.Grid,
    gb: pp.GridBucket,
    primary_secondary_map: np.ndarray,
) -> None:
    """Utility method to add an edge to the gb.

    Both grids should already be present in the bucket.
    Parameters:
        g_l: is the intersection point grid.
        g_h. represents fracture or well.
        gb: GridBucket to which the edge will be added.
        primary_secondary_map (array): Map between cells_l and either faces_h
            (codim=1) or cells_h (codim=2).
    """
    codim = g_h.dim - g_l.dim
    edge = (g_h, g_l)
    gb.add_edge(edge, primary_secondary_map)
    d_e = gb.edge_props(edge)
    side_g = {pp.grids.mortar_grid.MortarSides.LEFT_SIDE: g_l.copy()}
    mg = pp.MortarGrid(dim, side_g, primary_secondary_map, codim=codim)
    mg._primary_to_mortar_int = primary_secondary_map
    mg.compute_geometry()
    d_e["mortar_grid"] = mg<|MERGE_RESOLUTION|>--- conflicted
+++ resolved
@@ -326,11 +326,8 @@
                 g_w.compute_geometry()
                 gb.add_nodes(g_w)
                 g_w.well_num = well_num
-<<<<<<< HEAD
                 g_w.name += " well " + str(well_num)
-=======
                 g_w.tags["parent_well_index"] = w.index
->>>>>>> 999d6d81
                 well_num += 1
 
                 # Add intersection grid and interfaces if the second segment
