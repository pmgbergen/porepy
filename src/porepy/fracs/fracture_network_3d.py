--- conflicted
+++ resolved
@@ -268,18 +268,14 @@
 
         """
         if file_name is None:
-<<<<<<< HEAD
             if "PYTEST_CURRENT_TEST" in os.environ:
                 # Generate a random file name, to allow tests to be run in parallel
                 # without conflicts.
-                file_name = f"gmsh_frac_file_{np.random.randint(int(1e8))}.msh"
+                file_name = Path(f"gmsh_frac_file_{np.random.randint(int(1e8))}.msh")
             else:
                 # Use a standard name for the file, so that it can be inspected after
                 # the run.
-                file_name = "gmsh_frac_file.msh"
-=======
-            file_name = Path("gmsh_frac_file.msh")
->>>>>>> 376105bc
+                file_name = Path("gmsh_frac_file.msh")
 
         gmsh_repr = self.prepare_for_gmsh(
             mesh_args,
