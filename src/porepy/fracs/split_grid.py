--- conflicted
+++ resolved
@@ -1074,15 +1074,9 @@
     """
     c = np.sort(cells)
     # Local cell-face and face-node maps.
-<<<<<<< HEAD
-    assert g.cell_faces.getformat() == "csc"
-    cell_faces = pp.matrix_operations.slice_sparse_matrix(g.cell_faces, c)
-    child_cell_ind = -np.ones(g.num_cells, dtype=int)
-=======
     assert sd.cell_faces.getformat() == "csc"
-    cell_faces = pp.matrix_operations.slice_mat(sd.cell_faces, c)
+    cell_faces = pp.matrix_operations.slice_sparse_matrix(sd.cell_faces, c)
     child_cell_ind = -np.ones(sd.num_cells, dtype=int)
->>>>>>> 269d3ef3
     child_cell_ind[c] = np.arange(cell_faces.shape[1])
 
     # Direction of normal vector does not matter here, only 0s and 1s
