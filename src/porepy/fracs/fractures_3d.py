--- conflicted
+++ resolved
@@ -808,32 +808,9 @@
         # generate grid
         in_3d = not dfn
 
-<<<<<<< HEAD
+
         self._to_gmsh(in_file, in_3d=in_3d, constraints=constraints)
         return in_file
-=======
-        if dfn:
-            dim_meshing = 2
-        else:
-            dim_meshing = 3
-
-        self.to_gmsh(in_file, in_3d=in_3d, constraints=constraints)
-
-        pp.grids.gmsh.gmsh_interface.run_gmsh(in_file, out_file, dim=dim_meshing)
-
-        if dfn:
-            grid_list = pp.fracs.simplex.triangle_grid_embedded(file_name=out_file)
-        else:
-            # Process the gmsh .msh output file, to make a list of grids
-            grid_list = pp.fracs.simplex.tetrahedral_grid_from_gmsh(
-                file_name=out_file,
-                constraints=constraints,
-            )
-
-        # Merge the grids into a mixed-dimensional GridBucket
-        gb = pp.meshing.grid_list_to_grid_bucket(grid_list, **kwargs)
-        return gb
->>>>>>> 1085fe33
 
     def __getitem__(self, position):
         return self._fractures[position]
