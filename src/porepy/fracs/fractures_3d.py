--- conflicted
+++ resolved
@@ -795,7 +795,7 @@
             self.impose_external_boundary(self.domain)
 
         if constraints is None:
-            constraints = np.array([], dtype=np.int)
+            constraints = np.array([], dtype=int)
 
         # Find intersections between fractures
         if not self.has_checked_intersections:
@@ -846,8 +846,8 @@
 
         # Count the number of times a lines is defined as 'inside' a fracture, and the
         # the number of times this is casued by a constraint
-        in_frac_occurences = np.zeros(edges.shape[1], dtype=np.int)
-        in_frac_occurences_by_constraints = np.zeros(edges.shape[1], dtype=np.int)
+        in_frac_occurences = np.zeros(edges.shape[1], dtype=int)
+        in_frac_occurences_by_constraints = np.zeros(edges.shape[1], dtype=int)
 
         for poly_ind, poly_edges in enumerate(self.decomposition["line_in_frac"]):
             for edge_ind in poly_edges:
@@ -896,7 +896,7 @@
         intersection_points = []
         for pi in intersection_point_canditates:
             _, edge_ind = np.where(edges == pi)
-            frac_arr = np.array([], dtype=np.int)
+            frac_arr = np.array([], dtype=int)
             for e in edge_ind:
                 frac_arr = np.append(frac_arr, self.decomposition["edges_2_frac"][e])
             unique_fracs = np.unique(frac_arr)
@@ -914,9 +914,8 @@
             if is_frac.sum() > 1:
                 intersection_points.append(pi)
 
-        # Finall, we have the full set of intersection points (take a good laugh when finding
+        # Finally, we have the full set of intersection points (take a good laugh when finding
         # this line in the next round of debugging).
-        intersection_points = np.array(intersection_points)
 
         # Candidates that were not intersections
         fracture_constraint_intersection = np.setdiff1d(
@@ -968,7 +967,7 @@
         # variables since a user may want to modify the physical surfaces before
         # generating the .msh file.
         physical_surfaces: Dict[int, Tags] = {}
-        polygon_tags = np.zeros(len(self._fractures), dtype=np.int)
+        polygon_tags = np.zeros(len(self._fractures), dtype=int)
 
         if has_boundary:
             num_bound_surf = sum(self.tags["boundary"])
@@ -2011,13 +2010,8 @@
         )[0]
 
         # ... on the points...
-<<<<<<< HEAD
         point_tags = Tags.NEUTRAL.value * np.ones(
-            self.decomposition["points"].shape[1], dtype=np.int
-=======
-        point_tags = constants.NEUTRAL_TAG * np.ones(
             self.decomposition["points"].shape[1], dtype=int
->>>>>>> 4cf1b378
         )
         # and the mapping between fractures and edges.
         edges_2_frac = self.decomposition["edges_2_frac"]
@@ -2477,209 +2471,6 @@
         meshio.write(folder_name + file_name, meshio_grid_to_export, binary=binary)
 
     @pp.time_logger(sections=module_sections)
-<<<<<<< HEAD
-=======
-    def _to_gmsh(self, file_name, constraints=None, in_3d=True, **kwargs):
-        """Write the fracture network as input for mesh generation by gmsh.
-
-        It is assumed that intersections have been found and processed (e.g. by
-        the methods find_intersection() and split_intersection()).
-
-        Parameters:
-            file_name (str): Path to the .geo file to be written
-            constrains (np.array-like, of ints, optional): Index, to self._fractures of
-                polygons that are constraints, and should not generate lower-dimensional
-                grids. Defaults to empty list.
-            in_3d (boolean, optional): Whether to embed the 2d fracture grids
-               in 3d. If True (default), the mesh will be DFM-style, False will
-               give a DFN-type mesh.
-
-        """
-        if constraints is None:
-            constraints = np.array([], dtype=int)
-
-        # Extract geometrical information.
-        p = self.decomposition["points"]
-        edges = self.decomposition["edges"]
-        poly = self._poly_2_segment()
-        # Obtain tags, and set default values (corresponding to real fractures)
-        # for untagged fractures.
-        frac_tags = self.tags
-        frac_tags["boundary"] = frac_tags.get("boundary", []) + [False] * (
-            len(self._fractures) - len(frac_tags.get("boundary", []))
-        )
-        frac_tags["constraint"] = np.zeros(len(self._fractures), dtype=bool)
-        frac_tags["constraint"][constraints] = True
-
-        # Get preliminary set of tags for the edges. Also find which edges are
-        # interior to all or only some edges
-        edge_tags, not_boundary_edge, some_boundary_edge = self._classify_edges(
-            poly, constraints
-        )
-
-        # All intersection lines and points on boundaries are non-physical in 3d.
-        # I.e., they are assigned boundary conditions, but are not gridded. Hence:
-        # Remove the points and edges at the boundary
-        point_tags, edge_tags = self._on_domain_boundary(edges, edge_tags)
-
-        # To ensure that polygons that are constraints, but not fractures, do not
-        # trigger the generation of 1d fracture intersections, or 0d point grids, some
-        # steps are needed.
-
-        # Count the number of times a lines is defined as 'inside' a fracture, and the
-        # the number of times this is casued by a constraint
-        in_frac_occurences = np.zeros(edges.shape[1], dtype=int)
-        in_frac_occurences_by_constraints = np.zeros(edges.shape[1], dtype=int)
-
-        for poly_ind, poly_edges in enumerate(self.decomposition["line_in_frac"]):
-            for edge_ind in poly_edges:
-                in_frac_occurences[edge_ind] += 1
-                if poly_ind in constraints:
-                    in_frac_occurences_by_constraints[edge_ind] += 1
-
-        # Count the number of occurences that are not caused by a constraint
-        num_occ_not_by_constraints = (
-            in_frac_occurences - in_frac_occurences_by_constraints
-        )
-
-        # If all but one occurence of a line internal to a polygon is caused by
-        # constraints, this is likely a fracture.
-        auxiliary_line = num_occ_not_by_constraints == 1
-
-        # .. However, the line may also be caused by a T- or L-intersection
-        auxiliary_line[some_boundary_edge] = False
-        # The edge tags for internal lines were set accordingly in self._classify_edges.
-        # Update to auxiliray line if this was really what we had.
-        edge_tags[auxiliary_line] = GmshConstants().AUXILIARY_TAG
-
-        # .. and we're done with edges (until someone defines a new special case)
-        # Next, find intersection points.
-
-        # Count the number of times a point is referred to by an intersection
-        # between two fractures. If this is more than one, the point should
-        # have a 0-d grid assigned to it.
-        # Here, we must account for lines that are internal, but not those that have
-        # been found to be triggered by constraints.
-        intersection_edge = np.logical_and(
-            not_boundary_edge, np.logical_not(auxiliary_line)
-        )
-
-        # All intersection points should occur at least twice
-        isect_p = edges[:2, intersection_edge].ravel()
-        num_occ_pt = np.bincount(isect_p)
-        intersection_point_canditates = np.where(num_occ_pt > 1)[0]
-
-        # .. however, this is not enough: If a fracture and a constraint intersect at
-        # a domain boundary, the candidate is not a true intersection point.
-        # Loop over all candidates, find all polygons that have this as part of an edge,
-        # and ccount the number of those polygons that are fractures (e.g. not boundary
-        # or constraint). If there are more than two, this is indeed  a fracture intersection
-        # and an intersection point grid should be assigned
-        intersection_points = []
-        for pi in intersection_point_canditates:
-            _, edge_ind = np.where(edges == pi)
-            frac_arr = np.array([], dtype=int)
-            for e in edge_ind:
-                frac_arr = np.append(frac_arr, self.decomposition["edges_2_frac"][e])
-            unique_fracs = np.unique(frac_arr)
-            is_frac = np.logical_not(
-                np.logical_or(
-                    np.in1d(unique_fracs, constraints),
-                    np.array(self.tags["boundary"])[unique_fracs],
-                )
-            )
-            if is_frac.sum() > 1:
-                intersection_points.append(pi)
-
-        # Finall, we have the full set of intersection points (take a good laugh when finding
-        # this line in the next round of debugging).
-        intersection_points = np.array(intersection_points)
-
-        # Candidates that were not intersections
-        fracture_constraint_intersection = np.setdiff1d(
-            intersection_point_canditates, intersection_points
-        )
-        # Special tag for intersection between fracture and constraint.
-        # These are not needed in the gmsh postprocessing (will not produce 0d grids),
-        # but it can be useful to mark them for other purposes (EK: DFM upscaling)
-        point_tags[
-            fracture_constraint_intersection
-        ] = GmshConstants().FRACTURE_CONSTRAINT_INTERSECTION_POINT
-
-        # We're done! Hurah!
-
-        # Find points tagged as on the domain boundary
-        boundary_points = np.where(point_tags == GmshConstants().DOMAIN_BOUNDARY_TAG)[0]
-
-        fracture_boundary_points = np.where(
-            point_tags == GmshConstants().FRACTURE_LINE_ON_DOMAIN_BOUNDARY_TAG
-        )[0]
-
-        # Intersections on the boundary should not have a 0d grid assigned
-        self.zero_d_pt = np.setdiff1d(
-            intersection_points, np.hstack((boundary_points, fracture_boundary_points))
-        )
-
-        edges = np.vstack((self.decomposition["edges"], edge_tags))
-
-        # Obtain mesh size parameters
-        mesh_size = self._determine_mesh_size(boundary_point_tags=point_tags)
-
-        # The tolerance applied in gmsh should be consistent with the tolerance
-        # used in the splitting of the fracture network. The documentation of
-        # gmsh is not clear, but it seems gmsh scales a given tolerance with
-        # the size of the domain - presumably by the largest dimension. To
-        # counteract this, we divide our (absolute) tolerance self.tol with the
-        # domain size.
-        if in_3d:
-            if isinstance(self.domain, dict):
-                dx = np.array(
-                    [
-                        [self.domain["xmax"] - self.domain["xmin"]],
-                        [self.domain["ymax"] - self.domain["ymin"]],
-                        [self.domain["zmax"] - self.domain["zmin"]],
-                    ]
-                )
-            else:  # Specified by planes
-                max_coord = -np.full(3, np.inf)
-                min_coord = np.full(3, np.inf)
-                for boundary_poly in self.domain:
-                    max_coord = np.maximum(max_coord, boundary_poly.max(axis=1))
-                    min_coord = np.minimum(min_coord, boundary_poly.min(axis=1))
-                dx = (max_coord - min_coord).reshape((3, 1))
-
-            gmsh_tolerance = self.tol / dx.max()
-        else:
-            gmsh_tolerance = self.tol
-
-        # Initialize and run the gmsh writer:
-        if in_3d:
-            dom = self.domain
-        else:
-            dom = None
-
-        writer = pp.grids.gmsh.gmsh_interface.GmshWriter(
-            p,
-            edges,
-            polygons=poly,
-            domain=dom,
-            intersection_points=self.zero_d_pt,
-            mesh_size=mesh_size,
-            tolerance=gmsh_tolerance,
-            edges_2_frac=self.decomposition["line_in_frac"],
-            fracture_tags=frac_tags,
-            domain_boundary_points=boundary_points,
-            fracture_and_boundary_points=fracture_boundary_points,
-            fracture_constraint_intersection_points=fracture_constraint_intersection,
-        )
-        writer.write_geo(file_name)
-
-        self.decomposition["edge_tags"] = edges[2]
-        self.decomposition["domain_boundary_points"] = boundary_points
-        self.decomposition["point_tags"] = point_tags
-
-    @pp.time_logger(sections=module_sections)
->>>>>>> 4cf1b378
     def to_csv(self, file_name, domain=None):
         """
         Save the 3d network on a csv file with comma , as separator.
