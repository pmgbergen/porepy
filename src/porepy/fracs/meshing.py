"""
Main module for grid generation in fractured domains in 2d and 3d.

The module serves as the only neccessary entry point to create the grid. It
will therefore wrap interface to different mesh generators, pass options to the
generators etc.

"""
import numpy as np
import scipy.sparse as sps
import warnings
import time

from porepy.fracs import structured, simplex, split_grid
from porepy.fracs.fractures import Intersection
from porepy import FractureNetwork
from porepy.fracs.fractures import FractureNetwork as FractureNetwork_full
from porepy.grids.grid_bucket import GridBucket
from porepy.grids.grid import FaceTag
from porepy.utils import setmembership, mcolon


def simplex_grid(fracs=None, domain=None, network=None, verbose=0, **kwargs):
    """
    Main function for grid generation. Creates a fractured simiplex grid in 2
    or 3 dimensions.

    NOTE: For some fracture networks, what appears to be a bug in Gmsh leads to
    surface grids with cells that does not have a corresponding face in the 3d
    grid. The problem may have been resolved (at least partly) by newer
    versions of Gmsh, but can still be an issue for our purposes. If this
    behavior is detected, an assertion error is raised. To avoid the issue,
    and go on with a surface mesh that likely is problematic, kwargs should
    contain a keyword ensure_matching_face_cell=False.

    Parameters
    ----------
    fracs (list of np.ndarray): One list item for each fracture. Each item
        consist of a (nd x n) array describing fracture vertices. The
        fractures may be intersecting.
    domain (dict): Domain specification, determined by xmin, xmax, ...
    **kwargs: May contain fracture tags, options for gridding, etc.

    Returns
    -------
    GridBucket: A complete bucket where all fractures are represented as
        lower dim grids. The higher dim fracture faces are split in two,
        and on the edges of the GridBucket graph the mapping from lower dim
        cells to higher dim faces are stored as 'face_cells'. Each face is
        given a FaceTag depending on the type:
           NONE: None of the below (i.e. an internal face)
           DOMAIN_BOUNDARY: All faces that lie on the domain boundary
               (i.e. should be given a boundary condition).
           FRACTURE: All faces that are split (i.e. has a connection to a
               lower dim grid).
           TIP: A boundary face that is not on the domain boundary, nor
               coupled to a lower domentional domain.

    Examples
    --------
    frac1 = np.array([[1,4],[1,4]])
    frac2 = np.array([[1,4],[4,1]])
    fracs = [frac1, frac2]
    domain = {'xmin': 0, 'ymin': 0, 'xmax':5, 'ymax':5}
    gb = simplex_grid(fracs, domain)

    """
    if domain is None:
        ndim = 3
    elif 'zmax' in domain:
        ndim = 3
    elif 'ymax' in domain:
        ndim = 2
    else:
        raise ValueError('simplex_grid only supported for 2 or 3 dimensions')

    if verbose > 0:
        print('Construct mesh')
        tm_msh = time.time()
        tm_tot = time.time()
    # Call relevant method, depending on grid dimensions.
    if ndim == 2:
        assert fracs is not None, '2d requires definition of fractures'
        assert domain is not None, '2d requires definition of domain'
        # Convert the fracture to a fracture dictionary.
        if len(fracs) == 0:
            f_lines = np.zeros((2, 0))
            f_pts = np.zeros((2, 0))
        else:
            f_lines = np.reshape(np.arange(2 * len(fracs)), (2, -1), order='F')
            f_pts = np.hstack(fracs)
        frac_dic = {'points': f_pts, 'edges': f_lines}
        grids = simplex.triangle_grid(frac_dic, domain, **kwargs)
    elif ndim == 3:
        grids = simplex.tetrahedral_grid(fracs, domain, network, **kwargs)
    else:
        raise ValueError('Only support for 2 and 3 dimensions')

    if verbose > 0:
        print('Done. Elapsed time ' + str(time.time() - tm_msh))

    # Tag tip faces
    tag_faces(grids)

    # Assemble grids in a bucket

    if verbose > 0:
        print('Assemble in bucket')
        tm_bucket = time.time()
    gb = assemble_in_bucket(grids, **kwargs)
    if verbose > 0:
        print('Done. Elapsed time ' + str(time.time() - tm_bucket))
        print('Compute geometry')
        tm_geom = time.time()

    gb.compute_geometry()
    # Split the grids.
    if verbose > 0:
        print('Done. Elapsed time ' + str(time.time() - tm_geom))
        print('Split fractures')
        tm_split = time.time()
    split_grid.split_fractures(gb, **kwargs)
    if verbose > 0:
        print('Done. Elapsed time ' + str(time.time() - tm_split))
    gb.assign_node_ordering()

    if verbose > 0:
        print('Mesh construction completed. Total time ' +
              str(time.time() - tm_tot))

    return gb

#------------------------------------------------------------------------------#

<<<<<<< HEAD
def dfn(fracs, conforming, intersections=None, **kwargs):
    """

    Parameters:
        fracs (either Fractures, or a FractureNetwork).
        conforming (boolean): If True, the mesh will be conforming along 1d
            intersections.
        intersections (list of lists, optional): Each item corresponds to an
            intersection between two fractures. In each sublist, the first two
            indices gives fracture ids (refering to order in fracs). The third
            item is a numpy array representing intersection coordinates. If no
            intersections provided, intersections will be detected using
            function in FractureNetwork.
        **kwargs: Parameters passed to gmsh.

    """

    if isinstance(fracs, FractureNetwork) \
       or isinstance(frac, FractureNetwork_full):
        network = fracs
    else:
        network = FractureNetwork(fracs)

    if intersections is not None:
        network.intersections = []
        for isect in intersections:
            first = intersections[0]
            second = intersections[1]
            coord = intersections[2].reshape((3, -1))
            network.intersections.append(Intersection(first, second, coord))
    else:
        network.find_intersections()

    if conforming:
        grids = simplex.triangle_grid_embedded(network, find_isect=False,
                                               **kwargs)
        tag_faces(grids, check_highest_dim=False)
    else:

        grid_list = []
        neigh_list = []

        for fi in range(len(network._fractures)):
            # Rotate fracture vertexes and intersection points
            fp, ip, other_frac, rot, cp = network.fracture_to_plane(fi)

            f_lines = np.reshape(np.arange(ip.shape[1]), (2, -1), order='F')
            frac_dict = {'points': ip, 'edges': f_lines}
            grids = simplex.triangle_grid(frac_dict, fp, verbose=False,
                                          **kwargs)

            irot = rot.T

            # Loop over grids, rotate back again to 3d coordinates
            for gl in grids:
                for g in gl:
                    g.nodes = irot.dot(g.nodes) + cp

            assert len(grids[0]) == 1, 'Fracture should be covered by single'\
                'mesh'

            grid_list.append(grids)
            neigh_list.append(other_frac)
        return grid_list, neigh_list

    gb = assemble_in_bucket(grids)
    gb.compute_geometry()
    split_grid.split_fractures(gb)
    return gb

#------------------------------------------------------------------------------#
=======
>>>>>>> 5da9fedd

def from_gmsh(file_name, dim, **kwargs):
    """
    Import an already generated grid from gmsh.
    NOTE: Only 2d grid is implemented so far.

    Parameters
    ----------
    file_name (string): Gmsh file name.
    dim (int): Spatial dimension of the grid.
    **kwargs: May contain fracture tags, options for gridding, etc.

    Returns
    -------
    Grid or GridBucket: If no fractures are present in the gmsh file a simple
        grid is returned. Otherwise, a complete bucket where all fractures are
        represented as lower dim grids. See the documentation of simplex_grid
        for further details.

    Examples
    --------
    gb = from_gmsh('grid.geo', 2)

    """
    # Call relevant method, depending on grid dimensions.
    if dim == 2:
        grids = simplex.triangle_grid_from_gmsh(file_name, **kwargs)
#    elif dim == 3:
#        grids = simplex.tetrahedral_grid_from_gmsh(file_name, **kwargs)
#   NOTE: function simplex.tetrahedral_grid needs to be split as did for
#   simplex.triangle_grid
    else:
        raise ValueError('Only support for 2 dimensions')

    # No fractures are specified, return a simple grid
    if len(grids[1]) == 0:
        grids[0][0].compute_geometry()
        return grids[0][0]

    # Tag tip faces
    tag_faces(grids)

    # Assemble grids in a bucket
    gb = assemble_in_bucket(grids)
    gb.compute_geometry()
    # Split the grids.
    split_grid.split_fractures(gb)
    return gb

#------------------------------------------------------------------------------#


def cart_grid(fracs, nx, **kwargs):
    """
    Creates a cartesian fractured GridBucket in 2- or 3-dimensions.

    Parameters
    ----------
    fracs (list of np.ndarray): One list item for each fracture. Each item
        consist of a (nd x 3) array describing fracture vertices. The
        fractures has to be rectangles(3D) or straight lines(2D) that
        alignes with the axis. The fractures may be intersecting.
        The fractures will snap to closest grid faces.
    nx (np.ndarray): Number of cells in each direction. Should be 2D or 3D
    **kwargs:
        physdims (np.ndarray): Physical dimensions in each direction.
            Defaults to same as nx, that is, cells of unit size.
        May also contain fracture tags, options for gridding, etc.

    Returns:
    -------
    GridBucket: A complete bucket where all fractures are represented as
        lower dim grids. The higher dim fracture faces are split in two,
        and on the edges of the GridBucket graph the mapping from lower dim
        cells to higher dim faces are stored as 'face_cells'. Each face is
        given a FaceTag depending on the type:
           NONE: None of the below (i.e. an internal face)
           DOMAIN_BOUNDARY: All faces that lie on the domain boundary
               (i.e. should be given a boundary condition).
           FRACTURE: All faces that are split (i.e. has a connection to a
               lower dim grid).
           TIP: A boundary face that is not on the domain boundary, nor
               coupled to a lower domentional domain.

    Examples
    --------
    frac1 = np.array([[1,4],[2,2]])
    frac2 = np.array([[2,2],[4,1]])
    fracs = [frac1, frac2]
    gb = cart_grid(fracs, [5,5])
    """
    ndim = np.asarray(nx).size
    physdims = kwargs.get('physdims', None)

    if physdims is None:
        physdims = nx
    elif np.asarray(physdims).size != ndim:
        raise ValueError('Physical dimension must equal grid dimension')

    # Call relevant method, depending on grid dimensions
    if ndim == 2:
        grids = structured.cart_grid_2d(fracs, nx, physdims=physdims)
    elif ndim == 3:
        grids = structured.cart_grid_3d(fracs, nx, physdims=physdims)
    else:
        raise ValueError('Only support for 2 and 3 dimensions')

    # Tag tip faces.
    tag_faces(grids)

    # Asemble in bucket
    gb = assemble_in_bucket(grids)
    gb.compute_geometry()

    # Split grid.
    split_grid.split_fractures(gb, **kwargs)
    gb.assign_node_ordering()
    return gb


def tag_faces(grids, check_highest_dim=True):
    """
    Tag faces of grids. Three different tags are given to different types of
    faces:
        NONE: None of the below (i.e. an internal face)
        DOMAIN_BOUNDARY: All faces that lie on the domain boundary
            (i.e. should be given a boundary condition).
        FRACTURE: All faces that are split (i.e. has a connection to a
            lower dim grid).
        TIP: A boundary face that is not on the domain boundary, nor
            coupled to a lower domentional domain.

    Parameters:
        grids (list): List of grids to be tagged. Sorted per dimension.
        check_highest_dim (boolean, default=True): If true, we require there is
            a single mesh in the highest dimension. The test is useful, but
            should be waived for dfn meshes.

    """

    # Assume only one grid of highest dimension
    if check_highest_dim:
        assert len(grids[0]) == 1, 'Must be exactly'\
            '1 grid of dim: ' + str(len(grids))
    g_h = grids[0][0]
    bnd_faces = g_h.get_boundary_faces()
    g_h.add_face_tag(bnd_faces, FaceTag.DOMAIN_BOUNDARY)
    bnd_nodes, _, _ = sps.find(g_h.face_nodes[:, bnd_faces])
    bnd_nodes = np.unique(bnd_nodes)
    for g_dim in grids[1:-1]:
        for g in g_dim:
            # We find the global nodes of all boundary faces
            bnd_faces_l = g.get_boundary_faces()
            indptr = g.face_nodes.indptr
            fn_loc = mcolon.mcolon(
                indptr[bnd_faces_l], indptr[bnd_faces_l + 1])
            nodes_loc = g.face_nodes.indices[fn_loc]
            # Convert to global numbering
            nodes_glb = g.global_point_ind[nodes_loc]
            # We then tag each node as a tip node if it is not a global
            # boundary node
            is_tip = np.in1d(nodes_glb, bnd_nodes, invert=True)
            # We reshape the nodes such that each column equals the nodes of
            # one face. If a face only contains global boundary nodes, the
            # local face is also a boundary face. Otherwise, we add a TIP tag.
            n_per_face = nodes_per_face(g)
            is_tip = np.any(is_tip.reshape(
                (n_per_face, bnd_faces_l.size), order='F'), axis=0)
            g.add_face_tag(bnd_faces_l[is_tip], FaceTag.TIP)
            g.add_face_tag(bnd_faces_l[is_tip == False],
                           FaceTag.DOMAIN_BOUNDARY)


def nodes_per_face(g):
    """
    Returns the number of nodes per face for a given grid
    """
    if ('TensorGrid' in g.name or 'CartGrid' in g.name) and g.dim == 3:
        n_per_face = 4
    elif 'TetrahedralGrid' in g.name:
        n_per_face = 3
    elif ('TensorGrid' in g.name or 'CartGrid' in g.name) and g.dim == 2:
        n_per_face = 2
    elif 'TriangleGrid'in g.name:
        n_per_face = 2
    elif ('TensorGrid' in g.name or 'CartGrid' in g.name) and g.dim == 1:
        n_per_face = 1
    else:
        raise ValueError(
            "Can not find number of nodes per face for grid: " + str(g.name))
    return n_per_face


def assemble_in_bucket(grids, **kwargs):
    """
    Create a GridBucket from a list of grids.
    Parameters
    ----------
    grids: A list of lists of grids. Each element in the list is a list
        of all grids of a the same dimension. It is assumed that the
        grids are sorted from high dimensional grids to low dimensional grids.
        All grids must also have the mapping g.global_point_ind which maps
        the local nodes of the grid to the nodes of the highest dimensional
        grid.

    Returns
    -------
    GridBucket: A GridBucket class where the mapping face_cells are given to
        each edge. face_cells maps from lower-dim cells to higher-dim faces.
    """

    # Create bucket
    bucket = GridBucket()
    [bucket.add_nodes(g_d) for g_d in grids]

    # We now find the face_cell mapings.
    for dim in range(len(grids) - 1):
        for hg in grids[dim]:
            # We have to specify the number of nodes per face to generate a
            # matrix of the nodes of each face.
            n_per_face = nodes_per_face(hg)
            fn_loc = hg.face_nodes.indices.reshape((n_per_face, hg.num_faces),
                                                   order='F')
            # Convert to global numbering
            fn = hg.global_point_ind[fn_loc]
            fn = np.sort(fn, axis=0)

            for lg in grids[dim + 1]:
                cell_2_face, cell = obtain_interdim_mappings(
                    lg, fn, n_per_face, **kwargs)
                face_cells = sps.csc_matrix(
                    (np.ones(cell.size, dtype=bool), (cell, cell_2_face)),
                    (lg.num_cells, hg.num_faces))

                # This if may be unnecessary, but better safe than sorry.
                if face_cells.size > 0:
                    bucket.add_edge([hg, lg], face_cells)

    return bucket


def obtain_interdim_mappings(lg, fn, n_per_face,
                             ensure_matching_face_cell=True, **kwargs):
    """
    Find mappings between faces in higher dimension and cells in the lower
    dimension

    Parameters:
        lg: Lower dimensional grid.
        fn: Higher dimensional face-node relation.
        n_per_face: Number of nodes per face in the higher-dimensional grid.
        ensure_matching_face_cell: Boolean, defaults to True. If True, an
            assertion is made that all lower-dimensional cells corresponds to a
            higher dimensional cell.

    """
    if lg.dim > 0:
        cn_loc = lg.cell_nodes().indices.reshape((n_per_face,
                                                  lg.num_cells),
                                                 order='F')
        cn = lg.global_point_ind[cn_loc]
        cn = np.sort(cn, axis=0)
    else:
        cn = np.array([lg.global_point_ind])
        # We also know that the higher-dimensional grid has faces
        # of a single node. This sometimes fails, so enforce it.
        if cn.ndim == 1:
            fn = fn.ravel()
    is_mem, cell_2_face = setmembership.ismember_rows(
        cn.astype(np.int32), fn.astype(np.int32), sort=False)
    # An element in cell_2_face gives, for all cells in the
    # lower-dimensional grid, the index of the corresponding face
    # in the higher-dimensional structure.
    if not (np.all(is_mem) or np.all(~is_mem)):
        if ensure_matching_face_cell:
            raise ValueError(
                '''Either all cells should have a corresponding face in a higher
            dim grid or no cells should have a corresponding face in a higher
            dim grid. This likely is related to gmsh behavior. ''')
        else:
            warnings.warn('''Found inconsistency between cells and higher
                          dimensional faces. Continuing, fingers crossed''')
    low_dim_cell = np.where(is_mem)[0]
    return cell_2_face, low_dim_cell<|MERGE_RESOLUTION|>--- conflicted
+++ resolved
@@ -132,7 +132,6 @@
 
 #------------------------------------------------------------------------------#
 
-<<<<<<< HEAD
 def dfn(fracs, conforming, intersections=None, **kwargs):
     """
 
@@ -204,8 +203,6 @@
     return gb
 
 #------------------------------------------------------------------------------#
-=======
->>>>>>> 5da9fedd
 
 def from_gmsh(file_name, dim, **kwargs):
     """
