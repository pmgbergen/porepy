--- conflicted
+++ resolved
@@ -47,17 +47,6 @@
         for the gridding. Only available in 3D.
     **kwargs: May contain fracture tags, options for gridding, etc.
 
-<<<<<<< HEAD
-    Mesh size is set with:
-
-        mesh_mode:  'constant' or 'weighted', where the latter gives geometry
-            adjusted mesh sizes.
-        h_ideal:    Background mesh size, critical parameter.
-        h_min:      Threshold for minimum mesh size. Not used in the 'constant'
-            mode.
-        mesh_tol:   tolerance for the 'weighted' mode.
-        meshing_algorithm:  passed to gmsh.
-=======
     Gridding options:
     The mesh parameters are:
         mesh_size_frac (double): Ideal mesh size. Will be added to all points
@@ -74,7 +63,6 @@
 
     TODO: Update 2d implementation to adhere to 3d in
         porepy.fracs.tools.determine_mesh_size.
->>>>>>> 3f2ee791
 
     Returns
     -------
