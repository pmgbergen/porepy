--- conflicted
+++ resolved
@@ -197,7 +197,6 @@
     # provided.
 
     if intersections is not None:
-<<<<<<< HEAD
         if box is not None:
             logger.error("You cannot impose a box if fracture intersections are provided")
 
@@ -211,12 +210,6 @@
             logger.info("Done. Elapsed time " + str(time.time() - tic))
 
         logger.warn("FractureNetwork find intersections in DFN")
-=======
-        logger.warning("FractureNetwork use pre-computed intersections")
-        network.intersections = [Intersection(*i) for i in intersections]
-    else:
-        logger.warning("FractureNetwork find intersections in DFN")
->>>>>>> 68e2577e
         tic = time.time()
         network.find_intersections()
         logger.warning("Done. Elapsed time " + str(time.time() - tic))
