--- conflicted
+++ resolved
@@ -597,11 +597,7 @@
             )
         else:
             self.tags["boundary"] = boundary_tags
-<<<<<<< HEAD
-            self.decomposition["domain_boundary_points"] = np.empty(0, dtype=np.int)
-=======
             self._decomposition["domain_boundary_points"] = np.empty(0, dtype=int)
->>>>>>> 7a6f8311
             self.edges = e
             self.pts = p
 
