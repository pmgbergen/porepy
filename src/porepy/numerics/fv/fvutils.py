# -*- coding: utf-8 -*-
"""
Created on Fri Mar  4 09:04:16 2016

@author: eke001
"""
from __future__ import division
import numpy as np
import scipy.sparse as sps

import porepy as pp
from porepy.utils import matrix_compression, mcolon
from porepy.grids.grid_bucket import GridBucket


class SubcellTopology(object):
    """
    Class to represent data of subcell topology (interaction regions) for
    mpsa/mpfa.

    Attributes:
        g - the grid

        Subcell topology, all cells seen apart:
        nno - node numbers
        fno - face numbers
        cno - cell numbers
        subfno - subface numbers. Has exactly two duplicates for internal faces
        subhfno - subface numbers. No duplicates
        num_cno - cno.max() + 1
        num_subfno - subfno.max() + 1

        Subcell topology, after cells sharing a face have been joined. Use
        terminology _unique, since subfno is unique after
        nno_unique - node numbers after pairing sub-faces
        fno_unique - face numbers after pairing sub-faces
        cno_unique - cell numbers after pairing sub-faces
        subfno_unique - subface numbers  after pairing sub-faces
        unique_subfno - index of those elements in subfno that are included
            in subfno_unique, that is subfno_unique = subfno[unique_subfno],
            and similarly cno_unique = cno[subfno_unique] etc.
        num_subfno_unique = subfno_unique.max() + 1

    """

    def __init__(self, g):
        """
        Constructor for subcell topology

        Parameters
        ----------
        g grid
        """
        self.g = g

        # Indices of neighboring faces and cells. The indices are sorted to
        # simplify later treatment
        g.cell_faces.sort_indices()
        face_ind, cell_ind = g.cell_faces.nonzero()

        # Number of faces per node
        num_face_nodes = np.diff(g.face_nodes.indptr)

        # Duplicate cell and face indices, so that they can be matched with
        # the nodes
        cells_duplicated = matrix_compression.rldecode(
            cell_ind, num_face_nodes[face_ind]
        )
        faces_duplicated = matrix_compression.rldecode(
            face_ind, num_face_nodes[face_ind]
        )
        M = sps.coo_matrix(
            (np.ones(face_ind.size), (face_ind, np.arange(face_ind.size))),
            shape=(face_ind.max() + 1, face_ind.size),
        )
        nodes_duplicated = g.face_nodes * M
        nodes_duplicated = nodes_duplicated.indices

        face_nodes_indptr = g.face_nodes.indptr
        face_nodes_indices = g.face_nodes.indices
        face_nodes_data = np.arange(face_nodes_indices.size) + 1
        sub_face_mat = sps.csc_matrix(
            (face_nodes_data, face_nodes_indices, face_nodes_indptr)
        )
        sub_faces = sub_face_mat * M
        sub_faces = sub_faces.data - 1

        # Sort data
        idx = np.lexsort(
            (sub_faces, faces_duplicated, nodes_duplicated, cells_duplicated)
        )
        self.nno = nodes_duplicated[idx]
        self.cno = cells_duplicated[idx]
        self.fno = faces_duplicated[idx]
        self.subfno = sub_faces[idx].astype(int)
        self.subhfno = np.arange(idx.size, dtype=">i4")
        self.num_subfno = self.subfno.max() + 1
        self.num_cno = self.cno.max() + 1
        self.num_nodes = self.nno.max() + 1

        # Make subface indices unique, that is, pair the indices from the two
        # adjacent cells
        _, unique_subfno = np.unique(self.subfno, return_index=True)

        # Reduce topology to one field per subface
        self.nno_unique = self.nno[unique_subfno]
        self.fno_unique = self.fno[unique_subfno]
        self.cno_unique = self.cno[unique_subfno]
        self.subfno_unique = self.subfno[unique_subfno]
        self.num_subfno_unique = self.subfno_unique.max() + 1
        self.unique_subfno = unique_subfno

    def __repr__(self):
        s = "Subcell topology with:\n"
        s += str(self.num_cno) + " cells\n"
        s += str(self.g.num_nodes) + " nodes\n"
        s += str(self.g.num_faces) + " faces\n"
        s += str(self.num_subfno_unique) + " unique subfaces\n"
        s += str(self.fno.size) + " subfaces before pairing face neighbors\n"
        return s

    def pair_over_subfaces(self, other):
        """
        Transfer quantities from a cell-face base (cells sharing a face have
        their own expressions) to a face-based. The quantities should live
        on sub-faces (not faces)

        The normal vector is honored, so that the here and there side get
        different signs when paired up.

        The method is intended used for combining forces, fluxes,
        displacements and pressures, as used in MPSA / MPFA.

        Parameters
        ----------
        other: sps.matrix, size (self.subhfno.size x something)

        Returns
        -------
        sps.matrix, size (self.subfno_unique.size x something)
        """

        sgn = self.g.cell_faces[self.fno, self.cno].A
        pair_over_subfaces = sps.coo_matrix((sgn[0], (self.subfno, self.subhfno)))
        return pair_over_subfaces * other

    def pair_over_subfaces_nd(self, other):
        """ nd-version of pair_over_subfaces, see above. """
        nd = self.g.dim
        # For force balance, displacements and stresses on the two sides of the
        # matrices must be paired
        # Operator to create the pairing
        sgn = self.g.cell_faces[self.fno, self.cno].A
        pair_over_subfaces = sps.coo_matrix((sgn[0], (self.subfno, self.subhfno)))
        # vector version, to be used on stresses
        pair_over_subfaces_nd = sps.kron(sps.eye(nd), pair_over_subfaces)
        return pair_over_subfaces_nd * other


# ------------------------ End of class SubcellTopology ----------------------


def compute_dist_face_cell(
    g, subcell_topology, eta, eta_at_bnd=False, return_paired=True
):
    """
    Compute vectors from cell centers continuity points on each sub-face.

    The location of the continuity point is given by

        x_cp = (1-eta) * x_facecenter + eta * x_vertex

    On the boundary, eta is set to zero, thus the continuity point is at the
    face center

    Parameters
    ----------
    g: Grid
    subcell_topology: Of class subcell topology in this module
    eta: [0,1), eta = 0 gives cont. pt. at face midpoint, eta = 1 means at
    the vertex

    Returns
    -------
    sps.csr() matrix representation of vectors. Size g.nf x (g.nc * g.nd)
    """
    _, blocksz = matrix_compression.rlencode(
        np.vstack((subcell_topology.cno, subcell_topology.nno))
    )
    dims = g.dim

    _, cols = np.meshgrid(subcell_topology.subhfno, np.arange(dims))
    cols += matrix_compression.rldecode(np.cumsum(blocksz) - blocksz[0], blocksz)
    eta_vec = eta * np.ones(subcell_topology.fno.size)
    # Set eta values to zero at the boundary
    if not eta_at_bnd:
        bnd = np.in1d(subcell_topology.fno, g.get_all_boundary_faces())
        eta_vec[bnd] = 0
    cp = g.face_centers[:, subcell_topology.fno] + eta_vec * (
        g.nodes[:, subcell_topology.nno] - g.face_centers[:, subcell_topology.fno]
    )
    dist = cp - g.cell_centers[:, subcell_topology.cno]

    ind_ptr = np.hstack((np.arange(0, cols.size, dims), cols.size))
    mat = sps.csr_matrix((dist.ravel("F"), cols.ravel("F"), ind_ptr))
    if return_paired:
        return subcell_topology.pair_over_subfaces(mat)
    else:
        return mat


def determine_eta(g):
    """ Set default value for the location of continuity point eta in MPFA and
    MSPA.

    The function is intended to give a best estimate of eta in cases where the
    user has not specified a value.

    Parameters:
        g: Grid for discretization

    Returns:
        double. 1/3 if the grid in known to consist of simplicies (it is one of
           TriangleGrid, TetrahedralGrid, or their structured versions). 0 if
           not.
    """

    if "StructuredTriangleGrid" in g.name:
        return 1 / 3
    elif "TriangleGrid" in g.name:
        return 1 / 3
    elif "StructuredTetrahedralGrid" in g.name:
        return 1 / 3
    elif "TetrahedralGrid" in g.name:
        return 1 / 3
    else:
        return 0


# ------------- Methods related to block inversion ----------------------------

# @profile


def invert_diagonal_blocks(mat, s, method=None):
    """
    Invert block diagonal matrix.

    Three implementations are available, either pure numpy, or a speedup using
    numba or cython. If none is specified, the function will try to use numba,
    then cython. The python option will only be invoked if explicitly asked
    for; it will be very slow for general problems.

    Parameters
    ----------
    mat: sps.csr matrix to be inverted.
    s: block size. Must be int64 for the numba acceleration to work
    method: Choice of method. Either numba (default), cython or 'python'.
        Defaults to None, in which case first numba, then cython is tried.

    Returns
    -------
    imat: Inverse matrix

    Raises
    -------
    ImportError: If numba or cython implementation is invoked without numba or
        cython being available on the system.

    """

    def invert_diagonal_blocks_python(a, sz):
        """
        Invert block diagonal matrix using pure python code.

        The implementation is slow for large matrices, consider to use the
        numba-accelerated method invert_invert_diagagonal_blocks_numba instead

        Parameters
        ----------
        A sps.crs-matrix, to be inverted
        sz - size of the individual blocks

        Returns
        -------
        inv_a inverse matrix
        """
        v = np.zeros(np.sum(np.square(sz)))
        p1 = 0
        p2 = 0
        for b in range(sz.size):
            n = sz[b]
            n2 = n * n
            i = p1 + np.arange(n + 1)
            # Picking out the sub-matrices here takes a lot of time.
            v[p2 + np.arange(n2)] = np.linalg.inv(
                a[i[0] : i[-1], i[0] : i[-1]].A
            ).ravel()
            p1 = p1 + n
            p2 = p2 + n2
        return v

    def invert_diagonal_blocks_cython(a, size):
        """ Invert block diagonal matrix using code wrapped with cython.
        """
        try:
            import porepy.numerics.fv.cythoninvert as cythoninvert
        except:
            ImportError(
                "Compiled Cython module not available. Is cython\
            installed?"
            )

        a.sorted_indices()
        ptr = a.indptr
        indices = a.indices
        dat = a.data

        v = cythoninvert.inv_python(ptr, indices, dat, size)
        return v

    def invert_diagonal_blocks_numba(a, size):
        """
        Invert block diagonal matrix by invoking numba acceleration of a simple
        for-loop based algorithm.

        This approach should be more efficient than the related method
        invert_diagonal_blocks_python for larger problems.

        Parameters
        ----------
        a : sps.csr matrix
        size : Size of individual blocks

        Returns
        -------
        ia: inverse of a
        """
        try:
            import numba
        except:
            raise ImportError("Numba not available on the system")

        # Sort matrix storage before pulling indices and data
        a.sorted_indices()
        ptr = a.indptr
        indices = a.indices
        dat = a.data

        # Just in time compilation
        @numba.jit("f8[:](i4[:],i4[:],f8[:],i8[:])", nopython=True, nogil=False)
        def inv_python(indptr, ind, data, sz):
            """
            Invert block matrices by explicitly forming local matrices. The code
            in itself is not efficient, but it is hopefully well suited for
            speeding up with numba.

            It may be possible to restruct the code to further help numba,
            this has not been investigated.

            The computation can easily be parallelized, consider this later.
            """

            # Index of where the rows start for each block.
            # block_row_starts_ind = np.hstack((np.array([0]),
            #                                   np.cumsum(sz[:-1])))
            block_row_starts_ind = np.zeros(sz.size, dtype=np.int32)
            block_row_starts_ind[1:] = np.cumsum(sz[:-1])

            # Number of columns per row. Will change from one column to the
            # next
            num_cols_per_row = indptr[1:] - indptr[0:-1]
            # Index to where the columns start for each row (NOT blocks)
            # row_cols_start_ind = np.hstack((np.zeros(1),
            #                                 np.cumsum(num_cols_per_row)))
            row_cols_start_ind = np.zeros(num_cols_per_row.size + 1, dtype=np.int32)
            row_cols_start_ind[1:] = np.cumsum(num_cols_per_row)

            # Index to where the (full) data starts. Needed, since the
            # inverse matrix will generally be full
            # full_block_starts_ind = np.hstack((np.array([0]),
            #                                    np.cumsum(np.square(sz))))
            full_block_starts_ind = np.zeros(sz.size + 1, dtype=np.int32)
            full_block_starts_ind[1:] = np.cumsum(np.square(sz))
            # Structure to store the solution
            inv_vals = np.zeros(np.sum(np.square(sz)))

            # Loop over all blocks
            for iter1 in range(sz.size):
                n = sz[iter1]
                loc_mat = np.zeros((n, n))
                # Fill in non-zero elements in local matrix
                for iter2 in range(n):  # Local rows
                    global_row = block_row_starts_ind[iter1] + iter2
                    data_counter = row_cols_start_ind[global_row]

                    # Loop over local columns. Getting the number of columns
                    #  for each row is a bit involved
                    for _ in range(
                        num_cols_per_row[iter2 + block_row_starts_ind[iter1]]
                    ):
                        loc_col = ind[data_counter] - block_row_starts_ind[iter1]
                        loc_mat[iter2, loc_col] = data[data_counter]
                        data_counter += 1

                # Compute inverse. np.linalg.inv is supported by numba (May
                # 2016), it is not clear if this is the best option. To be
                # revised
                inv_mat = np.ravel(np.linalg.inv(loc_mat))

                loc_ind = np.arange(
                    full_block_starts_ind[iter1], full_block_starts_ind[iter1 + 1]
                )
                inv_vals[loc_ind] = inv_mat
                # Update fields
            return inv_vals

        v = inv_python(ptr, indices, dat, size)
        return v

    # Variable to check if we have tried and failed with numba
    try_cython = False
    if method == "numba" or method is None:
        try:
            inv_vals = invert_diagonal_blocks_numba(mat, s)
        except:
            # This went wrong, fall back on cython
            try_cython = True
    # Variable to check if we should fall back on python
    if method == "cython" or try_cython:
        try:
            inv_vals = invert_diagonal_blocks_cython(mat, s)
        except ImportError as e:
            raise e
    elif method == "python":
        inv_vals = invert_diagonal_blocks_python(mat, s)

    ia = block_diag_matrix(inv_vals, s)
    return ia


def block_diag_matrix(vals, sz):
    """
    Construct block diagonal matrix based on matrix elements and block sizes.

    Parameters
    ----------
    vals: matrix values
    sz: size of matrix blocks

    Returns
    -------
    sps.csr matrix
    """
    row, _ = block_diag_index(sz)
    # This line recovers starting indices of the rows.
    indptr = np.hstack(
        (np.zeros(1), np.cumsum(matrix_compression.rldecode(sz, sz)))
    ).astype("int32")
    return sps.csr_matrix((vals, row, indptr))


def block_diag_index(m, n=None):
    """
    Get row and column indices for block diagonal matrix

    This is intended as the equivalent of the corresponding method in MRST.

    Examples:
    >>> m = np.array([2, 3])
    >>> n = np.array([1, 2])
    >>> i, j = block_diag_index(m, n)
    >>> i, j
    (array([0, 1, 2, 3, 4, 2, 3, 4]), array([0, 0, 1, 1, 1, 2, 2, 2]))
    >>> a = np.array([1, 3])
    >>> i, j = block_diag_index(a)
    >>> i, j
    (array([0, 1, 2, 3, 1, 2, 3, 1, 2, 3]), array([0, 1, 1, 1, 2, 2, 2, 3, 3, 3]))

    Parameters:
        m - ndarray, dimension 1
        n - ndarray, dimension 1, defaults to m

    """
    if n is None:
        n = m

    start = np.hstack((np.zeros(1, dtype="int"), m))
    pos = np.cumsum(start)
    p1 = pos[0:-1]
    p2 = pos[1:] - 1
    p1_full = matrix_compression.rldecode(p1, n)
    p2_full = matrix_compression.rldecode(p2, n)

    i = mcolon.mcolon(p1_full, p2_full + 1)
    sumn = np.arange(np.sum(n))
    m_n_full = matrix_compression.rldecode(m, n)
    j = matrix_compression.rldecode(sumn, m_n_full)
    return i, j


# ------------------- End of methods related to block inversion ---------------


def expand_indices_nd(ind, nd, direction=1):
    """
    Expand indices from scalar to vector form.

    Examples:
    >>> i = np.array([0, 1, 3])
    >>> __expand_indices_nd(i, 2)
    (array([0, 1, 2, 3, 6, 7]))

    >>> __expand_indices_nd(i, 3, 0)
    (array([0, 3, 9, 1, 4, 10, 2, 5, 11])

    Parameters
    ----------
    ind
    nd
    direction

    Returns
    -------

    """
    dim_inds = np.arange(nd)
    dim_inds = dim_inds[:, np.newaxis]  # Prepare for broadcasting
    new_ind = nd * ind + dim_inds
    new_ind = new_ind.ravel(direction)
    return new_ind


def map_hf_2_f(fno, subfno, nd):
    """
    Create mapping from half-faces to faces for vector problems.

    Parameters
    ----------
    fno face numbering in sub-cell topology based on unique subfno
    subfno sub-face numbering
    nd dimension

    Returns
    -------

    """

    hfi = expand_indices_nd(subfno, nd)
    hf = expand_indices_nd(fno, nd)
    hf2f = sps.coo_matrix(
        (np.ones(hf.size), (hf, hfi)), shape=(hf.max() + 1, hfi.max() + 1)
    ).tocsr()
    return hf2f


def scalar_divergence(g):
    """
    Get divergence operator for a grid.

    The operator is easily accessible from the grid itself, so we keep it
    here for completeness.

    See also vector_divergence(g)

    Parameters
    ----------
    g grid

    Returns
    -------
    divergence operator
    """
    return g.cell_faces.T


def vector_divergence(g):
    """
    Get vector divergence operator for a grid g

    It is assumed that the first column corresponds to the x-equation of face
    0, second column is y-equation etc. (and so on in nd>2). The next column is
    then the x-equation for face 1. Correspondingly, the first row
    represents x-component in first cell etc.

    Parameters
    ----------
    g grid

    Returns
    -------
    vector_div (sparse csr matrix), dimensions: nd * (num_cells, num_faces)
    """
    # Scalar divergence
    scalar_div = g.cell_faces

    # Vector extension, convert to coo-format to avoid odd errors when one
    # grid dimension is 1 (this may return a bsr matrix)
    # The order of arguments to sps.kron is important.
    block_div = sps.kron(scalar_div, sps.eye(g.dim)).tocsr()

    return block_div.transpose()


def zero_out_sparse_rows(A, rows, diag=None):
    """
    zeros out given rows from sparse csr matrix. Optionally also set values on
    the diagonal.

    Parameters:
        A: Sparse matrix
        rows (np.ndarray of int): Indices of rows to be eliminated.
        diag (np.ndarray, double, optional): Values to be set to the diagonal
            on the eliminated rows.

    """

    # If matrix is not csr, it will be converted to csr, then the rows will be
    # zeroed, and the matrix converted back.
    flag = False
    if not A.getformat() == "csr":
        mat_format = A.getformat()
        A = A.tocsr()
        flag = True

    ip = A.indptr
    row_indices = mcolon.mcolon(ip[rows], ip[rows + 1])
    A.data[row_indices] = 0
    if diag is not None:
        # now we set the diagonal
        diag_vals = np.zeros(A.shape[1])
        diag_vals[rows] = diag
        A += sps.dia_matrix((diag_vals, 0), shape=A.shape)

    if flag:
        # Convert matrix back
        A = A.astype(mat_format)

    return A


# -----------------------------------------------------------------------------


class ExcludeBoundaries(object):
    """ Wrapper class to store mapping for exclusion of equations that are
    redundant due to the presence of boundary conditions.

    The systems being set up in mpfa (and mpsa) describe continuity of flux and
    potential (respectively stress and displacement) on all sub-faces. For
    boundary faces, one of the two should be excluded (e.g. for a Dirichlet
    boundary condition, there is no concept of continuity of flux/stresses).
    The class contains mappings to eliminate the necessary fields.

    """

    def __init__(self, subcell_topology, bound, nd):
        """
        Define mappings to exclude boundary faces/components with dirichlet and neumann
        conditions

        Parameters
        ----------
        subcell_topology
        bound

        Returns
        -------
        exclude_neumann: Matrix, mapping from all faces/components to those having flux
                         continuity
        exclude_dirichlet: Matrix, mapping from all faces/components to those having pressure
                           continuity
        """
        self.nd = nd
        self.bc_type = bound.bc_type

        # Short hand notation
        fno = subcell_topology.fno_unique
        num_subfno = subcell_topology.num_subfno_unique

        self.fno = fno
        self.num_subfno = num_subfno

        # Define mappings to exclude boundary values
        if self.bc_type == "scalar":
            self.basis_matrix = self.__basis_transformation(bound.basis)

            self.exclude_neu = self.__exclude_matrix(bound.is_neu)
            self.exclude_dir = self.__exclude_matrix(bound.is_dir)
            self.exclude_rob = self.__exclude_matrix(bound.is_rob)
            self.exclude_neu_dir = self.__exclude_matrix(bound.is_neu | bound.is_dir)
            self.exclude_neu_rob = self.__exclude_matrix(bound.is_neu | bound.is_rob)
            self.exclude_rob_dir = self.__exclude_matrix(bound.is_rob | bound.is_dir)
            self.exclude_bnd = self.__exclude_matrix(
                bound.is_rob | bound.is_dir | bound.is_neu
            )
            self.keep_neu = self.__exclude_matrix(~bound.is_neu)
            self.keep_rob = self.__exclude_matrix(~bound.is_rob)

        elif self.bc_type == "vectorial":
            self.basis_matrix = self.__basis_transformation(bound.basis)

            self.exclude_neu = self.__exclude_matrix_xyz(bound.is_neu)
            self.exclude_dir = self.__exclude_matrix_xyz(bound.is_dir)
            self.exclude_rob = self.__exclude_matrix_xyz(bound.is_rob)
            self.exclude_neu_dir = self.__exclude_matrix_xyz(
                bound.is_neu | bound.is_dir
            )
            self.exclude_neu_rob = self.__exclude_matrix_xyz(
                bound.is_neu | bound.is_rob
            )
            self.exclude_rob_dir = self.__exclude_matrix_xyz(
                bound.is_rob | bound.is_dir
            )
<<<<<<< HEAD
            self.exclude_bnd_nd = self.__exclude_matrix_xyz(
                bound.is_rob | bound.is_dir | bound.is_neu
            )
            self.keep_rob_nd = self.__exclude_matrix_xyz(~bound.is_rob)
            self.keep_neu_nd = self.__exclude_matrix_xyz(~bound.is_neu)
=======
            self.keep_rob = self.__exclude_matrix_xyz(~bound.is_rob)
>>>>>>> 4b26c928

    def __basis_transformation(self, basis):
        if self.bc_type == "scalar":
            data = basis[self.fno]
            col = np.arange(self.num_subfno)
            row = np.arange(self.num_subfno)
            return sps.coo_matrix(
                (data, (row, col)), shape=(self.num_subfno, self.num_subfno)
            ).tocsr()
        elif self.bc_type == "vectorial":
            # Add the number of coordinates
            data = basis[:, self.fno].reshape(-1, basis.shape[-1], order="C").ravel("F")
            col = np.arange(self.num_subfno * self.nd).reshape((-1, self.num_subfno))
            col = np.tile(col, (1, self.nd)).ravel("C")
            row = np.tile(np.arange(self.num_subfno * self.nd), (1, self.nd)).ravel()
            return sps.coo_matrix(
                (data, (row, col)),
                shape=(self.num_subfno * self.nd, self.num_subfno * self.nd),
            ).tocsr()
        else:
            raise AttributeError("Unknow basis type: " + self.bc_type)

    def __exclude_matrix(self, ids):
        """
        creates an exclusion matrix. This is a mapping from sub-faces to
        all sub-faces except those given by ids.
        Example:
        ids = [0, 2]
        self.num_subfno = 4
        print(sef.__exclude_matrix(ids))
            [[0, 1, 0, 0],
              [0, 0, 0, 1]]
        """
        col = np.argwhere([not it for it in ids[self.fno]])
        row = np.arange(col.size)
        return sps.coo_matrix(
            (np.ones(row.size, dtype=np.bool), (row, col.ravel("C"))),
            shape=(row.size, self.num_subfno),
        ).tocsr()

    def __exclude_matrix_xyz(self, ids):
        col_x = np.argwhere([not it for it in ids[0, self.fno]])

        col_y = np.argwhere([not it for it in ids[1, self.fno]])
        col_y += self.num_subfno

        col_neu = np.append(col_x, [col_y])

        if self.nd == 3:
            col_z = np.argwhere([not it for it in ids[2, self.fno]])
            col_z += 2 * self.num_subfno
            col_neu = np.append(col_neu, [col_z])

        row_neu = np.arange(col_neu.size)
        exclude_nd = sps.coo_matrix(
            (np.ones(row_neu.size), (row_neu, col_neu.ravel("C"))),
            shape=(row_neu.size, self.nd * self.num_subfno),
        ).tocsr()

        return exclude_nd

    def exclude_dirichlet(self, other, transform=True):
        """
        Mapping to exclude faces/components with Dirichlet boundary conditions from
        local systems.

        Parameters:
            other (scipy.sparse matrix): Matrix of local equations for
                continuity of flux and pressure.

        Returns:
            scipy.sparse matrix, with rows corresponding to faces/components with
                Dirichlet conditions eliminated.

        """
        exclude_dirichlet = self.exclude_dir
        if transform:
            return exclude_dirichlet * self.basis_matrix * other
        return exclude_dirichlet * other

    def exclude_neumann(self, other, transform=True):
        """
        Mapping to exclude faces/components with Neumann boundary conditions from
        local systems.

        Parameters:
            other (scipy.sparse matrix): Matrix of local equations for
                continuity of flux and pressure.

        Returns:
            scipy.sparse matrix, with rows corresponding to faces/components with
                Neumann conditions eliminated.
        """
        if transform:
            return self.exclude_neu * self.basis_matrix * other
        return self.exclude_neu * other

    def exclude_neumann_robin(self, other, transform=True):
        """
        Mapping to exclude faces/components with Neumann and Robin boundary
        conditions from local systems.

        Parameters:
            other (scipy.sparse matrix): Matrix of local equations for
                continuity of flux and pressure.

        Returns:
            scipy.sparse matrix, with rows corresponding to faces/components with
                Neumann conditions eliminated.
        """
        if transform:
            return self.exclude_neu_rob * self.basis_matrix * other
        else:
            return self.exclude_neu_rob * other

    def exclude_neumann_dirichlet(self, other, transform=True):
        """
        Mapping to exclude faces/components with Neumann and Dirichlet boundary
        conditions from local systems.

        Parameters:
            other (scipy.sparse matrix): Matrix of local equations for
                continuity of flux and pressure.

        Returns:
            scipy.sparse matrix, with rows corresponding to faces/components with
                Neumann conditions eliminated.
        """
        if transform:
            return self.exclude_neu_dir * self.basis_matrix * other
        return self.exclude_neu_dir * other

    def exclude_robin_dirichlet(self, other, transform=True):
        """
        Mapping to exclude faces/components with Robin and Dirichlet boundary
        conditions from local systems.

        Parameters:
            other (scipy.sparse matrix): Matrix of local equations for
                continuity of flux and pressure.

        Returns:
            scipy.sparse matrix, with rows corresponding to faces/components with
                Neumann conditions eliminated.
        """
        if transform:
            return self.exclude_rob_dir * self.basis_matrix * other
        return self.exclude_rob_dir * other

<<<<<<< HEAD
    def exclude_boundary(self, other):
        """ Mapping to exclude faces/component with any boundary condition from
        local systems.

        Parameters:
            other (scipy.sparse matrix): Matrix of local equations for
                continuity of flux and pressure.

        Returns:
            scipy.sparse matrix, with rows corresponding to faces/components with
                Neumann conditions eliminated.

        """
        if self.bc_type == "scalar":
            exclude_bnd = self.exclude_bnd * other

        elif self.bc_type == "vectorial":
            raise AttributeError("Use exclude_robin_dirichlet_nd for vectorial")

        return exclude_bnd

    def keep_robin(self, other):
        """ Mapping to exclude faces/components that is not on the Robin boundary
=======
    def keep_robin(self, other, transform=True):
        """
        Mapping to exclude faces/components that is not on the Robin boundary
>>>>>>> 4b26c928
        conditions from local systems.

        Parameters:
            other (scipy.sparse matrix): Matrix of local equations for
                continuity of flux and pressure.

        Returns:
            scipy.sparse matrix, with rows corresponding to faces/components with
                all but robin conditions eliminated.
<<<<<<< HEAD

        """
        if self.bc_type == "scalar":
            keep_rob = self.keep_rob * other

        elif self.bc_type == "vectorial":
            raise AttributeError("Use keep_robin_nd for vectorial")

        return keep_rob

    def keep_neumann(self, other):
        """ Mapping to exclude faces/components that is not on the Neumann boundary
        conditions from local systems.

        Parameters:
            other (scipy.sparse matrix): Matrix of local equations for
                continuity of flux and pressure.

        Returns:
            scipy.sparse matrix, with rows corresponding to faces/components with
                all but neumann conditions eliminated.

        """
        if self.bc_type == "scalar":
            keep_neu = self.keep_neu * other

        elif self.bc_type == "vectorial":
            raise AttributeError("Use keep_robin_nd for vectorial")

        return keep_neu

    def exclude_dirichlet_nd(self, other, transform=True):
        """ Exclusion of Dirichlet conditions for vector equations (elasticity).
        See above method without _nd suffix for description.
        """
        if self.bc_type == "scalar":
            exclude_dirichlet_nd = sps.kron(sps.eye(self.nd), self.exclude_dir)

        elif self.bc_type == "vectorial":
            exclude_dirichlet_nd = self.exclude_dir_nd
            if transform:
                return exclude_dirichlet_nd * self.basis_matrix * other
        return exclude_dirichlet_nd * other

    def exclude_neumann_nd(self, other, transform=True):
        """ Exclusion of Neumann conditions for vector equations (elasticity).
        See above method without _nd suffix for description.

        """
        if self.bc_type == "scalar":
            exclude_neumann_nd = sps.kron(sps.eye(self.nd), self.exclude_neu)

        elif self.bc_type == "vectorial":
            exclude_neumann_nd = self.exclude_neu_nd
            if transform:
                return exclude_neumann_nd * self.basis_matrix * other
        return exclude_neumann_nd * other

    def exclude_neumann_robin_nd(self, other, transform=True):
        """ Exclusion of Neumann and robin conditions for vector equations (elasticity).
        See above method without _nd suffix for description.

        """
        if self.bc_type == "scalar":
            exclude_neu_rob_nd = sps.kron(sps.eye(self.nd), self.exclude_neu_rob)

        elif self.bc_type == "vectorial":
            exclude_neu_rob_nd = self.exclude_neu_rob_nd

            if transform:
                return exclude_neu_rob_nd * self.basis_matrix * other
        return exclude_neu_rob_nd * other

    def exclude_neumann_dirichlet_nd(self, other, transform=True):
        """ Exclusion of Neumann and Dirichlet conditions for vector equations
        (elasticity). See above method without _nd suffix for description.

        """
        if self.bc_type == "scalar":
            exclude_neu_dir_nd = sps.kron(sps.eye(self.nd), self.exclude_neu_dir)

        elif self.bc_type == "vectorial":
            exclude_neu_dir_nd = self.exclude_neu_dir_nd
            if transform:
                return exclude_neu_dir_nd * self.basis_matrix * other

        return exclude_neu_dir_nd * other

    def exclude_robin_dirichlet_nd(self, other, transform=True):
        """ Exclusion of Robin and Dirichlet conditions for vector equations
        (elasticity). See above method without _nd suffix for description.

        """
        if self.bc_type == "scalar":
            exclude_rob_dir_nd = sps.kron(sps.eye(self.nd), self.exclude_rob_dir)

        elif self.bc_type == "vectorial":
            exclude_rob_dir_nd = self.exclude_rob_dir_nd

            if transform:
                return exclude_rob_dir_nd * self.basis_matrix * other

        return exclude_rob_dir_nd * other

    def exclude_boundary_nd(self, other, transform=True):
        """ Exclusion of all boundary conditions for vector equations
        (elasticity).

        """
        if self.bc_type == "scalar":
            exclude_bnd_nd = sps.kron(sps.eye(self.nd), self.exclude_bnd)

        elif self.bc_type == "vectorial":
            exclude_bnd_nd = self.exclude_bnd_nd

            if transform:
                return exclude_bnd_nd * self.basis_matrix * other

        return exclude_bnd_nd * other

    def keep_robin_nd(self, other, transform=True):
        """ Keep Robin conditions for vector equations (elasticity).
        See above method without _nd suffix for description.
        """
        if self.bc_type == "scalar":
            keep_rob_nd = sps.kron(sps.eye(self.nd), self.keep_rob)

        elif self.bc_type == "vectorial":
            keep_rob_nd = self.keep_rob_nd
            if transform:
                return keep_rob_nd * self.basis_matrix * other

        return keep_rob_nd * other
=======
        """
        if transform:
            return self.keep_rob * self.basis_matrix * other
        return self.keep_rob * other
>>>>>>> 4b26c928

    def keep_neumann_nd(self, other, transform=True):
        """ Keep neumann conditions for vector equations (elasticity).
        See above method without _nd suffix for description.
        """
        if self.bc_type == "scalar":
            keep_neu_nd = sps.kron(sps.eye(self.nd), self.keep_neu)

        elif self.bc_type == "vectorial":
            keep_neu_nd = self.keep_neu_nd
            if transform:
                return keep_neu_nd * self.basis_matrix * other

        return keep_neu_nd * other


# -----------------End of class ExcludeBoundaries-----------------------------


def cell_ind_for_partial_update(g, cells=None, faces=None, nodes=None):
    """ Obtain indices of cells and faces needed for a partial update of the
    discretization stencil.

    Implementation note: This function should really be split into three parts,
    one for each of the modes (cell, face, node).

    The subgrid can be specified in terms of cells, faces and nodes to be
    updated. The method will then define a sufficiently large subgrid to
    account for changes in the flux discretization. The idea is that cells are
    used to account for updates in material parameters (or geometry), faces
    when faces are split (fracture growth), while the parameter nodes is mainly
    aimed at a gradual build of the discretization of the entire grid (for
    memory conservation, see comments in mpfa.mpfa()). For more details, see
    the implementations and comments below.

    Cautionary note: The option to combine cells, faces and nodes in one go has
    not been tested. Problems may arise for grid configurations where separate
    regions are close to touching. This is however speculation at the time of
    writing.

    Parameters:
        g (core.grids.grid): grid to be discretized
        cells (np.array, int, optional): Index of cells on which to base the
            subgrid computation. Defaults to None.
        faces (np.array, int, optional): Index of faces on which to base the
            subgrid computation. Defaults to None.
        nodes (np.array, int, optional): Index of faces on which to base the
            subgrid computation. Defaults to None.

    Returns:
        np.array, int: Cell indexes of the subgrid. No guarantee that they form
            a connected grid.
        np.array, int: Indexes of faces to have their discretization updated.

    """

    # Faces that are active, and should have their discretization stencil
    # updated / returned.
    active_faces = np.zeros(g.num_faces, dtype=np.bool)

    # Index of cells to include in the subgrid.
    cell_ind = np.empty(0)

    if cells is not None:
        # To understand the update stencil for a cell-based update, consider
        # the Cartesian 2d configuration below.
        #
        #    _ s s s _
        #    s o o o s
        #    s o x o s
        #    s o o o s
        #    - s s s -
        #
        # The central cell (x) is to be updated. The support of MPFA basis
        # functions dictates that the stencil between the central cell and its
        # primary neighbors (o) must be updated, as must the stencil for the
        # sub-faces between o-cells that shares a vertex with x. Since the
        # flux information is stored face-wise (not sub-face), the whole o-o
        # faces must be recomputed, and this involves the secondary neighbors
        # of x (denoted s). This is most easily realized by defining an overlap
        # of 2. This will also involve some cells and nodes not needed;
        # specifically those marked by -. This requires quite a song and dance,
        # see below; but most of this is necessary to get hold of the active
        # faces anyhow.
        #
        # Note that a simpler option, with a somewhat higher computational cost,
        # would be to define
        #   cell_overlap = partition.overlap(g, cells, num_layers=2)
        # This would however include more cells (all marked - in the
        # illustration, and potentially significantly many more in 3d, in
        # particular for unstructured grids).

        cn = g.cell_nodes()

        # The active faces (to be updated; (o-x and o-o above) are those that
        # share at least one vertex with cells in ind.
        prim_cells = np.zeros(g.num_cells, dtype=np.bool)
        prim_cells[cells] = 1
        # Vertexes of the cells
        active_vertexes = np.zeros(g.num_nodes, dtype=np.bool)
        active_vertexes[np.squeeze(np.where(cn * prim_cells > 0))] = 1

        # Faces of the vertexes, these will be the active faces.
        active_face_ind = np.squeeze(
            np.where(g.face_nodes.transpose() * active_vertexes > 0)
        )
        active_faces[active_face_ind] = 1

        # Secondary vertexes, involved in at least one of the active faces,
        # that is, the faces to be updated. Corresponds to vertexes between o-o
        # above.
        active_vertexes[np.squeeze(np.where(g.face_nodes * active_faces > 0))] = 1

        # Finally, get hold of all cells that shares one of the secondary
        # vertexes.
        cells_overlap = np.squeeze(np.where((cn.transpose() * active_vertexes) > 0))
        # And we have our overlap!
        cell_ind = np.hstack((cell_ind, cells_overlap))

    if faces is not None:
        # The faces argument is intended used when the configuration of the
        # specified faces has changed, e.g. due to the introduction of an
        # external boundary. This requires the recomputation of all faces that
        # share nodes with the specified faces. Since data is not stored on
        # sub-faces. This further requires the inclusion of all cells that
        # share a node with a secondary face.
        #
        #      o o o
        #    o o x o o
        #    o o x o o
        #      o o o
        #
        # To illustrate for the Cartesian configuration above: The face
        # between the two x-cells are specified, and this requires the
        # inclusion of all o-cells.
        #

        cf = g.cell_faces
        # This avoids overwriting data in cell_faces.
        data = np.ones_like(cf.data)
        cf = sps.csc_matrix((data, cf.indices, cf.indptr))

        primary_faces = np.zeros(g.num_faces, dtype=np.bool)
        primary_faces[faces] = 1

        # The active faces are those sharing a vertex with the primary faces
        primary_vertex = np.zeros(g.num_nodes, dtype=np.bool)
        primary_vertex[np.squeeze(np.where((g.face_nodes * primary_faces) > 0))] = 1
        active_face_ind = np.squeeze(
            np.where((g.face_nodes.transpose() * primary_vertex) > 0)
        )
        active_faces[active_face_ind] = 1

        # Find vertexes of the active faces
        active_nodes = np.zeros(g.num_nodes, dtype=np.bool)
        active_nodes[np.squeeze(np.where((g.face_nodes * active_faces) > 0))] = 1

        active_cells = np.zeros(g.num_cells, dtype=np.bool)
        # Primary cells, those that have the faces as a boundary
        cells_overlap = np.squeeze(
            np.where((g.cell_nodes().transpose() * active_nodes) > 0)
        )
        cell_ind = np.hstack((cell_ind, cells_overlap))

    if nodes is not None:
        # Pick out all cells that have the specified nodes as a vertex.
        # The active faces will be those that have all their vertexes included
        # in nodes.
        cn = g.cell_nodes()
        # Introduce active nodes, and make the input nodes active
        # The data type of active_vertex is int (in contrast to similar cases
        # in other parts of this function), since we will use it to count the
        # number of active face_nodes below.
        active_vertexes = np.zeros(g.num_nodes, dtype=np.int)
        active_vertexes[nodes] = 1

        # Find cells that share these nodes
        active_cells = np.squeeze(np.where((cn.transpose() * active_vertexes) > 0))
        # Append the newly found active cells
        cell_ind = np.hstack((cell_ind, active_cells))

        # Multiply face_nodes.transpose() (e.g. node-faces) with the active
        # vertexes to get the number of active nodes perm face
        num_active_face_nodes = np.array(g.face_nodes.transpose() * active_vertexes)
        # Total number of nodes per face
        num_face_nodes = np.array(g.face_nodes.sum(axis=0))
        # Active faces are those where all nodes are active.
        active_face_ind = np.squeeze(
            np.argwhere((num_active_face_nodes == num_face_nodes).ravel("F"))
        )
        active_faces[active_face_ind] = 1

    face_ind = np.squeeze(np.where(active_faces))

    # Do a sort of the indexes to be returned.
    cell_ind.sort()
    face_ind.sort()
    # Return, with data type int
    return cell_ind.astype("int"), face_ind.astype("int")


def map_subgrid_to_grid(g, loc_faces, loc_cells, is_vector):

    num_faces_loc = loc_faces.size
    num_cells_loc = loc_cells.size

    nd = g.dim
    if is_vector:
        face_map = sps.csr_matrix(
            (
                np.ones(num_faces_loc * nd),
                (expand_indices_nd(loc_faces, nd), np.arange(num_faces_loc * nd)),
            ),
            shape=(g.num_faces * nd, num_faces_loc * nd),
        )

        cell_map = sps.csr_matrix(
            (
                np.ones(num_cells_loc * nd),
                (np.arange(num_cells_loc * nd), expand_indices_nd(loc_cells, nd)),
            ),
            shape=(num_cells_loc * nd, g.num_cells * nd),
        )
    else:
        face_map = sps.csr_matrix(
            (np.ones(num_faces_loc), (loc_faces, np.arange(num_faces_loc))),
            shape=(g.num_faces, num_faces_loc),
        )
        cell_map = sps.csr_matrix(
            (np.ones(num_cells_loc), (np.arange(num_cells_loc), loc_cells)),
            shape=(num_cells_loc, g.num_cells),
        )
    return face_map, cell_map


# ------------------------------------------------------------------------------


def compute_discharges(
    gb,
    physics="flow",
    d_name="discharge",
    p_name="pressure",
    lam_name="mortar_solution",
    data=None,
):
    """
    Computes discharges over all faces in the entire grid /grid bucket given
    pressures for all nodes, provided as node properties.

    Parameter:
    gb: grid bucket with the following data fields for all nodes/grids:
        'flux': Internal discretization of fluxes.
        'bound_flux': Discretization of boundary fluxes.
        'pressure': Pressure values for each cell of the grid (overwritten by p_name).
        'bc_val': Boundary condition values.
            and the following edge property field for all connected grids:
        'coupling_flux': Discretization of the coupling fluxes.
    physics (string): defaults to 'flow'. The physic regime
    d_name (string): defaults to 'discharge'. The keyword which the computed
                     discharge will be stored by in the dictionary.
    p_name (string): defaults to 'pressure'. The keyword that the pressure
                     field is stored by in the dictionary
    data (dictionary): defaults to None. If gb is mono-dimensional grid the
                       data dictionary must be given. If gb is a
                       multi-dimensional grid, this variable has no effect

    Returns:
        gb, the same grid bucket with the added field 'discharge' added to all
        node data fields. Note that the fluxes between grids will be added only
        at the gb edge, not at the node fields. The sign of the discharges
        correspond to the directions of the normals, in the edge/coupling case
        those of the higher grid. For edges beteween grids of equal dimension,
        there is an implicit assumption that all normals point from the second
        to the first of the sorted grids (gb.sorted_nodes_of_edge(e)).
    """
    if not isinstance(gb, GridBucket) and not isinstance(gb, pp.GridBucket):
        pa = data["param"]
        if data.get("flux") is not None:
            dis = data["flux"] * data[p_name] + data["bound_flux"] * pa.get_bc_val(
                physics
            )
        else:
            raise ValueError(
                "Discharges can only be computed if a flux-based discretization has been applied"
            )
        data[d_name] = dis
        return

    # Compute fluxes from pressures internal to the subdomain, and for global
    # boundary conditions.
    for g, d in gb:
        if g.dim > 0:
            pa = d["param"]
            if d.get("flux") is not None:
                dis = d["flux"] * d[p_name] + d["bound_flux"] * pa.get_bc_val(physics)
            else:
                raise ValueError(
                    "Discharges can only be computed if a flux-based discretization has been applied"
                )

            d[d_name] = dis

    # Compute fluxes over internal faces, induced by the mortar flux. These
    # are a critical part of what makes MPFA consistent, but will not be
    # present for TPFA.
    # Note that fluxes over faces on the subdomain boundaries are not included,
    # these are already accounted for in the mortar solution.
    for e, d in gb.edges():
        g_h = gb.nodes_of_edge(e)[1]
        # The mapping mortar_to_hat_bc contains is composed of a mapping to
        # faces on the higher-dimensional grid, and computation of the induced
        # fluxes.
        induced_flux = d["mortar_to_hat_bc"] * d[lam_name]
        # Remove contribution directly on the boundary faces.
        induced_flux[g_h.tags["fracture_faces"]] = 0
        gb.node_props(g_h)[d_name] += induced_flux<|MERGE_RESOLUTION|>--- conflicted
+++ resolved
@@ -712,15 +712,12 @@
             self.exclude_rob_dir = self.__exclude_matrix_xyz(
                 bound.is_rob | bound.is_dir
             )
-<<<<<<< HEAD
-            self.exclude_bnd_nd = self.__exclude_matrix_xyz(
+
+            self.exclude_bnd = self.__exclude_matrix_xyz(
                 bound.is_rob | bound.is_dir | bound.is_neu
             )
-            self.keep_rob_nd = self.__exclude_matrix_xyz(~bound.is_rob)
-            self.keep_neu_nd = self.__exclude_matrix_xyz(~bound.is_neu)
-=======
             self.keep_rob = self.__exclude_matrix_xyz(~bound.is_rob)
->>>>>>> 4b26c928
+            self.keep_neu = self.__exclude_matrix_xyz(~bound.is_neu)
 
     def __basis_transformation(self, basis):
         if self.bc_type == "scalar":
@@ -870,8 +867,8 @@
             return self.exclude_rob_dir * self.basis_matrix * other
         return self.exclude_rob_dir * other
 
-<<<<<<< HEAD
-    def exclude_boundary(self, other):
+
+    def exclude_boundary(self, other, transform=False):
         """ Mapping to exclude faces/component with any boundary condition from
         local systems.
 
@@ -884,21 +881,14 @@
                 Neumann conditions eliminated.
 
         """
-        if self.bc_type == "scalar":
-            exclude_bnd = self.exclude_bnd * other
-
-        elif self.bc_type == "vectorial":
-            raise AttributeError("Use exclude_robin_dirichlet_nd for vectorial")
-
-        return exclude_bnd
-
-    def keep_robin(self, other):
-        """ Mapping to exclude faces/components that is not on the Robin boundary
-=======
+        if transform:
+            return self.exclude_bnd * self.basis_matrix * other
+        return self.exclude_bnd * other
+
+
     def keep_robin(self, other, transform=True):
         """
         Mapping to exclude faces/components that is not on the Robin boundary
->>>>>>> 4b26c928
         conditions from local systems.
 
         Parameters:
@@ -907,20 +897,16 @@
 
         Returns:
             scipy.sparse matrix, with rows corresponding to faces/components with
-                all but robin conditions eliminated.
-<<<<<<< HEAD
-
-        """
-        if self.bc_type == "scalar":
-            keep_rob = self.keep_rob * other
-
-        elif self.bc_type == "vectorial":
-            raise AttributeError("Use keep_robin_nd for vectorial")
-
-        return keep_rob
-
-    def keep_neumann(self, other):
-        """ Mapping to exclude faces/components that is not on the Neumann boundary
+                all but Robin conditions eliminated.
+        """
+        if transform:
+            return self.keep_rob * self.basis_matrix * other
+        return self.keep_rob * other
+
+
+    def keep_neumann(self, other, transform=True):
+        """
+        Mapping to exclude faces/components that is not on the Neumann boundary
         conditions from local systems.
 
         Parameters:
@@ -929,139 +915,11 @@
 
         Returns:
             scipy.sparse matrix, with rows corresponding to faces/components with
-                all but neumann conditions eliminated.
-
-        """
-        if self.bc_type == "scalar":
-            keep_neu = self.keep_neu * other
-
-        elif self.bc_type == "vectorial":
-            raise AttributeError("Use keep_robin_nd for vectorial")
-
-        return keep_neu
-
-    def exclude_dirichlet_nd(self, other, transform=True):
-        """ Exclusion of Dirichlet conditions for vector equations (elasticity).
-        See above method without _nd suffix for description.
-        """
-        if self.bc_type == "scalar":
-            exclude_dirichlet_nd = sps.kron(sps.eye(self.nd), self.exclude_dir)
-
-        elif self.bc_type == "vectorial":
-            exclude_dirichlet_nd = self.exclude_dir_nd
-            if transform:
-                return exclude_dirichlet_nd * self.basis_matrix * other
-        return exclude_dirichlet_nd * other
-
-    def exclude_neumann_nd(self, other, transform=True):
-        """ Exclusion of Neumann conditions for vector equations (elasticity).
-        See above method without _nd suffix for description.
-
-        """
-        if self.bc_type == "scalar":
-            exclude_neumann_nd = sps.kron(sps.eye(self.nd), self.exclude_neu)
-
-        elif self.bc_type == "vectorial":
-            exclude_neumann_nd = self.exclude_neu_nd
-            if transform:
-                return exclude_neumann_nd * self.basis_matrix * other
-        return exclude_neumann_nd * other
-
-    def exclude_neumann_robin_nd(self, other, transform=True):
-        """ Exclusion of Neumann and robin conditions for vector equations (elasticity).
-        See above method without _nd suffix for description.
-
-        """
-        if self.bc_type == "scalar":
-            exclude_neu_rob_nd = sps.kron(sps.eye(self.nd), self.exclude_neu_rob)
-
-        elif self.bc_type == "vectorial":
-            exclude_neu_rob_nd = self.exclude_neu_rob_nd
-
-            if transform:
-                return exclude_neu_rob_nd * self.basis_matrix * other
-        return exclude_neu_rob_nd * other
-
-    def exclude_neumann_dirichlet_nd(self, other, transform=True):
-        """ Exclusion of Neumann and Dirichlet conditions for vector equations
-        (elasticity). See above method without _nd suffix for description.
-
-        """
-        if self.bc_type == "scalar":
-            exclude_neu_dir_nd = sps.kron(sps.eye(self.nd), self.exclude_neu_dir)
-
-        elif self.bc_type == "vectorial":
-            exclude_neu_dir_nd = self.exclude_neu_dir_nd
-            if transform:
-                return exclude_neu_dir_nd * self.basis_matrix * other
-
-        return exclude_neu_dir_nd * other
-
-    def exclude_robin_dirichlet_nd(self, other, transform=True):
-        """ Exclusion of Robin and Dirichlet conditions for vector equations
-        (elasticity). See above method without _nd suffix for description.
-
-        """
-        if self.bc_type == "scalar":
-            exclude_rob_dir_nd = sps.kron(sps.eye(self.nd), self.exclude_rob_dir)
-
-        elif self.bc_type == "vectorial":
-            exclude_rob_dir_nd = self.exclude_rob_dir_nd
-
-            if transform:
-                return exclude_rob_dir_nd * self.basis_matrix * other
-
-        return exclude_rob_dir_nd * other
-
-    def exclude_boundary_nd(self, other, transform=True):
-        """ Exclusion of all boundary conditions for vector equations
-        (elasticity).
-
-        """
-        if self.bc_type == "scalar":
-            exclude_bnd_nd = sps.kron(sps.eye(self.nd), self.exclude_bnd)
-
-        elif self.bc_type == "vectorial":
-            exclude_bnd_nd = self.exclude_bnd_nd
-
-            if transform:
-                return exclude_bnd_nd * self.basis_matrix * other
-
-        return exclude_bnd_nd * other
-
-    def keep_robin_nd(self, other, transform=True):
-        """ Keep Robin conditions for vector equations (elasticity).
-        See above method without _nd suffix for description.
-        """
-        if self.bc_type == "scalar":
-            keep_rob_nd = sps.kron(sps.eye(self.nd), self.keep_rob)
-
-        elif self.bc_type == "vectorial":
-            keep_rob_nd = self.keep_rob_nd
-            if transform:
-                return keep_rob_nd * self.basis_matrix * other
-
-        return keep_rob_nd * other
-=======
+                all but Neumann conditions eliminated.
         """
         if transform:
-            return self.keep_rob * self.basis_matrix * other
-        return self.keep_rob * other
->>>>>>> 4b26c928
-
-    def keep_neumann_nd(self, other, transform=True):
-        """ Keep neumann conditions for vector equations (elasticity).
-        See above method without _nd suffix for description.
-        """
-        if self.bc_type == "scalar":
-            keep_neu_nd = sps.kron(sps.eye(self.nd), self.keep_neu)
-
-        elif self.bc_type == "vectorial":
-            keep_neu_nd = self.keep_neu_nd
-            if transform:
-                return keep_neu_nd * self.basis_matrix * other
-
-        return keep_neu_nd * other
+            return self.keep_neu * self.basis_matrix * other
+        return self.keep_neu * other
 
 
 # -----------------End of class ExcludeBoundaries-----------------------------
