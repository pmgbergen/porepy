# -*- coding: utf-8 -*-
"""
Created on Fri Mar  4 09:04:16 2016

@author: eke001
"""

from __future__ import division
import numpy as np
import scipy.sparse as sps

from porepy.utils import matrix_compression, mcolon
from porepy.params.data import Parameters
from porepy.grids.grid_bucket import GridBucket


class SubcellTopology(object):
    """
    Class to represent data of subcell topology (interaction regions) for
    mpsa/mpfa.

    Attributes:
        g - the grid

        Subcell topology, all cells seen apart:
        nno - node numbers
        fno - face numbers
        cno - cell numbers
        subfno - subface numbers. Has exactly two duplicates for internal faces
        subhfno - subface numbers. No duplicates
        num_cno - cno.max() + 1
        num_subfno - subfno.max() + 1

        Subcell topology, after cells sharing a face have been joined. Use
        terminology _unique, since subfno is unique after
        nno_unique - node numbers after pairing sub-faces
        fno_unique - face numbers after pairing sub-faces
        cno_unique - cell numbers after pairing sub-faces
        subfno_unique - subface numbers  after pairing sub-faces
        unique_subfno - index of those elements in subfno that are included
            in subfno_unique, that is subfno_unique = subfno[unique_subfno],
            and similarly cno_unique = cno[subfno_unique] etc.
        num_subfno_unique = subfno_unique.max() + 1

    """

    def __init__(self, g):
        """
        Constructor for subcell topology

        Parameters
        ----------
        g grid
        """
        self.g = g

        # Indices of neighboring faces and cells. The indices are sorted to
        # simplify later treatment
        g.cell_faces.sort_indices()
        face_ind, cell_ind = g.cell_faces.nonzero()

        # Number of faces per node
        num_face_nodes = np.diff(g.face_nodes.indptr)

        # Duplicate cell and face indices, so that they can be matched with
        # the nodes
        cells_duplicated = matrix_compression.rldecode(
            cell_ind, num_face_nodes[face_ind])
        faces_duplicated = matrix_compression.rldecode(
            face_ind, num_face_nodes[face_ind])
        M = sps.coo_matrix((np.ones(face_ind.size),
                            (face_ind, np.arange(face_ind.size))),
                           shape=(face_ind.max() + 1, face_ind.size))
        nodes_duplicated = g.face_nodes * M
        nodes_duplicated = nodes_duplicated.indices

        face_nodes_indptr = g.face_nodes.indptr
        face_nodes_indices = g.face_nodes.indices
        face_nodes_data = np.arange(face_nodes_indices.size) + 1
        sub_face_mat = sps.csc_matrix((face_nodes_data, face_nodes_indices,
                                       face_nodes_indptr))
        sub_faces = sub_face_mat * M
        sub_faces = sub_faces.data - 1

        # Sort data
        idx = np.lexsort((sub_faces, faces_duplicated, nodes_duplicated,
                          cells_duplicated))
        self.nno = nodes_duplicated[idx]
        self.cno = cells_duplicated[idx]
        self.fno = faces_duplicated[idx]
        self.subfno = sub_faces[idx].astype(int)
        self.subhfno = np.arange(idx.size, dtype='>i4')
        self.num_subfno = self.subfno.max() + 1
        self.num_cno = self.cno.max() + 1

        # Make subface indices unique, that is, pair the indices from the two
        # adjacent cells
        _, unique_subfno = np.unique(self.subfno, return_index=True)

        # Reduce topology to one field per subface
        self.nno_unique = self.nno[unique_subfno]
        self.fno_unique = self.fno[unique_subfno]
        self.cno_unique = self.cno[unique_subfno]
        self.subfno_unique = self.subfno[unique_subfno]
        self.num_subfno_unique = self.subfno_unique.max() + 1
        self.unique_subfno = unique_subfno

    def __repr__(self):
        s = 'Subcell topology with:\n'
        s += str(self.num_cno) + ' cells\n'
        s += str(self.g.num_nodes) + ' nodes\n'
        s += str(self.g.num_faces) + ' faces\n'
        s += str(self.num_subfno_unique) + ' unique subfaces\n'
        s += str(self.fno.size) + ' subfaces before pairing face neighbors\n'
        return s

    def pair_over_subfaces(self, other):
        """
        Transfer quantities from a cell-face base (cells sharing a face have
        their own expressions) to a face-based. The quantities should live
        on sub-faces (not faces)

        The normal vector is honored, so that the here and there side get
        different signs when paired up.

        The method is intended used for combining forces, fluxes,
        displacements and pressures, as used in MPSA / MPFA.

        Parameters
        ----------
        other: sps.matrix, size (self.subhfno.size x something)

        Returns
        -------
        sps.matrix, size (self.subfno_unique.size x something)
        """

        sgn = self.g.cell_faces[self.fno, self.cno].A
        pair_over_subfaces = sps.coo_matrix((sgn[0], (self.subfno,
                                                      self.subhfno)))
        return pair_over_subfaces * other

    def pair_over_subfaces_nd(self, other):
        """ nd-version of pair_over_subfaces, see above. """
        nd = self.g.dim
        # For force balance, displacements and stresses on the two sides of the
        # matrices must be paired
        # Operator to create the pairing
        sgn = self.g.cell_faces[self.fno, self.cno].A
        pair_over_subfaces = sps.coo_matrix((sgn[0], (self.subfno,
                                                      self.subhfno)))
        # vector version, to be used on stresses
        pair_over_subfaces_nd = sps.kron(sps.eye(nd), pair_over_subfaces)
        return pair_over_subfaces_nd * other

#------------------------ End of class SubcellTopology ----------------------


def compute_dist_face_cell(g, subcell_topology, eta):
    """
    Compute vectors from cell centers continuity points on each sub-face.

    The location of the continuity point is given by

        x_cp = (1-eta) * x_facecenter + eta * x_vertex

    On the boundary, eta is set to zero, thus the continuity point is at the
    face center

    Parameters
    ----------
    g: Grid
    subcell_topology: Of class subcell topology in this module
    eta: [0,1), eta = 0 gives cont. pt. at face midpoint, eta = 1 means at
    the vertex

    Returns
    -------
    sps.csr() matrix representation of vectors. Size g.nf x (g.nc * g.nd)
    """
    _, blocksz = matrix_compression.rlencode(np.vstack((
        subcell_topology.cno, subcell_topology.nno)))
    dims = g.dim

    _, cols = np.meshgrid(subcell_topology.subhfno, np.arange(dims))
    cols += matrix_compression.rldecode(np.cumsum(blocksz) -
                                        blocksz[0], blocksz)
    eta_vec = eta * np.ones(subcell_topology.fno.size)
    # Set eta values to zero at the boundary
    bnd = np.in1d(subcell_topology.fno, g.get_all_boundary_faces())
    eta_vec[bnd] = 0
    cp = g.face_centers[:, subcell_topology.fno] \
        + eta_vec * (g.nodes[:, subcell_topology.nno] -
                     g.face_centers[:, subcell_topology.fno])
    dist = cp - g.cell_centers[:, subcell_topology.cno]

    ind_ptr = np.hstack((np.arange(0, cols.size, dims), cols.size))
    mat = sps.csr_matrix((dist.ravel('F'), cols.ravel('F'), ind_ptr))
    return subcell_topology.pair_over_subfaces(mat)


def determine_eta(g):
    """ Set default value for the location of continuity point eta in MPFA and
    MSPA.

    The function is intended to give a best estimate of eta in cases where the
    user has not specified a value.

    Parameters:
        g: Grid for discretization

    Returns:
        double. 1/3 if the grid in known to consist of simplicies (it is one of
           TriangleGrid, TetrahedralGrid, or their structured versions). 0 if
           not.
    """

    if 'StructuredTriangleGrid' in g.name:
        return 1 / 3
    elif 'TriangleGrid' in g.name:
        return 1 / 3
    elif 'StructuredTetrahedralGrid' in g.name:
        return 1 / 3
    elif 'TetrahedralGrid' in g.name:
        return 1 / 3
    else:
        return 0

#------------- Methods related to block inversion ----------------------------

# @profile


def invert_diagonal_blocks(mat, s, method=None):
    """
    Invert block diagonal matrix.

    Three implementations are available, either pure numpy, or a speedup using
    numba or cython. If none is specified, the function will try to use numba,
    then cython. The python option will only be invoked if explicitly asked
    for; it will be very slow for general problems.

    Parameters
    ----------
    mat: sps.csr matrix to be inverted.
    s: block size. Must be int64 for the numba acceleration to work
    method: Choice of method. Either numba (default), cython or 'python'.
        Defaults to None, in which case first numba, then cython is tried.

    Returns
    -------
    imat: Inverse matrix

    Raises
    -------
    ImportError: If numba or cython implementation is invoked without numba or
        cython being available on the system.

    """

    def invert_diagonal_blocks_python(a, sz):
        """
        Invert block diagonal matrix using pure python code.

        The implementation is slow for large matrices, consider to use the
        numba-accelerated method invert_invert_diagagonal_blocks_numba instead

        Parameters
        ----------
        A sps.crs-matrix, to be inverted
        sz - size of the individual blocks

        Returns
        -------
        inv_a inverse matrix
        """
        v = np.zeros(np.sum(np.square(sz)))
        p1 = 0
        p2 = 0
        for b in range(sz.size):
            n = sz[b]
            n2 = n * n
            i = p1 + np.arange(n + 1)
            # Picking out the sub-matrices here takes a lot of time.
            v[p2 + np.arange(n2)] = np.linalg.inv(a[i[0]:i[-1],
                                                    i[0]:i[-1]].A).ravel()
            p1 = p1 + n
            p2 = p2 + n2
        return v

    def invert_diagonal_blocks_cython(a, size):
        """ Invert block diagonal matrix using code wrapped with cython.
        """
        try:
            import porepy.numerics.fv.cythoninvert as cythoninvert
        except:
            ImportError('Compiled Cython module not available. Is cython\
            installed?')

        a.sorted_indices()
        ptr = a.indptr
        indices = a.indices
        dat = a.data

        v = cythoninvert.inv_python(ptr, indices, dat, size)
        return v

    def invert_diagonal_blocks_numba(a, size):
        """
        Invert block diagonal matrix by invoking numba acceleration of a simple
        for-loop based algorithm.

        This approach should be more efficient than the related method
        invert_diagonal_blocks_python for larger problems.

        Parameters
        ----------
        a : sps.csr matrix
        size : Size of individual blocks

        Returns
        -------
        ia: inverse of a
        """
        try:
            import numba
        except:
            raise ImportError('Numba not available on the system')

        # Sort matrix storage before pulling indices and data
        a.sorted_indices()
        ptr = a.indptr
        indices = a.indices
        dat = a.data

        # Just in time compilation
        @numba.jit("f8[:](i4[:],i4[:],f8[:],i8[:])", nopython=True,
                   nogil=False)
        def inv_python(indptr, ind, data, sz):
            """
            Invert block matrices by explicitly forming local matrices. The code
            in itself is not efficient, but it is hopefully well suited for
            speeding up with numba.

            It may be possible to restruct the code to further help numba,
            this has not been investigated.

            The computation can easily be parallelized, consider this later.
            """

            # Index of where the rows start for each block.
            # block_row_starts_ind = np.hstack((np.array([0]),
            #                                   np.cumsum(sz[:-1])))
            block_row_starts_ind = np.zeros(sz.size, dtype=np.int32)
            block_row_starts_ind[1:] = np.cumsum(sz[:-1])

            # Number of columns per row. Will change from one column to the
            # next
            num_cols_per_row = indptr[1:] - indptr[0:-1]
            # Index to where the columns start for each row (NOT blocks)
            # row_cols_start_ind = np.hstack((np.zeros(1),
            #                                 np.cumsum(num_cols_per_row)))
            row_cols_start_ind = np.zeros(num_cols_per_row.size + 1,
                                          dtype=np.int32)
            row_cols_start_ind[1:] = np.cumsum(num_cols_per_row)

            # Index to where the (full) data starts. Needed, since the
            # inverse matrix will generally be full
            # full_block_starts_ind = np.hstack((np.array([0]),
            #                                    np.cumsum(np.square(sz))))
            full_block_starts_ind = np.zeros(sz.size + 1, dtype=np.int32)
            full_block_starts_ind[1:] = np.cumsum(np.square(sz))
            # Structure to store the solution
            inv_vals = np.zeros(np.sum(np.square(sz)))

            # Loop over all blocks
            for iter1 in range(sz.size):
                n = sz[iter1]
                loc_mat = np.zeros((n, n))
                # Fill in non-zero elements in local matrix
                for iter2 in range(n):  # Local rows
                    global_row = block_row_starts_ind[iter1] + iter2
                    data_counter = row_cols_start_ind[global_row]

                    # Loop over local columns. Getting the number of columns
                    #  for each row is a bit involved
                    for _ in range(num_cols_per_row[iter2 +
                                                    block_row_starts_ind[iter1]]):
                        loc_col = ind[data_counter] \
                            - block_row_starts_ind[iter1]
                        loc_mat[iter2, loc_col] = data[data_counter]
                        data_counter += 1

                # Compute inverse. np.linalg.inv is supported by numba (May
                # 2016), it is not clear if this is the best option. To be
                # revised
                inv_mat = np.ravel(np.linalg.inv(loc_mat))

                loc_ind = np.arange(full_block_starts_ind[iter1],
                                    full_block_starts_ind[iter1 + 1])
                inv_vals[loc_ind] = inv_mat
                # Update fields
            return inv_vals

        v = inv_python(ptr, indices, dat, size)
        return v

    # Variable to check if we have tried and failed with numba
    try_cython = False
    if method == 'numba' or method is None:
        try:
            inv_vals = invert_diagonal_blocks_numba(mat, s)
        except:
            # This went wrong, fall back on cython
            try_cython = True
    # Variable to check if we should fall back on python
    if method == 'cython' or try_cython:
        try:
            inv_vals = invert_diagonal_blocks_cython(mat, s)
        except ImportError as e:
            raise e
    elif method == 'python':
        inv_vals = invert_diagonal_blocks_python(mat, s)

    ia = block_diag_matrix(inv_vals, s)
    return ia


def block_diag_matrix(vals, sz):
    """
    Construct block diagonal matrix based on matrix elements and block sizes.

    Parameters
    ----------
    vals: matrix values
    sz: size of matrix blocks

    Returns
    -------
    sps.csr matrix
    """
    row, _ = block_diag_index(sz)
    # This line recovers starting indices of the rows.
    indptr = np.hstack((np.zeros(1),
                        np.cumsum(matrix_compression
                                  .rldecode(sz, sz)))).astype('int32')
    return sps.csr_matrix((vals, row, indptr))


def block_diag_index(m, n=None):
    """
    Get row and column indices for block diagonal matrix

    This is intended as the equivalent of the corresponding method in MRST.

    Examples:
    >>> m = np.array([2, 3])
    >>> n = np.array([1, 2])
    >>> i, j = block_diag_index(m, n)
    >>> i, j
    (array([0, 1, 2, 3, 4, 2, 3, 4]), array([0, 0, 1, 1, 1, 2, 2, 2]))
    >>> a = np.array([1, 3])
    >>> i, j = block_diag_index(a)
    >>> i, j
    (array([0, 1, 2, 3, 1, 2, 3, 1, 2, 3]), array([0, 1, 1, 1, 2, 2, 2, 3, 3, 3]))

    Parameters:
        m - ndarray, dimension 1
        n - ndarray, dimension 1, defaults to m

    """
    if n is None:
        n = m

    start = np.hstack((np.zeros(1, dtype='int'), m))
    pos = np.cumsum(start)
    p1 = pos[0:-1]
    p2 = pos[1:] - 1
    p1_full = matrix_compression.rldecode(p1, n)
    p2_full = matrix_compression.rldecode(p2, n)

    i = mcolon.mcolon(p1_full, p2_full + 1)
    sumn = np.arange(np.sum(n))
    m_n_full = matrix_compression.rldecode(m, n)
    j = matrix_compression.rldecode(sumn, m_n_full)
    return i, j

#------------------- End of methods related to block inversion ---------------


def expand_indices_nd(ind, nd, direction=1):
    """
    Expand indices from scalar to vector form.

    Examples:
    >>> i = np.array([0, 1, 3])
    >>> __expand_indices_nd(i, 2)
    (array([0, 1, 2, 3, 6, 7]))

    >>> __expand_indices_nd(i, 3, 0)
    (array([0, 3, 9, 1, 4, 10, 2, 5, 11])

    Parameters
    ----------
    ind
    nd
    direction

    Returns
    -------

    """
    dim_inds = np.arange(nd)
    dim_inds = dim_inds[:, np.newaxis]  # Prepare for broadcasting
    new_ind = nd * ind + dim_inds
    new_ind = new_ind.ravel(direction)
    return new_ind


def map_hf_2_f(fno, subfno, nd):
    """
    Create mapping from half-faces to faces for vector problems.

    Parameters
    ----------
    fno face numbering in sub-cell topology based on unique subfno
    subfno sub-face numbering
    nd dimension

    Returns
    -------

    """

    hfi = expand_indices_nd(subfno, nd)
    hf = expand_indices_nd(fno, nd)
    hf2f = sps.coo_matrix((np.ones(hf.size), (hf, hfi)),
                          shape=(hf.max() + 1, hfi.max() + 1)).tocsr()
    return hf2f


def scalar_divergence(g):
    """
    Get divergence operator for a grid.

    The operator is easily accessible from the grid itself, so we keep it
    here for completeness.

    See also vector_divergence(g)

    Parameters
    ----------
    g grid

    Returns
    -------
    divergence operator
    """
    return g.cell_faces.T


def vector_divergence(g):
    """
    Get vector divergence operator for a grid g

    It is assumed that the first column corresponds to the x-equation of face
    0, second column is y-equation etc. (and so on in nd>2). The next column is
    then the x-equation for face 1. Correspondingly, the first row
    represents x-component in first cell etc.

    Parameters
    ----------
    g grid

    Returns
    -------
    vector_div (sparse csr matrix), dimensions: nd * (num_cells, num_faces)
    """
    # Scalar divergence
    scalar_div = g.cell_faces

    # Vector extension, convert to coo-format to avoid odd errors when one
    # grid dimension is 1 (this may return a bsr matrix)
    # The order of arguments to sps.kron is important.
    block_div = sps.kron(scalar_div, sps.eye(g.dim)).tocsr()

    return block_div.transpose()


def zero_out_sparse_rows(A, rows, diag=None):
    """
    zeros out given rows from sparse csr matrix. Optionally also set values on
    the diagonal.

    Parameters:
        A: Sparse matrix
        rows (np.ndarray of int): Indices of rows to be eliminated.
        diag (np.ndarray, double, optional): Values to be set to the diagonal
            on the eliminated rows.

    """

    # If matrix is not csr, it will be converted to csr, then the rows will be
    # zeroed, and the matrix converted back.
    flag = False
    if not A.getformat() == 'csr':
        mat_format = A.getformat()
        A = A.tocsr()
        flag = True

    ip = A.indptr
    row_indices = mcolon.mcolon(ip[rows], ip[rows + 1])
    A.data[row_indices] = 0
    if diag is not None:
        # now we set the diagonal
        diag_vals = np.zeros(A.shape[1])
        diag_vals[rows] = diag
        A += sps.dia_matrix((diag_vals, 0), shape=A.shape)

    if flag:
        # Convert matrix back
        A = A.astype(mat_format)

    return A


#-----------------------------------------------------------------------------

class ExcludeBoundaries(object):
    """ Wrapper class to store mapping for exclusion of equations that are
    redundant due to the presence of boundary conditions.

    The systems being set up in mpfa (and mpsa) describe continuity of flux and
    potential (respectively stress and displacement) on all sub-faces. For
    boundary faces, one of the two should be excluded (e.g. for a Dirichlet
    boundary condition, there is no concept of continuity of flux/stresses).
    The class contains mappings to eliminate the necessary fields.

    """

    def __init__(self, subcell_topology, bound, nd):
        """
        Define mappings to exclude boundary faces/components with dirichlet and neumann
        conditions

        Parameters
        ----------
        subcell_topology
        bound

        Returns
        -------
        exclude_neumann: Matrix, mapping from all faces/components to those having flux
                         continuity
        exclude_dirichlet: Matrix, mapping from all faces/components to those having pressure
                           continuity
        """
        self.nd = nd
        self.bc_type = bound.bc_type

        # Short hand notation
        fno = subcell_topology.fno_unique
        num_subfno = subcell_topology.num_subfno_unique
                
        # Define mappings to exclude boundary values
<<<<<<< HEAD
=======

        if self.bc_type == 'scalar':

            col_neu = np.argwhere([not it for it in bound.is_neu[fno]])
            row_neu = np.arange(col_neu.size)
            self.exclude_neu = sps.coo_matrix((np.ones(row_neu.size),
                                               (row_neu, col_neu.ravel('C'))),
                                              shape=(row_neu.size,
                                                     num_subfno)).tocsr()

            col_dir = np.argwhere([not it for it in bound.is_dir[fno]])
            row_dir = np.arange(col_dir.size)
            self.exclude_dir = sps.coo_matrix((np.ones(row_dir.size),
                                               (row_dir, col_dir.ravel('C'))),
                                              shape=(row_dir.size,
                                                     num_subfno)).tocsr()

        elif self.bc_type == 'vectorial':

            #Neumann
            col_neu_x = np.argwhere([not it for it in bound.is_neu[0, fno]])
            row_neu_x = np.arange(col_neu_x.size)
            self.exclude_neu_x = sps.coo_matrix((np.ones(row_neu_x.size),
                                               (row_neu_x, col_neu_x.ravel('C'))),
                                              shape=(row_neu_x.size,
                                                     num_subfno)).tocsr()

            col_neu_y = np.argwhere([not it for it in bound.is_neu[1, fno]])
            row_neu_y = np.arange(col_neu_y.size)
            self.exclude_neu_y = sps.coo_matrix((np.ones(row_neu_y.size),
                                               (row_neu_y, col_neu_y.ravel('C'))),
                                              shape=(row_neu_y.size,
                                                     num_subfno)).tocsr()
            col_neu_y += num_subfno
            col_neu = np.append(col_neu_x, [col_neu_y])

            if nd == 3:
                col_neu_z = np.argwhere([not it for it in bound.is_neu[2, fno]])
                row_neu_z = np.arange(col_neu_z.size)
                self.exclude_neu_z = sps.coo_matrix((np.ones(row_neu_z.size),
                                                   (row_neu_z, col_neu_z.ravel('C'))),
                                                  shape=(row_neu_z.size,
                                                         num_subfno)).tocsr()

                col_neu_z += 2 * num_subfno
                col_neu = np.append(col_neu, [col_neu_z])

            row_neu = np.arange(col_neu.size)
            self.exclude_neu_nd = sps.coo_matrix((np.ones(row_neu.size),
                                               (row_neu, col_neu.ravel('C'))),
                                              shape=(row_neu.size,
                                                      nd * num_subfno)).tocsr()

            #Dirichlet, same procedure
            col_dir_x = np.argwhere([not it for it in bound.is_dir[0, fno]])
            row_dir_x = np.arange(col_dir_x.size)
            self.exclude_dir_x = sps.coo_matrix((np.ones(row_dir_x.size),
                                               (row_dir_x, col_dir_x.ravel('C'))),
                                              shape=(row_dir_x.size,
                                                      num_subfno)).tocsr()

            col_dir_y = np.argwhere([not it for it in bound.is_dir[1, fno]])
            row_dir_y = np.arange(col_dir_y.size)
            self.exclude_dir_y = sps.coo_matrix((np.ones(row_dir_y.size),
                                               (row_dir_y, col_dir_y.ravel('C'))),
                                              shape=(row_dir_y.size,
                                                      num_subfno)).tocsr()

            col_dir_y += num_subfno
            col_dir = np.append(col_dir_x, [col_dir_y])

            if nd == 3:
                col_dir_z = np.argwhere([not it for it in bound.is_dir[2, fno]])
                row_dir_z = np.arange(col_dir_z.size)
                self.exclude_dir_z = sps.coo_matrix((np.ones(row_dir_z.size),
                                                   (row_dir_z, col_dir_z.ravel('C'))),
                                                  shape=(row_dir_z.size,
                                                          num_subfno)).tocsr()

                col_dir_z += 2 * num_subfno
                col_dir = np.append(col_dir, [col_dir_z])

            row_dir = np.arange(col_dir.size)
            self.exclude_dir_nd = sps.coo_matrix((np.ones(row_dir.size),
                                               (row_dir, col_dir.ravel('C'))),
                                              shape=(row_dir.size,
                                                      nd * num_subfno)).tocsr()

>>>>>>> 3f2ee791

        if self.bc_type == 'scalar':

            col_neu = np.argwhere([not it for it in bound.is_neu[fno]])
            row_neu = np.arange(col_neu.size)
            self.exclude_neu = sps.coo_matrix((np.ones(row_neu.size),
                                               (row_neu, col_neu.ravel('C'))),
                                              shape=(row_neu.size,
                                                     num_subfno)).tocsr()

            col_dir = np.argwhere([not it for it in bound.is_dir[fno]])
            row_dir = np.arange(col_dir.size)
            self.exclude_dir = sps.coo_matrix((np.ones(row_dir.size),
                                               (row_dir, col_dir.ravel('C'))),
                                              shape=(row_dir.size,
                                                     num_subfno)).tocsr()

        elif self.bc_type == 'vectorial':

            #Neumann
            col_neu_x = np.argwhere([not it for it in bound.is_neu[0, fno]])
            row_neu_x = np.arange(col_neu_x.size)
            self.exclude_neu_x = sps.coo_matrix((np.ones(row_neu_x.size),
                                               (row_neu_x, col_neu_x.ravel('C'))),
                                              shape=(row_neu_x.size,
                                                     num_subfno)).tocsr()

            col_neu_y = np.argwhere([not it for it in bound.is_neu[1, fno]])
            row_neu_y = np.arange(col_neu_y.size)
            self.exclude_neu_y = sps.coo_matrix((np.ones(row_neu_y.size),
                                               (row_neu_y, col_neu_y.ravel('C'))),
                                              shape=(row_neu_y.size,
                                                     num_subfno)).tocsr()
            col_neu_y += num_subfno
            col_neu = np.append(col_neu_x, [col_neu_y])

            if nd == 3:
                col_neu_z = np.argwhere([not it for it in bound.is_neu[2, fno]])
                row_neu_z = np.arange(col_neu_z.size)
                self.exclude_neu_z = sps.coo_matrix((np.ones(row_neu_z.size),
                                                   (row_neu_z, col_neu_z.ravel('C'))),
                                                  shape=(row_neu_z.size,
                                                         num_subfno)).tocsr()

                col_neu_z += 2 * num_subfno
                col_neu = np.append(col_neu, [col_neu_z])

            row_neu = np.arange(col_neu.size)
            self.exclude_neu_nd = sps.coo_matrix((np.ones(row_neu.size),
                                               (row_neu, col_neu.ravel('C'))),
                                              shape=(row_neu.size,
                                                      nd * num_subfno)).tocsr()

            #Dirichlet, same procedure
            col_dir_x = np.argwhere([not it for it in bound.is_dir[0, fno]])
            row_dir_x = np.arange(col_dir_x.size)
            self.exclude_dir_x = sps.coo_matrix((np.ones(row_dir_x.size),
                                               (row_dir_x, col_dir_x.ravel('C'))),
                                              shape=(row_dir_x.size,
                                                      num_subfno)).tocsr()

            col_dir_y = np.argwhere([not it for it in bound.is_dir[1, fno]])
            row_dir_y = np.arange(col_dir_y.size)
            self.exclude_dir_y = sps.coo_matrix((np.ones(row_dir_y.size),
                                               (row_dir_y, col_dir_y.ravel('C'))),
                                              shape=(row_dir_y.size,
                                                      num_subfno)).tocsr()

            col_dir_y += num_subfno
            col_dir = np.append(col_dir_x, [col_dir_y])

            if nd == 3:
                col_dir_z = np.argwhere([not it for it in bound.is_dir[2, fno]])
                row_dir_z = np.arange(col_dir_z.size)
                self.exclude_dir_z = sps.coo_matrix((np.ones(row_dir_z.size),
                                                   (row_dir_z, col_dir_z.ravel('C'))),
                                                  shape=(row_dir_z.size,
                                                          num_subfno)).tocsr()

                col_dir_z += 2 * num_subfno
                col_dir = np.append(col_dir, [col_dir_z])

            row_dir = np.arange(col_dir.size)
            self.exclude_dir_nd = sps.coo_matrix((np.ones(row_dir.size),
                                               (row_dir, col_dir.ravel('C'))),
                                              shape=(row_dir.size,
                                                      nd * num_subfno)).tocsr()

                
    def exclude_dirichlet(self, other):
        """ Mapping to exclude faces/components with Dirichlet boundary conditions from
        local systems.

        Parameters:
            other (scipy.sparse matrix): Matrix of local equations for
                continuity of flux and pressure.

        Returns:
            scipy.sparse matrix, with rows corresponding to faces/components with
                Dirichlet conditions eliminated.

        """
        if self.bc_type == 'scalar':
            exclude_dir = self.exclude_dir * other

        elif self.bc_type == 'vectorial':
            exclude_dir = np.append(self.exclude_dir_x * other, [self.exclude_dir_y * other])
            if self.nd == 3:
                exclude_dir = np.append(exclude_dir, [self.exclude_dir_z * other])
<<<<<<< HEAD
                       
        return exclude_dir
                    
    def exclude_dirichlet_x(self, other):
        
=======

        return exclude_dir

    def exclude_dirichlet_x(self, other):

>>>>>>> 3f2ee791
        """ Mapping to exclude components in the x-direction with Dirichlet boundary conditions from
        local systems.
        NOTE: Currently works for boundary faces aligned with the coordinate system.

        Parameters:
            other (scipy.sparse matrix): Matrix of local equations for
                continuity of flux and pressure.

        Returns:
            scipy.sparse matrix, with components in the x-direction corresponding to faces with
                Dirichlet conditions eliminated.

        """
<<<<<<< HEAD
            
        return self.exclude_dir_x * other

                    
=======

        return self.exclude_dir_x * other


>>>>>>> 3f2ee791
    def exclude_dirichlet_y(self, other):
        """ Mapping to exclude components in the y-direction with Dirichlet boundary conditions from
        local systems.
        NOTE: Currently works for boundary faces aligned with the coordinate system.

        Parameters:
            other (scipy.sparse matrix): Matrix of local equations for
                continuity of flux and pressure.

        Returns:
            scipy.sparse matrix, with components in the y-direction corresponding to faces with
                Dirichlet conditions eliminated.

        """
<<<<<<< HEAD
            
=======

>>>>>>> 3f2ee791
        return self.exclude_dir_y * other

    def exclude_dirichlet_z(self, other):
        """ Mapping to exclude components in the z-direction with Dirichlet boundary conditions from
        local systems.
        NOTE: Currently works for boundary faces aligned with the coordinate system.

        Parameters:
            other (scipy.sparse matrix): Matrix of local equations for
                continuity of flux and pressure.

        Returns:
            scipy.sparse matrix, with components in the z-direction corresponding to faces with
                Dirichlet conditions eliminated.

        """
<<<<<<< HEAD
            
=======

>>>>>>> 3f2ee791
        return self.exclude_dir_z * other

    def exclude_neumann(self, other):
        """ Mapping to exclude faces/components with Neumann boundary conditions from
<<<<<<< HEAD
        local systems.

        Parameters:
            other (scipy.sparse matrix): Matrix of local equations for
                continuity of flux and pressure.

        Returns:
            scipy.sparse matrix, with rows corresponding to faces/components with
                Neumann conditions eliminated.

        """            
        if self.bc_type == 'scalar':
            exclude_neu = self.exclude_neu * other

        elif self.bc_type == 'vectorial':
            exclude_neu = np.append(self.exclude_neu_x * other, [self.exclude_neu_y * other])
            if self.nd == 3:
                exclude_neu = np.append(exclude_neu, [self.exclude_neu_z * other])
                    
        return exclude_neu

    def exclude_neumann_x(self, other):
        """ Mapping to exclude components in the x-direction with Neumann boundary conditions from
        local systems.
        NOTE: Currently works for boundary faces aligned with the coordinate system.

        Parameters:
            other (scipy.sparse matrix): Matrix of local equations for
                continuity of flux and pressure.

        Returns:
            scipy.sparse matrix, with components in the x-direction corresponding to faces with
                Neumann conditions eliminated.

        """
            
        return self.exclude_neu_x * other

                    
    def exclude_neumann_y(self, other):
        """ Mapping to exclude components in the y-direction with Neumann boundary conditions from
=======
>>>>>>> 3f2ee791
        local systems.
        NOTE: Currently works for boundary faces aligned with the coordinate system.

        Parameters:
            other (scipy.sparse matrix): Matrix of local equations for
                continuity of flux and pressure.

        Returns:
<<<<<<< HEAD
            scipy.sparse matrix, with components in the y-direction corresponding to faces with
                Neumann conditions eliminated.

        """
            
=======
            scipy.sparse matrix, with rows corresponding to faces/components with
                Neumann conditions eliminated.

        """
        if self.bc_type == 'scalar':
            exclude_neu = self.exclude_neu * other

        elif self.bc_type == 'vectorial':
            exclude_neu = np.append(self.exclude_neu_x * other, [self.exclude_neu_y * other])
            if self.nd == 3:
                exclude_neu = np.append(exclude_neu, [self.exclude_neu_z * other])

        return exclude_neu

    def exclude_neumann_x(self, other):
        """ Mapping to exclude components in the x-direction with Neumann boundary conditions from
        local systems.
        NOTE: Currently works for boundary faces aligned with the coordinate system.

        Parameters:
            other (scipy.sparse matrix): Matrix of local equations for
                continuity of flux and pressure.

        Returns:
            scipy.sparse matrix, with components in the x-direction corresponding to faces with
                Neumann conditions eliminated.

        """

        return self.exclude_neu_x * other


    def exclude_neumann_y(self, other):
        """ Mapping to exclude components in the y-direction with Neumann boundary conditions from
        local systems.
        NOTE: Currently works for boundary faces aligned with the coordinate system.

        Parameters:
            other (scipy.sparse matrix): Matrix of local equations for
                continuity of flux and pressure.

        Returns:
            scipy.sparse matrix, with components in the y-direction corresponding to faces with
                Neumann conditions eliminated.

        """

>>>>>>> 3f2ee791
        return self.exclude_neu_y * other

    def exclude_neumann_z(self, other):
        """ Mapping to exclude components in the z-direction with Neumann boundary conditions from
        local systems.
        NOTE: Currently works for boundary faces aligned with the coordinate system.

        Parameters:
            other (scipy.sparse matrix): Matrix of local equations for
                continuity of flux and pressure.
<<<<<<< HEAD
=======

        Returns:
            scipy.sparse matrix, with components in the z-direction corresponding to faces with
                Neumann conditions eliminated.

        """

        return self.exclude_neu_z * other
>>>>>>> 3f2ee791

        Returns:
            scipy.sparse matrix, with components in the z-direction corresponding to faces with
                Neumann conditions eliminated.

        """
            
        return self.exclude_neu_z * other
    
    def exclude_dirichlet_nd(self, other):
        """ Exclusion of Dirichlet conditions for vector equations (elasticity).
        See above method without _nd suffix for description.

        """
<<<<<<< HEAD
=======

        if self.bc_type == 'scalar':
            exclude_dirichlet_nd = sps.kron(sps.eye(self.nd),
                                            self.exclude_dir)

        elif self.bc_type == 'vectorial':
            exclude_dirichlet_nd = self.exclude_dir_nd

        return exclude_dirichlet_nd * other
>>>>>>> 3f2ee791

        if self.bc_type == 'scalar':
            exclude_dirichlet_nd = sps.kron(sps.eye(self.nd),
                                            self.exclude_dir)

        elif self.bc_type == 'vectorial':
            exclude_dirichlet_nd = self.exclude_dir_nd        

        return exclude_dirichlet_nd * other
            
    def exclude_neumann_nd(self, other):
        """ Exclusion of Neumann conditions for vector equations (elasticity).
        See above method without _nd suffix for description.

        """
        if self.bc_type == 'scalar':
            exclude_neumann_nd = sps.kron(sps.eye(self.nd),
                                            self.exclude_neu)

        elif self.bc_type == 'vectorial':
            exclude_neumann_nd = self.exclude_neu_nd
<<<<<<< HEAD
        
=======

>>>>>>> 3f2ee791
        return exclude_neumann_nd * other

#-----------------End of class ExcludeBoundaries-----------------------------


def cell_ind_for_partial_update(g, cells=None, faces=None, nodes=None):
    """ Obtain indices of cells and faces needed for a partial update of the
    discretization stencil.

    Implementation note: This function should really be split into three parts,
    one for each of the modes (cell, face, node).

    The subgrid can be specified in terms of cells, faces and nodes to be
    updated. The method will then define a sufficiently large subgrid to
    account for changes in the flux discretization. The idea is that cells are
    used to account for updates in material parameters (or geometry), faces
    when faces are split (fracture growth), while the parameter nodes is mainly
    aimed at a gradual build of the discretization of the entire grid (for
    memory conservation, see comments in mpfa.mpfa()). For more details, see
    the implementations and comments below.

    Cautionary note: The option to combine cells, faces and nodes in one go has
    not been tested. Problems may arise for grid configurations where separate
    regions are close to touching. This is however speculation at the time of
    writing.

    Parameters:
        g (core.grids.grid): grid to be discretized
        cells (np.array, int, optional): Index of cells on which to base the
            subgrid computation. Defaults to None.
        faces (np.array, int, optional): Index of faces on which to base the
            subgrid computation. Defaults to None.
        nodes (np.array, int, optional): Index of faces on which to base the
            subgrid computation. Defaults to None.

    Returns:
        np.array, int: Cell indexes of the subgrid. No guarantee that they form
            a connected grid.
        np.array, int: Indexes of faces to have their discretization updated.

    """

    # Faces that are active, and should have their discretization stencil
    # updated / returned.
    active_faces = np.zeros(g.num_faces, dtype=np.bool)

    # Index of cells to include in the subgrid.
    cell_ind = np.empty(0)

    if cells is not None:
        # To understand the update stencil for a cell-based update, consider
        # the Cartesian 2d configuration below.
        #
        #    _ s s s _
        #    s o o o s
        #    s o x o s
        #    s o o o s
        #    - s s s -
        #
        # The central cell (x) is to be updated. The support of MPFA basis
        # functions dictates that the stencil between the central cell and its
        # primary neighbors (o) must be updated, as must the stencil for the
        # sub-faces between o-cells that share a vertex with x. Since the
        # flux information is stored face-wise (not sub-face), the whole o-o
        # faces must be recomputed, and this involves the secondary neighbors
        # of x (denoted s). This is most easily realized by defining an overlap
        # of 2. This will also involve some cells and nodes not needed;
        # specifically those marked by -. This requires quite a song and dance,
        # see below; but most of this is necessary to get hold of the active
        # faces anyhow.
        #
        # Note that a simpler option, with a somewhat higher computational cost,
        # would be to define
        #   cell_overlap = partition.overlap(g, cells, num_layers=2)
        # This would however include more cells (all marked - in the
        # illustration, and potentially significantly many more in 3d, in
        # particular for unstructured grids).

        cn = g.cell_nodes()

        # The active faces (to be updated; (o-x and o-o above) are those that
        # share at least one vertex with cells in ind.
        prim_cells = np.zeros(g.num_cells, dtype=np.bool)
        prim_cells[cells] = 1
        # Vertexes of the cells
        active_vertexes = np.zeros(g.num_nodes, dtype=np.bool)
        active_vertexes[np.squeeze(np.where(cn * prim_cells > 0))] = 1

        # Faces of the vertexes, these will be the active faces.
        active_face_ind = np.squeeze(np.where(g.face_nodes.transpose()
                                              * active_vertexes > 0))
        active_faces[active_face_ind] = 1

        # Secondary vertexes, involved in at least one of the active faces,
        # that is, the faces to be updated. Corresponds to vertexes between o-o
        # above.
        active_vertexes[np.squeeze(np.where(g.face_nodes
                                            * active_faces > 0))] = 1

        # Finally, get hold of all cells that shares one of the secondary
        # vertexes.
        cells_overlap = np.squeeze(np.where((cn.transpose()
                                             * active_vertexes) > 0))
        # And we have our overlap!
        cell_ind = np.hstack((cell_ind, cells_overlap))

    if faces is not None:
        # The faces argument is intended used when the configuration of the
        # specified faces has changed, e.g. due to the introduction of an
        # external boundary. This requires the recomputation of all faces that
        # share nodes with the specified faces. Since data is not stored on
        # sub-faces. This further requires the inclusion of all cells that
        # share a node with a secondary face.
        #
        #      o o o
        #    o o x o o
        #    o o x o o
        #      o o o
        #
        # To illustrate for the Cartesian configuration above: The face
        # between the two x-cells are specified, and this requires the
        # inclusion of all o-cells.
        #

        cf = g.cell_faces
        # This avoids overwriting data in cell_faces.
        data = np.ones_like(cf.data)
        cf = sps.csc_matrix((data, cf.indices, cf.indptr))

        primary_faces = np.zeros(g.num_faces, dtype=np.bool)
        primary_faces[faces] = 1

        # The active faces are those sharing a vertex with the primary faces
        primary_vertex = np.zeros(g.num_nodes, dtype=np.bool)
        primary_vertex[np.squeeze(np.where((g.face_nodes
                                            * primary_faces) > 0))] = 1
        active_face_ind = np.squeeze(np.where((g.face_nodes.transpose()
                                               * primary_vertex) > 0))
        active_faces[active_face_ind] = 1

        # Find vertexes of the active faces
        active_nodes = np.zeros(g.num_nodes, dtype=np.bool)
        active_nodes[np.squeeze(np.where((g.face_nodes
                                          * active_faces) > 0))] = 1

        active_cells = np.zeros(g.num_cells, dtype=np.bool)
        # Primary cells, those that have the faces as a boundary
        cells_overlap = np.squeeze(np.where((g.cell_nodes().transpose()
                                             * active_nodes) > 0))
        cell_ind = np.hstack((cell_ind, cells_overlap))

    if nodes is not None:
        # Pick out all cells that have the specified nodes as a vertex.
        # The active faces will be those that have all their vertexes included
        # in nodes.
        cn = g.cell_nodes()
        # Introduce active nodes, and make the input nodes active
        # The data type of active_vertex is int (in contrast to similar cases
        # in other parts of this function), since we will use it to count the
        # number of active face_nodes below.
        active_vertexes = np.zeros(g.num_nodes, dtype=np.int)
        active_vertexes[nodes] = 1

        # Find cells that share these nodes
        active_cells = np.squeeze(np.where((cn.transpose()
                                            * active_vertexes) > 0))
        # Append the newly found active cells
        cell_ind = np.hstack((cell_ind, active_cells))

        # Multiply face_nodes.transpose() (e.g. node-faces) with the active
        # vertexes to get the number of active nodes perm face
        num_active_face_nodes = np.array(g.face_nodes.transpose()
                                         * active_vertexes)
        # Total number of nodes per face
        num_face_nodes = np.array(g.face_nodes.sum(axis=0))
        # Active faces are those where all nodes are active.
        active_face_ind = np.squeeze(np.argwhere((num_active_face_nodes ==
                                                  num_face_nodes).ravel('F')))
        active_faces[active_face_ind] = 1

    face_ind = np.squeeze(np.where(active_faces))

    # Do a sort of the indexes to be returned.
    cell_ind.sort()
    face_ind.sort()
    # Return, with data type int
    return cell_ind.astype('int'), face_ind.astype('int')


def map_subgrid_to_grid(g, loc_faces, loc_cells, is_vector):

    num_faces_loc = loc_faces.size
    num_cells_loc = loc_cells.size

    nd = g.dim
    if is_vector:
        face_map = sps.csr_matrix((np.ones(num_faces_loc * nd),
                                   (expand_indices_nd(loc_faces, nd),
                                    np.arange(num_faces_loc * nd))),
                                  shape=(g.num_faces * nd,
                                         num_faces_loc * nd))

        cell_map = sps.csr_matrix((np.ones(num_cells_loc * nd),
                                   (np.arange(num_cells_loc * nd),
                                    expand_indices_nd(loc_cells, nd))),
                                  shape=(num_cells_loc * nd,
                                         g.num_cells * nd))
    else:
        face_map = sps.csr_matrix((np.ones(num_faces_loc),
                                   (loc_faces, np.arange(num_faces_loc))),
                                  shape=(g.num_faces, num_faces_loc))
        cell_map = sps.csr_matrix((np.ones(num_cells_loc),
                                   (np.arange(num_cells_loc), loc_cells)),
                                  shape=(num_cells_loc, g.num_cells))
    return face_map, cell_map

#------------------------------------------------------------------------------


def compute_discharges(gb, physics='flow', d_name='discharge',
                       p_name='pressure', data=None):
    """
    Computes discharges over all faces in the entire grid /grid bucket given
    pressures for all nodes, provided as node properties.

    Parameter:
    gb: grid bucket with the following data fields for all nodes/grids:
        'flux': Internal discretization of fluxes.
        'bound_flux': Discretization of boundary fluxes.
        'pressure': Pressure values for each cell of the grid (overwritten by p_name).
        'bc_val': Boundary condition values.
            and the following edge property field for all connected grids:
        'coupling_flux': Discretization of the coupling fluxes.
    physics (string): defaults to 'flow'. The physic regime
    d_name (string): defaults to 'discharge'. The keyword which the computed
                     discharge will be stored by in the dictionary.
    p_name (string): defaults to 'pressure'. The keyword that the pressure
                     field is stored by in the dictionary
    data (dictionary): defaults to None. If gb is mono-dimensional grid the
                       data dictionary must be given. If gb is a
                       multi-dimensional grid, this variable has no effect

    Returns:
        gb, the same grid bucket with the added field 'discharge' added to all
        node data fields. Note that the fluxes between grids will be added only
        at the gb edge, not at the node fields. The sign of the discharges
        correspond to the directions of the normals, in the edge/coupling case
        those of the higher grid. For edges beteween grids of equal dimension,
        there is an implicit assumption that all normals point from the second
        to the first of the sorted grids (gb.sorted_nodes_of_edge(e)).
    """
    if not isinstance(gb, GridBucket):
        pa = data['param']
        if data.get('flux') is not None:
            dis = data['flux'] * data[p_name] + data['bound_flux'] \
                               * pa.get_bc_val(physics)
        else:
            dis = np.zeros(g.num_faces)
        pa.set_discharge(dis)
        return

    for g, d in gb:
        if g.dim > 0:
            pa = d['param']
            if d.get('flux') is not None:
                dis = d['flux'] * d[p_name] + d['bound_flux'] \
                    * pa.get_bc_val(physics)
            else:
                dis = np.zeros(g.num_faces)
            pa.set_discharge(dis)

<<<<<<< HEAD
    for e, data in gb.edges_props():
=======
    for e, d in gb.edges():
>>>>>>> 3f2ee791
        # According to the sorting convention, g2 is the higher dimensional grid,
        # the one to who's faces the fluxes correspond
        g1, g2 = gb.nodes_of_edge(e)
        try:
            pa = d['param']
        except KeyError:
            pa = Parameters(g2)
            d['param'] = pa

        if g1.dim != g2.dim and d['face_cells'] is not None:
            coupling_flux = gb.edge_props(e, 'coupling_flux')
            pressures = [gb.node_props(g, p_name) for g in [g2, g1]]
            dis = coupling_flux * np.concatenate(pressures)
            pa.set_discharge(dis)

        elif g1.dim == g2.dim and d['face_cells'] is not None:
            # g2 is now only the "higher", but still the one defining the faces
            # (cell-cells connections) in the sense that the normals are assumed
            # outward from g2, "pointing towards the g1 cells". Note that in
            # general, there are g2.num_cells x g1.num_cells connections/"faces".
            cc = data['face_cells']
            cells_1, cells_2 = cc.nonzero()
            coupling_flux = gb.edge_props(e, 'coupling_flux')

            pressures = [gb.node_props(g, p_name) for g in [g2, g1]]
            p2 = pressures[0][cells_2]
            p1 = pressures[1][cells_1]
            contribution_2 = np.multiply(coupling_flux[cc], p2)
            contribution_1 = np.multiply(coupling_flux[cc], p1)
            dis = contribution_2 - contribution_1
            # Store flux at the edge only. This means that the flux will remain
            # zero in the data of both g1 and g2
            pa.set_discharge(np.ravel(dis))


def append_dofs_of_discretization(g, d, kw1, kw2, k_dof):
        """
        Appends rows to existing discretizations stored as 'stress' and
        'bound_stress' in the data dictionary on the nodes. Only applies to the
        highest dimension (for now, at least). The newly added faces are found
        from 'new_faces' in the data dictionary.
        Assumes all new rows and columns should be appended, not inserted to
        the "interior" of the discretization matrices.
        g -     grid object
        d -     corresponding data dictionary
        kw1 -   keyword for the stored discretization in the data dictionary,
                e.g. 'flux'
        kw2 -   keyword for the stored boundary discretization in the data
                dictionary, e.g. 'bound_flux'
        """
        cells = d['new_cells']
        faces = d['new_faces']
        n_new_cells = cells.size * k_dof
        n_new_faces = faces.size * k_dof

        # kw1
        new_rows = sps.csr_matrix((n_new_faces,
                                   g.num_cells * k_dof - n_new_cells))
        new_columns = sps.csr_matrix((g.num_faces * k_dof, n_new_cells))
        d[kw1] = sps.hstack([sps.vstack([d[kw1], new_rows]),
                             new_columns], format='csr')
        # kw2
        new_rows = sps.csr_matrix((n_new_faces,
                                   g.num_faces * k_dof - n_new_faces))
        new_columns = sps.csr_matrix((g.num_faces * k_dof, n_new_faces))
        d[kw2] = sps.hstack([sps.vstack([d[kw2], new_rows]),
                             new_columns], format='csr')


def partial_discretization(g, data, tensor, bnd, apertures, partial_discr,
                           physics='flow'):
    """
    Perform a partial (local) multi-point discretization on a grid with
    provided data, tensor and boundary conditions by
        1)  Appending the existing discretization matrices to the right size
        according to the added cells and faces.
        2)  Discretizing on the relevant subgrids by calls to the provided
        partial discretization function (mpfa_partial or mpsa_partial).
        3)  Zeroing out the rows corresponding to the updated faces.
        4)  Inserting the newly computed values to the just deleted rows.
    """
    # Get keywords and affected geometry
    known_physics = ['flow', 'mechanics']
    assert physics in known_physics
    if physics == 'flow':
        kw1, kw2 = 'flux', 'bound_flux'
        dof_multiplier = 1
    elif physics == 'mechanics':
        kw1, kw2 = 'stress', 'bound_stress'
        dof_multiplier = g.dim
    cells = g.tags.get('discretize_cells')
    faces = g.tags.get('discretize_faces')
    nodes = g.tags.get('discretize_nodes')

    # Update the existing discretization to the right size
    append_dofs_of_discretization(g, data, kw1, kw2, dof_multiplier)
    trm, bound_flux, affected_faces = \
        partial_discr(g, tensor, bnd, cells=cells, faces=faces, nodes=nodes,
                      apertures=apertures, inverter=None)

    # Account for dof offset for mechanical problem
    affected_faces = expand_indices_nd(affected_faces, dof_multiplier)

    zero_out_sparse_rows(data[kw1], affected_faces)
    zero_out_sparse_rows(data[kw2], affected_faces)
    data[kw1] += trm
    data[kw2] += bound_flux<|MERGE_RESOLUTION|>--- conflicted
+++ resolved
@@ -661,10 +661,8 @@
         # Short hand notation
         fno = subcell_topology.fno_unique
         num_subfno = subcell_topology.num_subfno_unique
-                
+
         # Define mappings to exclude boundary values
-<<<<<<< HEAD
-=======
 
         if self.bc_type == 'scalar':
 
@@ -753,96 +751,7 @@
                                               shape=(row_dir.size,
                                                       nd * num_subfno)).tocsr()
 
->>>>>>> 3f2ee791
-
-        if self.bc_type == 'scalar':
-
-            col_neu = np.argwhere([not it for it in bound.is_neu[fno]])
-            row_neu = np.arange(col_neu.size)
-            self.exclude_neu = sps.coo_matrix((np.ones(row_neu.size),
-                                               (row_neu, col_neu.ravel('C'))),
-                                              shape=(row_neu.size,
-                                                     num_subfno)).tocsr()
-
-            col_dir = np.argwhere([not it for it in bound.is_dir[fno]])
-            row_dir = np.arange(col_dir.size)
-            self.exclude_dir = sps.coo_matrix((np.ones(row_dir.size),
-                                               (row_dir, col_dir.ravel('C'))),
-                                              shape=(row_dir.size,
-                                                     num_subfno)).tocsr()
-
-        elif self.bc_type == 'vectorial':
-
-            #Neumann
-            col_neu_x = np.argwhere([not it for it in bound.is_neu[0, fno]])
-            row_neu_x = np.arange(col_neu_x.size)
-            self.exclude_neu_x = sps.coo_matrix((np.ones(row_neu_x.size),
-                                               (row_neu_x, col_neu_x.ravel('C'))),
-                                              shape=(row_neu_x.size,
-                                                     num_subfno)).tocsr()
-
-            col_neu_y = np.argwhere([not it for it in bound.is_neu[1, fno]])
-            row_neu_y = np.arange(col_neu_y.size)
-            self.exclude_neu_y = sps.coo_matrix((np.ones(row_neu_y.size),
-                                               (row_neu_y, col_neu_y.ravel('C'))),
-                                              shape=(row_neu_y.size,
-                                                     num_subfno)).tocsr()
-            col_neu_y += num_subfno
-            col_neu = np.append(col_neu_x, [col_neu_y])
-
-            if nd == 3:
-                col_neu_z = np.argwhere([not it for it in bound.is_neu[2, fno]])
-                row_neu_z = np.arange(col_neu_z.size)
-                self.exclude_neu_z = sps.coo_matrix((np.ones(row_neu_z.size),
-                                                   (row_neu_z, col_neu_z.ravel('C'))),
-                                                  shape=(row_neu_z.size,
-                                                         num_subfno)).tocsr()
-
-                col_neu_z += 2 * num_subfno
-                col_neu = np.append(col_neu, [col_neu_z])
-
-            row_neu = np.arange(col_neu.size)
-            self.exclude_neu_nd = sps.coo_matrix((np.ones(row_neu.size),
-                                               (row_neu, col_neu.ravel('C'))),
-                                              shape=(row_neu.size,
-                                                      nd * num_subfno)).tocsr()
-
-            #Dirichlet, same procedure
-            col_dir_x = np.argwhere([not it for it in bound.is_dir[0, fno]])
-            row_dir_x = np.arange(col_dir_x.size)
-            self.exclude_dir_x = sps.coo_matrix((np.ones(row_dir_x.size),
-                                               (row_dir_x, col_dir_x.ravel('C'))),
-                                              shape=(row_dir_x.size,
-                                                      num_subfno)).tocsr()
-
-            col_dir_y = np.argwhere([not it for it in bound.is_dir[1, fno]])
-            row_dir_y = np.arange(col_dir_y.size)
-            self.exclude_dir_y = sps.coo_matrix((np.ones(row_dir_y.size),
-                                               (row_dir_y, col_dir_y.ravel('C'))),
-                                              shape=(row_dir_y.size,
-                                                      num_subfno)).tocsr()
-
-            col_dir_y += num_subfno
-            col_dir = np.append(col_dir_x, [col_dir_y])
-
-            if nd == 3:
-                col_dir_z = np.argwhere([not it for it in bound.is_dir[2, fno]])
-                row_dir_z = np.arange(col_dir_z.size)
-                self.exclude_dir_z = sps.coo_matrix((np.ones(row_dir_z.size),
-                                                   (row_dir_z, col_dir_z.ravel('C'))),
-                                                  shape=(row_dir_z.size,
-                                                          num_subfno)).tocsr()
-
-                col_dir_z += 2 * num_subfno
-                col_dir = np.append(col_dir, [col_dir_z])
-
-            row_dir = np.arange(col_dir.size)
-            self.exclude_dir_nd = sps.coo_matrix((np.ones(row_dir.size),
-                                               (row_dir, col_dir.ravel('C'))),
-                                              shape=(row_dir.size,
-                                                      nd * num_subfno)).tocsr()
-
-                
+
     def exclude_dirichlet(self, other):
         """ Mapping to exclude faces/components with Dirichlet boundary conditions from
         local systems.
@@ -863,19 +772,11 @@
             exclude_dir = np.append(self.exclude_dir_x * other, [self.exclude_dir_y * other])
             if self.nd == 3:
                 exclude_dir = np.append(exclude_dir, [self.exclude_dir_z * other])
-<<<<<<< HEAD
-                       
+
         return exclude_dir
-                    
+
     def exclude_dirichlet_x(self, other):
-        
-=======
-
-        return exclude_dir
-
-    def exclude_dirichlet_x(self, other):
-
->>>>>>> 3f2ee791
+
         """ Mapping to exclude components in the x-direction with Dirichlet boundary conditions from
         local systems.
         NOTE: Currently works for boundary faces aligned with the coordinate system.
@@ -889,17 +790,10 @@
                 Dirichlet conditions eliminated.
 
         """
-<<<<<<< HEAD
-            
+
         return self.exclude_dir_x * other
 
-                    
-=======
-
-        return self.exclude_dir_x * other
-
-
->>>>>>> 3f2ee791
+
     def exclude_dirichlet_y(self, other):
         """ Mapping to exclude components in the y-direction with Dirichlet boundary conditions from
         local systems.
@@ -914,11 +808,7 @@
                 Dirichlet conditions eliminated.
 
         """
-<<<<<<< HEAD
-            
-=======
-
->>>>>>> 3f2ee791
+
         return self.exclude_dir_y * other
 
     def exclude_dirichlet_z(self, other):
@@ -935,16 +825,11 @@
                 Dirichlet conditions eliminated.
 
         """
-<<<<<<< HEAD
-            
-=======
-
->>>>>>> 3f2ee791
+
         return self.exclude_dir_z * other
 
     def exclude_neumann(self, other):
         """ Mapping to exclude faces/components with Neumann boundary conditions from
-<<<<<<< HEAD
         local systems.
 
         Parameters:
@@ -955,7 +840,7 @@
             scipy.sparse matrix, with rows corresponding to faces/components with
                 Neumann conditions eliminated.
 
-        """            
+        """
         if self.bc_type == 'scalar':
             exclude_neu = self.exclude_neu * other
 
@@ -963,7 +848,7 @@
             exclude_neu = np.append(self.exclude_neu_x * other, [self.exclude_neu_y * other])
             if self.nd == 3:
                 exclude_neu = np.append(exclude_neu, [self.exclude_neu_z * other])
-                    
+
         return exclude_neu
 
     def exclude_neumann_x(self, other):
@@ -980,57 +865,6 @@
                 Neumann conditions eliminated.
 
         """
-            
-        return self.exclude_neu_x * other
-
-                    
-    def exclude_neumann_y(self, other):
-        """ Mapping to exclude components in the y-direction with Neumann boundary conditions from
-=======
->>>>>>> 3f2ee791
-        local systems.
-        NOTE: Currently works for boundary faces aligned with the coordinate system.
-
-        Parameters:
-            other (scipy.sparse matrix): Matrix of local equations for
-                continuity of flux and pressure.
-
-        Returns:
-<<<<<<< HEAD
-            scipy.sparse matrix, with components in the y-direction corresponding to faces with
-                Neumann conditions eliminated.
-
-        """
-            
-=======
-            scipy.sparse matrix, with rows corresponding to faces/components with
-                Neumann conditions eliminated.
-
-        """
-        if self.bc_type == 'scalar':
-            exclude_neu = self.exclude_neu * other
-
-        elif self.bc_type == 'vectorial':
-            exclude_neu = np.append(self.exclude_neu_x * other, [self.exclude_neu_y * other])
-            if self.nd == 3:
-                exclude_neu = np.append(exclude_neu, [self.exclude_neu_z * other])
-
-        return exclude_neu
-
-    def exclude_neumann_x(self, other):
-        """ Mapping to exclude components in the x-direction with Neumann boundary conditions from
-        local systems.
-        NOTE: Currently works for boundary faces aligned with the coordinate system.
-
-        Parameters:
-            other (scipy.sparse matrix): Matrix of local equations for
-                continuity of flux and pressure.
-
-        Returns:
-            scipy.sparse matrix, with components in the x-direction corresponding to faces with
-                Neumann conditions eliminated.
-
-        """
 
         return self.exclude_neu_x * other
 
@@ -1050,7 +884,6 @@
 
         """
 
->>>>>>> 3f2ee791
         return self.exclude_neu_y * other
 
     def exclude_neumann_z(self, other):
@@ -1061,8 +894,6 @@
         Parameters:
             other (scipy.sparse matrix): Matrix of local equations for
                 continuity of flux and pressure.
-<<<<<<< HEAD
-=======
 
         Returns:
             scipy.sparse matrix, with components in the z-direction corresponding to faces with
@@ -1071,23 +902,12 @@
         """
 
         return self.exclude_neu_z * other
->>>>>>> 3f2ee791
-
-        Returns:
-            scipy.sparse matrix, with components in the z-direction corresponding to faces with
-                Neumann conditions eliminated.
-
-        """
-            
-        return self.exclude_neu_z * other
-    
+
     def exclude_dirichlet_nd(self, other):
         """ Exclusion of Dirichlet conditions for vector equations (elasticity).
         See above method without _nd suffix for description.
 
         """
-<<<<<<< HEAD
-=======
 
         if self.bc_type == 'scalar':
             exclude_dirichlet_nd = sps.kron(sps.eye(self.nd),
@@ -1097,17 +917,7 @@
             exclude_dirichlet_nd = self.exclude_dir_nd
 
         return exclude_dirichlet_nd * other
->>>>>>> 3f2ee791
-
-        if self.bc_type == 'scalar':
-            exclude_dirichlet_nd = sps.kron(sps.eye(self.nd),
-                                            self.exclude_dir)
-
-        elif self.bc_type == 'vectorial':
-            exclude_dirichlet_nd = self.exclude_dir_nd        
-
-        return exclude_dirichlet_nd * other
-            
+
     def exclude_neumann_nd(self, other):
         """ Exclusion of Neumann conditions for vector equations (elasticity).
         See above method without _nd suffix for description.
@@ -1119,11 +929,7 @@
 
         elif self.bc_type == 'vectorial':
             exclude_neumann_nd = self.exclude_neu_nd
-<<<<<<< HEAD
-        
-=======
-
->>>>>>> 3f2ee791
+
         return exclude_neumann_nd * other
 
 #-----------------End of class ExcludeBoundaries-----------------------------
@@ -1382,7 +1188,7 @@
                                * pa.get_bc_val(physics)
         else:
             dis = np.zeros(g.num_faces)
-        pa.set_discharge(dis)
+        data[d_name] = dis
         return
 
     for g, d in gb:
@@ -1393,13 +1199,9 @@
                     * pa.get_bc_val(physics)
             else:
                 dis = np.zeros(g.num_faces)
-            pa.set_discharge(dis)
-
-<<<<<<< HEAD
-    for e, data in gb.edges_props():
-=======
+            d[d_name] = dis
+
     for e, d in gb.edges():
->>>>>>> 3f2ee791
         # According to the sorting convention, g2 is the higher dimensional grid,
         # the one to who's faces the fluxes correspond
         g1, g2 = gb.nodes_of_edge(e)
@@ -1413,14 +1215,14 @@
             coupling_flux = gb.edge_props(e, 'coupling_flux')
             pressures = [gb.node_props(g, p_name) for g in [g2, g1]]
             dis = coupling_flux * np.concatenate(pressures)
-            pa.set_discharge(dis)
+            d[d_name] = dis
 
         elif g1.dim == g2.dim and d['face_cells'] is not None:
             # g2 is now only the "higher", but still the one defining the faces
             # (cell-cells connections) in the sense that the normals are assumed
             # outward from g2, "pointing towards the g1 cells". Note that in
             # general, there are g2.num_cells x g1.num_cells connections/"faces".
-            cc = data['face_cells']
+            cc = d['face_cells']
             cells_1, cells_2 = cc.nonzero()
             coupling_flux = gb.edge_props(e, 'coupling_flux')
 
@@ -1432,7 +1234,7 @@
             dis = contribution_2 - contribution_1
             # Store flux at the edge only. This means that the flux will remain
             # zero in the data of both g1 and g2
-            pa.set_discharge(np.ravel(dis))
+            d[d_name] = np.ravel(dis)
 
 
 def append_dofs_of_discretization(g, d, kw1, kw2, k_dof):
