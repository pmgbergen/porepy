"""
Implementation of the multi-point flux approximation O-method.

"""
from __future__ import division
import warnings
import numpy as np
import scipy.sparse as sps

from porepy.numerics.fv import fvutils, tpfa
from porepy.grids import partition
from porepy.params import tensor, bc, data
from porepy.utils import matrix_compression
from porepy.utils import comp_geom as cg
from porepy.numerics.mixed_dim.solver import Solver, SolverMixDim
from porepy.numerics.mixed_dim.coupler import Coupler
from porepy.numerics.fv.tpfa import TpfaCoupling, TpfaCouplingDFN

#------------------------------------------------------------------------------

class MpfaMixDim(SolverMixDim):
    def __init__(self, physics='flow'):
        self.physics = physics

        self.discr = Mpfa(self.physics)
        self.coupling_conditions = TpfaCoupling(self.discr)

        self.solver = Coupler(self.discr, self.coupling_conditions)

#------------------------------------------------------------------------------

class MpfaDFN(SolverMixDim):

    def __init__(self, dim_max, physics='flow'):
        # NOTE: There is no flow along the intersections of the fractures.

        self.physics = physics
        self.dim_max = dim_max

        self.discr = Mpfa(self.physics)
        self.coupling_conditions = TpfaCouplingDFN(self.discr)

        kwargs = {"discr_ndof": self.discr.ndof,
                  "discr_fct": self.__matrix_rhs__}
        self.solver = Coupler(coupling = self.coupling_conditions, **kwargs)

    def __matrix_rhs__(self, g, data):
        # The highest dimensional problem compute the matrix and rhs, the lower
        # dimensional problem and empty matrix. For the latter, the size of the
        # matrix is the number of cells.
        if g.dim == self.dim_max:
            return self.discr.matrix_rhs(g, data)
        else:
            ndof = self.discr.ndof(g)
            return sps.csr_matrix((ndof, ndof)), np.zeros(ndof)

#------------------------------------------------------------------------------

class Mpfa(Solver):

    def __init__(self, physics='flow'):
        self.physics = physics

    def ndof(self, g):
        """
        Return the number of degrees of freedom associated to the method.
        In this case number of cells (pressure dof).

        Parameter
        ---------
        g: grid, or a subclass.

        Return
        ------
        dof: the number of degrees of freedom.

        """
        return g.num_cells

#------------------------------------------------------------------------------#

    def matrix_rhs(self, g, data, discretize=True):
        """
        Return the matrix and right-hand side for a discretization of a second
        order elliptic equation using a FV method with a multi-point flux
        approximation.

        The name of data in the input dictionary (data) are:
        k : second_order_tensor
            Permeability defined cell-wise.
<<<<<<< HEAD
        f : array (self.g.num_cells)
            Scalar source term defined cell-wise. Given as net inn/out-flow, i.e.
            should already have been multiplied with the cell sizes. Positive
            values are considered innflow. If not given a zero source
            term is assumed and a warning arised.
=======
>>>>>>> 0c24dbbd
        bc : boundary conditions (optional)
        bc_val : dictionary (optional)
            Values of the boundary conditions. The dictionary has at most the
            following keys: 'dir' and 'neu', for Dirichlet and Neumann boundary
            conditions, respectively.

        Parameters
        ----------
        g : grid, or a subclass, with geometry fields computed.
        data: dictionary to store the data. For details on necessary keywords,
            see method discretize()
        discretize (boolean, optional): Whether to discetize prior to matrix
            assembly. If False, data should already contain discretization.
            Defaults to True.

        Return
        ------
        matrix: sparse csr (g_num_cells, g_num_cells)
            Discretization matrix.
        rhs: array (g_num_cells)
            Right-hand side which contains the boundary conditions and the scalar
            source term.

        """
        if discretize:
            self.discretize(g, data)

        div = fvutils.scalar_divergence(g)
        flux = data['flux']
        M = div * flux

        bound_flux = data['bound_flux']

        param = data['param']

        bc_val = param.get_bc_val(self)

        return M, self.rhs(g, bound_flux, bc_val)

#------------------------------------------------------------------------------#

    def rhs(self, g, bound_flux, bc_val):
        """
        Return the righ-hand side for a discretization of a second order elliptic
        equation using the MPFA method. See self.matrix_rhs for a detaild
        description.
        """
        div = g.cell_faces.T

        return -div * bound_flux * bc_val

#------------------------------------------------------------------------------#

    def discretize(self, g, data):
        """
        The name of data in the input dictionary (data) are:
        k : second_order_tensor
            Permeability defined cell-wise. If not given a identity permeability
            is assumed and a warning arised.
        bc : boundary conditions (optional)
        bc_val : dictionary (optional)
            Values of the boundary conditions. The dictionary has at most the
            following keys: 'dir' and 'neu', for Dirichlet and Neumann boundary
            conditions, respectively.

        Parameters
        ----------
        g : grid, or a subclass, with geometry fields computed.
        data: dictionary to store the data.

        """
        param = data['param']
        k = param.get_tensor(self)
        bnd = param.get_bc(self)
        a = param.aperture

        trm, bound_flux = mpfa(g, k, bnd, apertures=a)
        data['flux'] = trm
        data['bound_flux'] = bound_flux

#------------------------------------------------------------------------------#


def mpfa(g, k, bnd, eta=None, inverter=None, apertures=None, max_memory=None,
         **kwargs):
    """
    Discretize the scalar elliptic equation by the multi-point flux
    approximation method.

    The method computes fluxes over faces in terms of pressures in adjacent
    cells (defined as all cells sharing at least one vertex with the face).
    This corresponds to the MPFA-O method, see

    Aavatsmark (2002): An introduction to the MPFA-O method on
            quadrilateral grids, Comp. Geosci. for details.


    Implementation needs:
        1) The local linear systems should be scaled with the permeability and
        the local grid size, so that we avoid rounding errors accumulating
        under grid refinement / convergence tests.
        2) It probably makes sense to create a wrapper class to store the
        discretization, interface to linear solvers etc.
    Right now, there are concrete plans for 2).

    Parameters:
        g (core.grids.grid): grid to be discretized
        k (core.constit.second_order_tensor) permeability tensor
        bnd (core.bc.bc) class for boundary values
        eta Location of pressure continuity point. Defaults to 1/3 for simplex
            grids, 0 otherwise. On boundary faces with Dirichlet conditions,
            eta=0 will be enforced.
        inverter (string) Block inverter to be used, either numba (default),
            cython or python. See fvutils.invert_diagonal_blocks for details.
        apertures (np.ndarray) apertures of the cells for scaling of the face
            normals.
        max_memory (double): Threshold for peak memory during discretization.
            If the **estimated** memory need is larger than the provided
            threshold, the discretization will be split into an appropriate
            number of sub-calculations, using mpfa_partial().

    Returns:
        scipy.sparse.csr_matrix (shape num_faces, num_cells): flux
            discretization, in the form of mapping from cell pressures to face
            fluxes.
        scipy.sparse.csr_matrix (shape num_faces, num_faces): discretization of
            boundary conditions. Interpreted as fluxes induced by the boundary
            condition (both Dirichlet and Neumann). For Neumann, this will be
            the prescribed flux over the boundary face, and possibly fluxes
            over faces having nodes on the boundary. For Dirichlet, the values
            will be fluxes induced by the prescribed pressure. Incorporation as
            a right hand side in linear system by multiplication with
            divergence operator.

    Example:
        # Set up a Cartesian grid
        g = structured.CartGrid([5, 5])
        k = tensor.SecondOrder(g.dim, np.ones(g.num_cells))
        g.compute_geometry()
        # Dirirchlet boundary conditions
        bound_faces = g.get_boundary_faces().ravel()
        bnd = bc.BoundaryCondition(g, bound_faces, ['dir'] * bound_faces.size)
        # Discretization
        flux, bound_flux = mpfa(g, k, bnd)
        # Source in the middle of the domain
        q = np.zeros(g.num_cells)
        q[12] = 1
        # Divergence operator for the grid
        div = fvutils.scalar_divergence(g)
        # Discretization matrix
        A = div * flux
        # Assign boundary values to all faces on the bounary
        bound_vals = np.zeros(g.num_faces)
        bound_vals[bound_faces] = np.arange(bound_faces.size)
        # Assemble the right hand side and solve
        rhs = q + div * bound_flux * bound_vals
        x = sps.linalg.spsolve(A, rhs)
        f = flux * x - bound_flux * bound_vals

    """

    if max_memory is None:
        # For the moment nothing to do here, just call main mpfa method for the
        # entire grid.
        # TODO: We may want to estimate the memory need, and give a warning if
        # this seems excessive
        flux, bound_flux = _mpfa_local(
            g, k, bnd, eta=eta, inverter=inverter, apertures=apertures)
    else:
        # Estimate number of partitions necessary based on prescribed memory
        # usage
        peak_mem = _estimate_peak_memory(g)
        num_part = np.ceil(peak_mem / max_memory)

        # Let partitioning module apply the best available method
        part = partition.partition(g, num_part)

        # Boundary faces on the main grid
        glob_bound_face = g.get_boundary_faces()

        # Empty fields for flux and bound_flux. Will be expanded as we go.
        # Implementation note: It should be relatively straightforward to
        # estimate the memory need of flux (face_nodes -> node_cells ->
        # unique).
        flux = sps.csr_matrix(g.num_faces, g.num_cells)
        bound_flux = sps.csr_matrix(g.num_faces, g.num_faces)

        cn = g.cell_nodes()

        face_covered = np.zeros(g.num_faces, dtype=np.bool)

        for p in range(part.max()):
            # Cells in this partitioning
            cell_ind = np.argwhere(part == p).ravel('F')
            # To discretize with as little overlap as possible, we use the
            # keyword nodes to specify the update stencil. Find nodes of the
            # local cells.
            active_cells = np.zeros(g.num_cells, dtype=np.bool)
            active_cells[cell_ind] = 1
            active_nodes = np.squeeze(np.where((cn * active_cells) > 0))

            # Perform local discretization.
            loc_flux, loc_bound_flux, loc_faces \
                = mpfa_partial(g, k, bnd, eta=eta, inverter=inverter,
                               nodes=active_nodes)

            # Eliminate contribution from faces already covered
            loc_flux[face_covered, :] *= 0
            loc_bound_flux[face_covered, :] *= 0

            face_covered[loc_faces] = 1

            flux += loc_flux
            bound_flux += loc_bound_flux

    return flux, bound_flux

#------------------------------------------------------------------------------

<<<<<<< HEAD
=======

class MpfaMultiDim(Solver):
    """
    Solver class for a multi-dimensional Mpfa discretization with a Tpfa
    coupling between dimensions.
    """

    def __init__(self, physics='flow'):
        self.physics = physics
        discr = Mpfa(self.physics)
        coupling_conditions = TpfaCoupling(discr)
        self.solver = Coupler(discr, coupling_conditions)

    def ndof(self, gb):
        ndof = 0
        for g, _ in gb:
            ndof += g.num_cells
        return ndof

    def matrix_rhs(self, gb):
        """
        Returns the solution matrix and right hand side for the global system, 
        see Coupler.matrix_rhs.
        """
        return self.solver.matrix_rhs(gb)

    def split(self, gb, names, var):
        return self.solver.split(gb, names, var)
#------------------------------------------------------------------------------


>>>>>>> 0c24dbbd
def mpfa_partial(g, k, bnd, eta=0, inverter='numba', cells=None, faces=None,
                 nodes=None, apertures=None):
    """
    Run an MPFA discretization on subgrid, and return discretization in terms
    of global variable numbers.

    Scenarios where the method will be used include updates of permeability,
    and the introduction of an internal boundary (e.g. fracture growth).

    The subgrid can be specified in terms of cells, faces and nodes to be
    updated. For details on the implementation, see
    fv_utils.cell_ind_for_partial_update()

    Parameters:
        g (porepy.grids.grid.Grid): grid to be discretized
        k (porepy.params.tensor.SecondOrder) permeability tensor
        bnd (porepy.params.bc.BoundarCondition) class for boundary conditions
        faces (np.ndarray) faces to be considered. Intended for partial
            discretization, may change in the future
        eta Location of pressure continuity point. Should be 1/3 for simplex
            grids, 0 otherwise. On boundary faces with Dirichlet conditions,
            eta=0 will be enforced.
        inverter (string) Block inverter to be used, either numba (default),
            cython or python. See fvutils.invert_diagonal_blocks for details.
        cells (np.array, int, optional): Index of cells on which to base the
            subgrid computation. Defaults to None.
        faces (np.array, int, optional): Index of faces on which to base the
            subgrid computation. Defaults to None.
        nodes (np.array, int, optional): Index of nodes on which to base the
            subgrid computation. Defaults to None.
        apertures (np.ndarray, float, optional) apertures of the cells for scaling of the face
            normals. Defaults to None.

        Note that if all of {cells, faces, nodes} are None, empty matrices will
        be returned.

    Returns:
        sps.csr_matrix (g.num_faces x g.num_cells): Flux discretization,
            computed on a subgrid.
        sps.csr_matrix (g,num_faces x g.num_faces): Boundary flux
            discretization, computed on a subgrid
        np.array (int): Global of the faces where the flux discretization is
            computed.

    """
    if cells is not None:
        warnings.warn('Cells keyword for partial mpfa has not been tested')
    if faces is not None:
        warnings.warn('Faces keyword for partial mpfa has not been tested')

    # Find computational stencil, based on specified cells, faces and nodes.
    ind, active_faces = fvutils.cell_ind_for_partial_update(g, cells=cells,
                                                            faces=faces,
                                                            nodes=nodes)

    # Extract subgrid, together with mappings between local and global
    # cells
    sub_g, l2g_faces, _ = partition.extract_subgrid(g, ind)
    l2g_cells = sub_g.parent_cell_ind

    # Local parameter fields
    # Copy permeability field, and restrict to local cells
    loc_k = k.copy()
    loc_k.perm = loc_k.perm[::, ::, l2g_cells]

    glob_bound_face = g.get_boundary_faces()

    # Boundary conditions are slightly more complex. Find local faces
    # that are on the global boundary.
    loc_bound_ind = np.argwhere(np.in1d(l2g_faces, glob_bound_face)).ravel('F')
    loc_cond = np.array(loc_bound_ind.size * ['neu'])
    # Then pick boundary condition on those faces.
    if loc_bound_ind.size > 0:
        # We could have avoided to explicitly define Neumann conditions,
        # since these are default
        is_dir = bnd.is_dir[l2g_faces[loc_bound_ind]]
        is_neu = bnd.is_neu[l2g_faces[loc_bound_ind]]

        loc_cond[is_dir] = 'dir'
    loc_bnd = bc.BoundaryCondition(sub_g, faces=loc_bound_ind, cond=loc_cond)

    # Discretization of sub-problem
    flux_loc, bound_flux_loc = _mpfa_local(sub_g, loc_k, loc_bnd,
                                           eta=eta, inverter=inverter, apertures=apertures)

    # Map to global indices
    face_map, cell_map = fvutils.map_subgrid_to_grid(g, l2g_faces, l2g_cells,
                                                     is_vector=False)
    flux_glob = face_map * flux_loc * cell_map
    bound_flux_glob = face_map * bound_flux_loc * face_map.transpose()

    # By design of mpfa, and the subgrids, the discretization will update faces
    # outside the active faces. Kill these.
    outside = np.setdiff1d(np.arange(g.num_faces), active_faces,
                           assume_unique=True)
    flux_glob[outside, :] = 0
    bound_flux_glob[outside, :] = 0

    return flux_glob, bound_flux_glob, active_faces


def _mpfa_local(g, k, bnd, eta=None, inverter='numba', apertures=None):
    """
    Actual implementation of the MPFA O-method. To calculate MPFA on a grid
    directly, either call this method, or, to respect the privacy of this
    method, the main mpfa method with no memory constraints.

    Method properties and implementation details.
    The pressure is discretized as a linear function on sub-cells (see
    reference paper). In this implementation, the pressure is represented by
    its cell center value and the sub-cell gradients (this is in contrast to
    most papers, which use auxiliary pressures on the faces; the current
    formulation is equivalent, but somewhat easier to implement).
    The method will give continuous fluxes over the faces, and pressure
    continuity for certain points (controlled by the parameter eta). This can
    be expressed as a linear system on the form
        (i)   A * grad_p            = 0
        (ii)  B * grad_p + C * p_cc = 0
        (iii) 0            D * p_cc = I
    Here, the first equation represents flux continuity, and involves only the
    pressure gradients (grad_p). The second equation gives pressure continuity
    over cell faces, thus B will contain distances between cell centers and the
    face continuity points, while C consists of +- 1 (depending on which side
    the cell is relative to the face normal vector). The third equation
    enforces the pressure to be unity in one cell at a time. Thus (i)-(iii) can
    be inverted to express the pressure gradients as in terms of the cell
    center variables, that is, we can compute the basis functions on the
    sub-cells. Because of the method construction (again see reference paper),
    the basis function of a cell c will be non-zero on all sub-cells sharing
    a vertex with c. Finally, the fluxes as functions of cell center values are
    computed by insertion into Darcy's law (which is essentially half of A from
    (i), that is, only consider contribution from one side of the face.
    Boundary values can be incorporated with appropriate modifications -
    Neumann conditions will have a non-zero right hand side for (i), while
    Dirichlet gives a right hand side for (ii).

    """
    if eta is None:
        eta = fvutils.determine_eta(g)

    # The method reduces to the more efficient TPFA in one dimension, so that
    # method may be called. In 0D, there is no internal discretization to be
    # done.
    if g.dim == 1:
        discr = tpfa.Tpfa()
        params = data.Parameters(g)
        params.set_bc('flow', bnd)
        params.set_aperture(apertures)
        params.set_tensor('flow', k)
        d = {'param': params}
        discr.discretize(g, d)
        return d['flux'], d['bound_flux']
    elif g.dim == 0:
        return sps.csr_matrix([0]), 0

    # The grid coordinates are always three-dimensional, even if the grid is
    # really 2D. This means that there is not a 1-1 relation between the number
    # of coordinates of a point / vector and the real dimension. This again
    # violates some assumptions tacitly made in the discretization (in
    # particular that the number of faces of a cell that meets in a vertex
    # equals the grid dimension, and that this can be used to construct an
    # index of local variables in the discretization). These issues should be
    # possible to overcome, but for the moment, we simply force 2D grids to be
    # proper 2D.

    if g.dim == 2:
        # Rotate the grid into the xy plane and delete third dimension. First
        # make a copy to avoid alterations to the input grid
        g = g.copy()
        cell_centers, face_normals, face_centers, R, _, nodes = cg.map_grid(
            g)
        g.cell_centers = cell_centers
        g.face_normals = face_normals
        g.face_centers = face_centers
        g.nodes = nodes

        # Rotate the permeability tensor and delete last dimension
        k = k.copy()
        k.perm = np.tensordot(R.T, np.tensordot(R, k.perm, (1, 0)), (0, 1))
        k.perm = np.delete(k.perm, (2), axis=0)
        k.perm = np.delete(k.perm, (2), axis=1)

    # Define subcell topology, that is, the local numbering of faces, subfaces,
    # sub-cells and nodes. This numbering is used throughout the
    # discretization.
    subcell_topology = fvutils.SubcellTopology(g)

    # Obtain normal_vector * k, pairings of cells and nodes (which together
    # uniquely define sub-cells, and thus index for gradients.
    nk_grad, cell_node_blocks, \
        sub_cell_index = _tensor_vector_prod(g, k, subcell_topology, apertures)

    # Distance from cell centers to face centers, this will be the
    # contribution from gradient unknown to equations for pressure continuity
    pr_cont_grad = fvutils.compute_dist_face_cell(g, subcell_topology, eta)

    # Darcy's law
    darcy = -nk_grad[subcell_topology.unique_subfno]

    # Pair fluxes over subfaces, that is, enforce conservation
    nk_grad = subcell_topology.pair_over_subfaces(nk_grad)

    # Contribution from cell center potentials to local systems
    # For pressure continuity, +-1 (Depending on whether the cell is on the
    # positive or negative side of the face.
    # The .A suffix is necessary to get a numpy array, instead of a scipy
    # matrix.
    sgn = g.cell_faces[subcell_topology.fno, subcell_topology.cno].A
    pr_cont_cell = sps.coo_matrix((sgn[0], (subcell_topology.subfno,
                                            subcell_topology.cno))).tocsr()
    # The cell centers give zero contribution to flux continuity
    nk_cell = sps.coo_matrix((np.zeros(1), (np.zeros(1), np.zeros(1))),
                             shape=(subcell_topology.num_subfno,
                                    subcell_topology.num_cno)).tocsr()
    del sgn

    # Mapping from sub-faces to faces
    hf2f = sps.coo_matrix((np.ones(subcell_topology.unique_subfno.size),
                           (subcell_topology.fno_unique,
                            subcell_topology.subfno_unique)))

    # Update signs
    sgn_unique = g.cell_faces[subcell_topology.fno_unique,
                              subcell_topology.cno_unique].A.ravel('F')

    # The boundary faces will have either a Dirichlet or Neumann condition, but
    # not both (Robin is not implemented).
    # Obtain mappings to exclude boundary faces.
    bound_exclusion = fvutils.ExcludeBoundaries(subcell_topology, bnd, g.dim)

    # No flux conditions for Dirichlet boundary faces
    nk_grad = bound_exclusion.exclude_dirichlet(nk_grad)
    nk_cell = bound_exclusion.exclude_dirichlet(nk_cell)
    # No pressure condition for Neumann boundary faces
    pr_cont_grad = bound_exclusion.exclude_neumann(pr_cont_grad)
    pr_cont_cell = bound_exclusion.exclude_neumann(pr_cont_cell)

    # So far, the local numbering has been based on the numbering scheme
    # implemented in SubcellTopology (which treats one cell at a time). For
    # efficient inversion (below), it is desirable to get the system over to a
    # block-diagonal structure, with one block centered around each vertex.
    # Obtain the necessary mappings.
    rows2blk_diag, cols2blk_diag, size_of_blocks = _block_diagonal_structure(
        sub_cell_index, cell_node_blocks, subcell_topology.nno_unique,
        bound_exclusion)

    del cell_node_blocks, sub_cell_index

    # System of equations for the subcell gradient variables. On block diagonal
    # form.
    grad_eqs = sps.vstack([nk_grad, pr_cont_grad])

    num_nk_cell = nk_cell.shape[0]
    num_pr_cont_grad = pr_cont_grad.shape[0]
    del nk_grad, pr_cont_grad

    grad = rows2blk_diag * grad_eqs * cols2blk_diag

    del grad_eqs
    darcy_igrad = darcy * cols2blk_diag * fvutils.invert_diagonal_blocks(grad,
                                                                         size_of_blocks,
                                                                         method=inverter) \
        * rows2blk_diag

    del grad, cols2blk_diag, rows2blk_diag, darcy

    flux = hf2f * darcy_igrad * (-sps.vstack([nk_cell, pr_cont_cell]))

    del nk_cell, pr_cont_cell
    ####
    # Boundary conditions
    rhs_bound = _create_bound_rhs(bnd, bound_exclusion,
                                  subcell_topology, sgn_unique, g,
                                  num_nk_cell, num_pr_cont_grad)
    # Discretization of boundary values
    bound_flux = hf2f * darcy_igrad * rhs_bound

    return flux, bound_flux


#----------------------------------------------------------------------------#
#
# The functions below are helper functions, which are not really necessary to
# understand in detail to use the method. They also tend to be less well
# documented.
#
#----------------------------------------------------------------------------#

def _estimate_peak_memory(g):
    """
    Rough estimate of peak memory need
    """
    nd = g.dim
    num_cell_nodes = g.cell_nodes().toarray().sum(axis=1)

    # Number of unknowns around a vertex: nd per cell that share the vertex for
    # pressure gradients, and one per cell (cell center pressure)
    num_grad_unknowns = nd * num_cell_nodes

    # The most expensive field is the storage of igrad, which is block diagonal
    # with num_grad_unknowns sized blocks
    igrad_size = num_grad_unknowns.sum()

    # The discretization of Darcy's law will require nd (that is, a gradient)
    # per sub-face.
    num_sub_face = g.face_nodes.toarray().sum()
    darcy_size = nd * num_sub_face

    # Balancing of fluxes will require 2*nd (gradient on both sides) fields per
    # sub-face
    nk_grad_size = 2 * nd * num_sub_face
    # Similarly, pressure continuity requires 2 * (nd+1) (gradient on both
    # sides, and cell center pressures) numbers
    pr_cont_size = 2 * (nd + 1) * num_sub_face

    total_size = igrad_size + darcy_size + nk_grad_size + pr_cont_size

    # Not covered yet is various fields on subcell topology, mapping matrices
    # between local and block ordering etc.
    return total_size


def _tensor_vector_prod(g, k, subcell_topology, apertures=None):
    """
    Compute product of normal vectors and tensors on a sub-cell level.

    This is essentially defining Darcy's law for each sub-face in terms of
    sub-cell gradients. Thus, we also implicitly define the global ordering
    of sub-cell gradient variables (via the interpretation of the columns in
    nk).

    NOTE: In the local numbering below, in particular in the variables i and j,
    it is tacitly assumed that g.dim == g.nodes.shape[0] ==
    g.face_normals.shape[0] etc. See implementation note in main method.

    Parameters:
        g (core.grids.grid): Discretization grid
        k (core.constit.second_order_tensor): The permeability tensor
        subcell_topology (fvutils.SubcellTopology): Wrapper class containing
            subcell numbering.

    Returns:
        nk: sub-face wise product of normal vector and permeability tensor.
        cell_node_blocks pairings of node and cell indices, which together
            define a sub-cell.
        sub_cell_ind: index of all subcells

    """

    # Stack cell and nodes, and remove duplicate rows. Since subcell_mapping
    # defines cno and nno (and others) working cell-wise, this will
    # correspond to a unique rows (Matlab-style) from what I understand.
    # This also means that the pairs in cell_node_blocks uniquely defines
    # subcells, and can be used to index gradients etc.
    cell_node_blocks, blocksz = matrix_compression.rlencode(np.vstack((
        subcell_topology.cno, subcell_topology.nno)))

    nd = g.dim

    # Duplicates in [cno, nno] corresponds to different faces meeting at the
    # same node. There should be exactly nd of these. This test will fail
    # for pyramids in 3D
    assert np.all(blocksz == nd)

    # Define row and column indices to be used for normal_vectors * perm.
    # Rows are based on sub-face numbers.
    # Columns have nd elements for each sub-cell (to store a gradient) and
    # is adjusted according to block sizes
    _, j = np.meshgrid(subcell_topology.subhfno, np.arange(nd))
    sum_blocksz = np.cumsum(blocksz)
    j += matrix_compression.rldecode(sum_blocksz - blocksz[0], blocksz)

    # Distribute faces equally on the sub-faces
    num_nodes = np.diff(g.face_nodes.indptr)
    normals = g.face_normals[:, subcell_topology.fno] / num_nodes[
        subcell_topology.fno]
    if apertures is not None:
        normals = normals * apertures[subcell_topology.cno]

    # Represent normals and permeability on matrix form
    ind_ptr = np.hstack((np.arange(0, j.size, nd), j.size))
    normals_mat = sps.csr_matrix((normals.ravel('F'), j.ravel('F'), ind_ptr))
    k_mat = sps.csr_matrix((k.perm[::, ::, cell_node_blocks[0]].ravel('F'),
                            j.ravel('F'), ind_ptr))

    nk = normals_mat * k_mat

    # Unique sub-cell indexes are pulled from column indices, we only need
    # every nd column (since nd faces of the cell meet at each vertex)
    sub_cell_ind = j[::, 0::nd]
    return nk, cell_node_blocks, sub_cell_ind


def _block_diagonal_structure(sub_cell_index, cell_node_blocks, nno,
                              bound_exclusion):
    """ Define matrices to turn linear system into block-diagonal form

    Parameters
    ----------
    sub_cell_index
    cell_node_blocks: pairs of cell and node pairs, which defines sub-cells
    nno node numbers associated with balance equations
    exclude_dirichlet mapping to remove rows associated with flux boundary
    exclude_neumann mapping to remove rows associated with pressure boundary

    Returns
    -------
    rows2blk_diag transform rows of linear system to block-diagonal form
    cols2blk_diag transform columns of linear system to block-diagonal form
    size_of_blocks number of equations in each block
    """

    # Stack node numbers of equations on top of each other, and sort them to
    # get block-structure. First eliminate node numbers at the boundary, where
    # the equations are either of flux or pressure continuity (not both)
    nno_flux = bound_exclusion.exclude_dirichlet(nno)
    nno_pressure = bound_exclusion.exclude_neumann(nno)
    node_occ = np.hstack((nno_flux, nno_pressure))
    sorted_ind = np.argsort(node_occ)
    sorted_nodes_rows = node_occ[sorted_ind]
    # Size of block systems
    size_of_blocks = np.bincount(sorted_nodes_rows.astype('int64'))
    rows2blk_diag = sps.coo_matrix((np.ones(sorted_nodes_rows.size),
                                    (np.arange(sorted_ind.size),
                                     sorted_ind))).tocsr()

    # cell_node_blocks[1] contains the node numbers associated with each
    # sub-cell gradient (and so column of the local linear systems). A sort
    # of these will give a block-diagonal structure
    sorted_nodes_cols = np.argsort(cell_node_blocks[1])
    subcind_nodes = sub_cell_index[::, sorted_nodes_cols].ravel('F')
    cols2blk_diag = sps.coo_matrix((np.ones(sub_cell_index.size),
                                    (subcind_nodes,
                                     np.arange(sub_cell_index.size)))).tocsr()
    return rows2blk_diag, cols2blk_diag, size_of_blocks


def _create_bound_rhs(bnd, bound_exclusion,
                      subcell_topology, sgn, g, num_flux, num_pr):
    """
    Define rhs matrix to get basis functions for incorporates boundary
    conditions

    Parameters
    ----------
    bnd
    exclude_dirichlet
    exclude_neumann
    fno
    sgn : +-1, defining here and there of the faces
    g : grid
    num_flux : number of equations for flux continuity
    num_pr: number of equations for pressure continuity

    Returns
    -------
    rhs_bound: Matrix that can be multiplied with inverse block matrix to get
               basis functions for boundary values
    """

    fno = subcell_topology.fno_unique
    num_neu = np.sum(bnd.is_neu[fno])
    num_dir = np.sum(bnd.is_dir[fno])
    num_bound = num_neu + num_dir

    # Neumann boundary conditions
    # Find Neumann faces, exclude Dirichlet faces (since these are excluded
    # from the right hand side linear system), and do necessary formating.
    neu_ind = np.argwhere(bound_exclusion.exclude_dirichlet(
        bnd.is_neu[fno].astype('int64'))).ravel('F')
    # We also need to map the respective Neumann and Dirichlet half-faces to
    # the global half-face numbering (also interior faces). The latter should
    # not have Dirichlet and Neumann excluded (respectively), and thus we need
    # new fields
    neu_ind_all = np.argwhere(bnd.is_neu[fno].astype('int')).ravel('F')
    dir_ind_all = np.argwhere(bnd.is_dir[fno].astype('int')).ravel('F')
    num_face_nodes = g.face_nodes.sum(axis=0).A.ravel(order='F')

    # For the Neumann boundary conditions, we define the value as seen from
    # the innside of the domain. E.g. outflow is defined to be positive. We
    # therefore set the matrix indices to -1. We also have to scale it with
    # the number of nodes per face because the flux of face is the sum of its
    # half-faces.
    scaled_sgn = - 1 / num_face_nodes[fno[neu_ind_all]]
    if neu_ind.size > 0:
        neu_cell = sps.coo_matrix((scaled_sgn,
                                   (neu_ind, np.arange(neu_ind.size))),
                                  shape=(num_flux, num_bound))
    else:
        # Special handling when no elements are found. Not sure if this is
        # necessary, or if it is me being stupid
        neu_cell = sps.coo_matrix((num_flux, num_bound))

    # Dirichlet boundary conditions
    dir_ind = np.argwhere(bound_exclusion.exclude_neumann(
        bnd.is_dir[fno].astype('int64'))).ravel('F')
    if dir_ind.size > 0:
        dir_cell = sps.coo_matrix((sgn[dir_ind_all], (dir_ind, num_neu +
                                                      np.arange(dir_ind.size))),
                                  shape=(num_pr, num_bound))
    else:
        # Special handling when no elements are found. Not sure if this is
        # necessary, or if it is me being stupid
        dir_cell = sps.coo_matrix((num_pr, num_bound))

    # Number of elements in neu_ind and neu_ind_all are equal, we can test with
    # any of them. Same with dir.
    if neu_ind.size > 0 and dir_ind.size > 0:
        neu_dir_ind = np.hstack([neu_ind_all, dir_ind_all]).ravel('F')
    elif neu_ind.size > 0:
        neu_dir_ind = neu_ind_all
    elif dir_ind.size > 0:
        neu_dir_ind = dir_ind_all
    else:
        raise ValueError("Boundary values should be either Dirichlet or "
                         "Neumann")

    num_subfno = subcell_topology.num_subfno_unique

    # The columns in neu_cell, dir_cell are ordered from 0 to num_bound-1.
    # Map these to all half-face indices
    bnd_2_all_hf = sps.coo_matrix((np.ones(num_bound),
                                   (np.arange(num_bound), neu_dir_ind)),
                                  shape=(num_bound, num_subfno))
    # The user of the discretization should now nothing about half faces,
    # thus map from half face to face indices.
    hf_2_f = sps.coo_matrix((np.ones(subcell_topology.subfno_unique.size),
                             (subcell_topology.subfno_unique,
                              subcell_topology.fno_unique)),
                            shape=(num_subfno, g.num_faces))
    rhs_bound = sps.vstack([neu_cell, dir_cell]) * bnd_2_all_hf * hf_2_f
    return rhs_bound<|MERGE_RESOLUTION|>--- conflicted
+++ resolved
@@ -88,14 +88,6 @@
         The name of data in the input dictionary (data) are:
         k : second_order_tensor
             Permeability defined cell-wise.
-<<<<<<< HEAD
-        f : array (self.g.num_cells)
-            Scalar source term defined cell-wise. Given as net inn/out-flow, i.e.
-            should already have been multiplied with the cell sizes. Positive
-            values are considered innflow. If not given a zero source
-            term is assumed and a warning arised.
-=======
->>>>>>> 0c24dbbd
         bc : boundary conditions (optional)
         bc_val : dictionary (optional)
             Values of the boundary conditions. The dictionary has at most the
@@ -315,9 +307,6 @@
 
 #------------------------------------------------------------------------------
 
-<<<<<<< HEAD
-=======
-
 class MpfaMultiDim(Solver):
     """
     Solver class for a multi-dimensional Mpfa discretization with a Tpfa
@@ -338,7 +327,7 @@
 
     def matrix_rhs(self, gb):
         """
-        Returns the solution matrix and right hand side for the global system, 
+        Returns the solution matrix and right hand side for the global system,
         see Coupler.matrix_rhs.
         """
         return self.solver.matrix_rhs(gb)
@@ -347,8 +336,6 @@
         return self.solver.split(gb, names, var)
 #------------------------------------------------------------------------------
 
-
->>>>>>> 0c24dbbd
 def mpfa_partial(g, k, bnd, eta=0, inverter='numba', cells=None, faces=None,
                  nodes=None, apertures=None):
     """
