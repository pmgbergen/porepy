from __future__ import annotations

from typing import Any

import numpy as np
import scipy.sparse as sps

import porepy as pp
from porepy.numerics.discretization import Discretization, InterfaceDiscretization
from porepy.numerics.linalg.matrix_operations import sparse_array_to_row_col_data


class Upwind(Discretization):
    """Discretize a hyperbolic transport equation using a single point upstream
    weighting scheme.

    """

    def __init__(self, keyword: str = "transport") -> None:
        self.keyword = keyword

        # Keywords used to store matrix and right-hand side in the matrix_dictionary.
        self.upwind_matrix_key = "transport"
        """Keyword used to identify the discretization matrix for contributions from
        the domain. Defaults to 'transport'.

        """
        self.bound_transport_dir_matrix_key = "rhs_dir"
        """Keyword used to identify the discretization matrix for contributions from
        Dirichlet boundaries. Defaults to 'rhs_dir'.

        """
        self.bound_transport_neu_matrix_key = "rhs_neu"
        """Keyword used to identify the discretization matrix for contributions from
        Neumann boundaries. Defaults to 'rhs_neu'.

        """

        # Key used to set the advective flux in the parameter dictionary.
        self._flux_array_key = "darcy_flux"
        """Keyword used to identify the parameter matrix for face fluxes. Defaults to
        'darcy_flux'.

        """

    @property
    def flux_array_key(self) -> str:
        return self._flux_array_key

    @flux_array_key.setter
    def flux_array_key(self, value: str) -> None:
        self._flux_array_key = value

    def ndof(self, sd: pp.Grid) -> int:
        """Return the number of degrees of freedom associated to the method. In this
        case number of cells.

        Parameters:
            sd: Subdomain grid.

        Returns:
            The number of degrees of freedom.

        """
        return sd.num_cells

    def assemble_matrix_rhs(
        self, sd: pp.Grid, data: dict
    ) -> tuple[sps.spmatrix, np.ndarray]:
        """Return the matrix and right-hand side for an upwind discretization of a
        linear transport problem.

        To stay true with a legacy format, the assembled system includes scaling with
        the advective flux field.

        We assume the following two sub-dictionaries to be present in the data
        dictionary:
            - parameter_dictionary, storing all parameters. Stored in
              ``data[pp.PARAMETERS][self.keyword]``.
            - matrix_dictionary, for storage of discretization matrices. Stored in
              ``data[pp.DISCRETIZATION_MATRICES][self.keyword]``.

        parameter_dictionary contains the entries:
            - bc_values: :class:`~numpy.ndarray` of
              ``shape=(boundary_grid.num_cells,)``.

        matrix_dictionary contains the entries:
            - ``self.upwind_matrix_key``: :class:`~scipy.sparse.csr_matrix` of
                ``shape=(sd.num_faces, sd.num_cells)``. Upwind matrix obtained from the
                discretization.
            - ``self.bound_transport_dir_matrix_key``: :class:`~scipy.sparse.csr_matrix`
                of ``shape=(sd.num_faces, sd.num_faces)``. Right-hand side containing
                the discretization matrix for contributions from Dirichlet boundary
                conditions.
            - ``self.bound_transport_neu_matrix_key``: :class:`~scipy.sparse.csr_matrix`
                of ``shape=(sd.num_faces, sd.num_faces)``. Right-hand side containing
                the discretization matrix for contributions from Neumann boundary
                conditions.

        The matrix_dictionary entries are normally set by calling
        :meth:`Upwind.discretize`.

        Parameters:
            sd: Computational grid, with geometry fields computed.
            data: Dictionary containing stored discretization data and parameters.

        Returns:
            scipy.sparse.csr_matrix: ``shape=(sd.num_cells, sd.num_cells)`` System
                matrix of this discretization.
            np.ndarray: ``shape=(sd.num_cells,)`` Right hand side vector with
                representation of boundary conditions.

        """
        matrix_dictionary: dict[str, sps.spmatrix] = data[pp.DISCRETIZATION_MATRICES][
            self.keyword
        ]
        parameter_dictionary: dict[str, Any] = data[pp.PARAMETERS][self.keyword]

        upwind = matrix_dictionary[self.upwind_matrix_key]

        # Scaling with the advective flux.
        # This is included to stay compatible with the legacy contract for this
        # function (e.g. it should assemble the discretization matrix for the full
        # advection problem).
        flux_arr = parameter_dictionary[self._flux_array_key]
        flux_mat = sps.dia_matrix((flux_arr, 0), shape=(sd.num_faces, sd.num_faces))

        div: sps.spmatrix = sd.divergence(dim=1)

        if div.shape[1] != upwind.shape[0]:
            # It should not be difficult to fix this, however it requires some thinking
            # on data format for boundary conditions for systems of equations.
            raise ValueError(
                """Dimension mismatch in assembly of discretization term.
                                Be aware that upwinding with multiple components is only
                                supported in Ad mode.
                """
            )
        matrix = div @ flux_mat @ upwind

        # Assemble right-hand side.
        bc_values: np.ndarray = parameter_dictionary["bc_values"]
        bc_discr_dir: sps.spmatrix = matrix_dictionary[
            self.bound_transport_dir_matrix_key
        ]
        bc_discr_neu: sps.spmatrix = matrix_dictionary[
            self.bound_transport_neu_matrix_key
        ]

        assert bc_discr_dir.shape == bc_discr_neu.shape
        if (
            div.shape[1] != bc_discr_dir.shape[0]
            or bc_discr_dir.shape[1] != bc_values.size
        ):
            # It should not be difficult to fix this, however it requires some thinking
            # on data format for boundary conditions for systems of equations.
            raise ValueError(
                """Dimension mismatch in assembly of rhs term. Be aware that upwinding
                with multiple components is only supported in Ad mode.
                """
            )
        rhs = div @ (bc_discr_neu + bc_discr_dir @ flux_mat) @ bc_values
        return matrix, rhs

    def discretize(self, sd: pp.Grid, data: dict) -> None:
        """Discretize the matrix and right-hand side for an upstream discretization
        based on a scalar flux field.

        The vector field is assumed to be given as the normal velocity, weighted with
        the face area, at each face. The discretization is *not* scaled with the fluxes,
        this must be done externally.

        If not specified the inflow boundary conditions are no-flow, while
        the outflow boundary conditions are open.

        We assume the following two sub-dictionaries to be present in the data
        dictionary:
            - parameter_dictionary, storing all parameters. Stored in
              ``data[pp.PARAMETERS][self.keyword]``.
            - matrix_dictionary, for storage of discretization matrices. Stored in
              ``data[pp.DISCRETIZATION_MATRICES][self.keyword]``.

        parameter_dictionary contains the entries:
            - bc: :class:`~porepy.params.BoundaryCondition`.
                Boundary conditions for the advected property.
            - ``self._flux_array_key``: :class:`~numpy.ndarray` of
              ``shape=(sd.num_faces,)``. Normal velocity at each face, weighted by the
              face area.
            - num_components: ``int`` (optional). Number of components to be advected.
              Defaults to 1.

        matrix_dictionary will be updated with the following entries:
            - ``self.upwind_matrix_key``: :class:`~scipy.sparse.csr_matrix` of
                ``shape=(sd.num_faces, sd.num_cells)``. Upwind matrix obtained from the
                discretization.
            - ``self.bound_transport_dir_matrix_key``: :class:`~scipy.sparse.csr_matrix`
                of ``shape=(sd.num_faces, sd.num_faces)``. Right-hand side containing
                the discretization matrix for contributions from Dirichlet boundary
                conditions.
            - ``self.bound_transport_neu_matrix_key````:
              :class:`~scipy.sparse.csr_matrix` of
              ``shape=(sd.num_faces, sd.num_faces)``. Right-hand side containing the
              discretization matrix for contributions from Neumann boundary conditions.

        Parameters:
            sd: Grid, or a subclass, with geometry fields computed.
            data: Dictionary to store the data.


        """
        parameter_dictionary: dict[str, Any] = data[pp.PARAMETERS][self.keyword]
        matrix_dictionary: dict[str, sps.spmatrix] = data[pp.DISCRETIZATION_MATRICES][
            self.keyword
        ]

        # Shortcut for point grids.
        if sd.dim == 0:
            matrix_dictionary[self.upwind_matrix_key] = sps.csr_matrix((0, 1))
            matrix_dictionary[self.bound_transport_dir_matrix_key] = sps.csr_matrix(
                (0, 0)
            )
            matrix_dictionary[self.bound_transport_neu_matrix_key] = sps.csr_matrix(
                (0, 0)
            )
            return

        # Get the sign of the advective flux.
        darcy_flux: np.ndarray = np.sign(parameter_dictionary[self._flux_array_key])

        # Enables the creation of an upwind object even if boundary data is not
        # externally provided.
        if "bc" in parameter_dictionary:
            bc: pp.BoundaryCondition = parameter_dictionary["bc"]
        else:
            # Set a Dirichlet condition by default. Motivation (from Omar Duran): If the
            # advecting flux is non-zero on external facets, this choice ensures
            # consistent handling of sinking phases.
            bc = pp.BoundaryCondition(sd, sd.get_boundary_faces(), "dir")

        # Booleans of flux direction.
        pos_flux = darcy_flux >= 0
        neg_flux = np.logical_not(pos_flux)

        # Array to store index of the cell in the upstream direction.
        upstream_cell_ind = np.zeros(sd.num_faces, dtype=int)
        # Fill the array based on the cell-face relation. By construction, the normal
        # vector of a face points from the first to the second row in this array
        cf_dense = sd.cell_faces_as_dense()
        # Positive fluxes point in the same direction as the normal vector, find the
        # upstream cell.
        upstream_cell_ind[pos_flux] = cf_dense[0, pos_flux]
        upstream_cell_ind[neg_flux] = cf_dense[1, neg_flux]

        # Make row and data arrays, preparing to make a coo-matrix for the upstream
        # cell-to-face map.
        row = np.arange(sd.num_faces)
        values = np.ones(sd.num_faces, dtype=int)

        # We need to eliminate faces on the boundary; these will be discretized
        # separately below. On faces with Neumann conditions, boundary conditions apply
        # for inflow; outflow faces should be assigned Dirichlet conditions. For
        # Dirichlet, only inflow conditions are given; for outflow, we use upstream
        # weighting (thus no need to modify the matrix we are about to build).

        # Faces with Neumann conditions.
        neumann_ind = np.where(bc.is_neu)[0]

        # Faces with Dirichlet conditions and inflow. The latter is identified by
        # considering the direction of the flux, and the upstream element in cf_dense
        # (note that the exterior of the domain is represented by -1 in cf_dense).
        inflow_ind = np.where(
            np.logical_and(
                bc.is_dir,
                np.logical_or(
                    np.logical_and(pos_flux, cf_dense[0] < 0),
                    np.logical_and(neg_flux, cf_dense[1] < 0),
                ),
            )
        )[0]

        # Delete indices that should be treated by boundary conditions.
        delete_ind = np.sort(np.r_[neumann_ind, inflow_ind])
        row = np.delete(row, delete_ind)
        values = np.delete(values, delete_ind)
        col = np.delete(upstream_cell_ind, delete_ind)

        # Finally, we can construct the upstream weighting matrix.
        upstream_mat = sps.coo_matrix(
            (
                values,
                (row, col),
            ),
            shape=(sd.num_faces, sd.num_cells),
        ).tocsr()

        # Form and store discretization matrix.
        # Expand the discretization matrix to more than one component.
        num_components: int = parameter_dictionary.get("num_components", 1)
        matrix_dictionary[self.upwind_matrix_key] = sps.kron(
            upstream_mat, sps.eye(num_components)
        ).tocsr()

        # Boundary conditions
        # Since the upwind discretization could be combined with a diffusion
        # discretization in an advection-diffusion equation, treatment of boundary
        # conditions can be a bit delicate, and the code should be used with some
        # caution. The below implementation follows the following steps:
        #
        # 1) On Neumann boundaries the prescribed boundary value should effectively be
        # added to the adjacent cell, with the convention that influx (so negative
        # boundary value) should correspond to accumulation.
        # 2) On Dirichlet boundaries, we consider only inflow boundaries. Outflow
        # boundaries are treated by the standard discretization.

        # For Neumann faces we need to assign the sign of the divergence, to counteract
        # multiplication with the same sign when the divergence is applied (e.g. in
        # self.assemble_matrix).
        sgn_div = np.asarray(sd.divergence(dim=1).sum(axis=0)).squeeze()

        bc_discr_neu = sps.coo_matrix(
            (sgn_div[neumann_ind], (neumann_ind, neumann_ind)),
            shape=(sd.num_faces, sd.num_faces),
        ).tocsr()
        bc_discr_dir = sps.coo_matrix(
            (np.ones(inflow_ind.size), (inflow_ind, inflow_ind)),
            shape=(sd.num_faces, sd.num_faces),
        ).tocsr()

        # Expand matrix to the right number of components, and store it.
        matrix_dictionary[self.bound_transport_neu_matrix_key] = sps.kron(
            bc_discr_neu, sps.eye(num_components)
        ).tocsr()
        matrix_dictionary[self.bound_transport_dir_matrix_key] = sps.kron(
            bc_discr_dir, sps.eye(num_components)
        ).tocsr()

    def darcy_flux(
        self, sd: pp.Grid, beta: np.ndarray, cell_apertures=None
    ) -> np.ndarray:
        """Return the normal component of the velocity, for each face, weighted by the
        face area and aperture.

        Parameters:
            sd: Grid, or a subclass, with geometry fields computed.
            beta: ``shape=(3,1)``
                Array which represents the constant velocity.
            cell_apertures: ``shape=(sd.num_cells,)``
                Array of apertures

        Returns:
            array: ``shape=(sd.num_faces)``
                Normal velocity at each face, weighted by the face area.

        """
        if cell_apertures is None:
            face_apertures = np.ones(sd.num_faces)
        else:
            face_apertures = abs(sd.cell_faces) @ cell_apertures
            r, _, _ = sparse_array_to_row_col_data(sd.cell_faces)
            face_apertures = face_apertures / np.bincount(r)

        beta = np.asarray(beta)
        assert beta.size == 3

        if sd.dim == 0:
            if sd.num_faces == 0:
                dot_prod = np.zeros(0)
            else:
                dot_prod = np.dot(sd.face_normals.ravel("F"), face_apertures * beta)
            return np.atleast_1d(dot_prod)

        return np.array(
            [np.dot(n, a * beta) for n, a in zip(sd.face_normals.T, face_apertures)]
        )


class UpwindCoupling(InterfaceDiscretization):
    def __init__(self, keyword: str) -> None:
        self.keyword = keyword
        """Keyword for accessing discretization matrices in the matrix_dictionary.
        Defaults to 'trace'."""
        self.trace_primary_matrix_key = "trace"
        """Keyword used to identify the trace operator for the primary grid.
        Defaults to 'trace'."""

        self.inv_trace_primary_matrix_key = "inv_trace"
        """Keyword used to identify the inverse trace operator (face -> cell).
        Defaults to 'inv_trace'."""

        self.upwind_primary_matrix_key = "upwind_primary"
        """Keyword used to identify the matrix for filtering upwind values from the
        primary grid. Defaults to 'upwind_primary'."""

        self.upwind_secondary_matrix_key = "upwind_secondary"
        """Keyword used to identify the matrix for filtering upwind values from the
        secondary grid. Defaults to 'upwind_secondary'."""

        self.flux_matrix_key = "flux"
        """Keyword used to identify the matrix that carries the fluxes.
        Defaults to 'flux'."""

        self.mortar_discr_matrix_key = "mortar_discr"
        """Keyword used to identify the discretization of the mortar variable.
        Defaults to 'mortar_discr'."""

        self._flux_array_key = "darcy_flux"
        """Keyword used to identify the parameter matrix for face fluxes.
        Defaults to 'darcy_flux'."""

<<<<<<< HEAD
    @property
    def flux_array_key(self) -> str:
        return self._flux_array_key

    @flux_array_key.setter
    def flux_array_key(self, value: str) -> None:
        self._flux_array_key = value

=======
>>>>>>> 4d84f108
    @property
    def flux_array_key(self) -> str:
        return self._flux_array_key

    @flux_array_key.setter
    def flux_array_key(self, value: str) -> None:
        self._flux_array_key = value

    def ndof(self, intf: pp.MortarGrid) -> int:
        return intf.num_cells

    def discretize(
        self,
        sd_primary: pp.Grid,
        sd_secondary: pp.Grid,
        intf: pp.MortarGrid,
        data_primary: dict,
        data_secondary: dict,
        data_intf: dict,
    ) -> None:
        """Discretize the matrix for a coupled upstream discretization based on a scalar
        flux field on the higher dimensional domain.

        In the following, we denote with "primary" the higher-dimensional domain and
        with "secondary" the lower-dimensional domain.

        We assume the following two sub-dictionaries to be present in the ``data_intf``
        dictionary:
            - parameter_dictionary, storing all parameters. Stored in
              ``data_intf[pp.PARAMETERS][self.keyword]``.
            - matrix_dictionary, for storage of discretization matrices. Stored in
              ``data_intf[pp.DISCRETIZATION_MATRICES][self.keyword]``.

        parameter_dictionary contains the entries:
            - ``self._flux_array_key``: :class:`~numpy.ndarray` of
              ``shape=(sd_primary.num_faces,)``. Normal velocity at each face of the
              primary grid, weighted by the face area.

        matrix_dictionary will be updated with the following entries:
            - ``self.inv_trace_primary_matrix_key``: :class:`~scipy.sparse.csr_matrix`
              of ``shape=(sd_primary.num_faces, sd_primary.num_cells)``. Inverse trace
              operator.
            - ``self.trace_primary_matrix_key``: :class:`~scipy.sparse.csr_matrix` of
              ``shape=(sd_primary.num_faces, sd_primary.num_cells)``. Trace operator.
            - ``self.upwind_primary_matrix_key``: :class:`~scipy.sparse.csr_matrix` of
                ``shape=(sd.num_faces, sd.num_cells)``. Upwind matrix for the
                primary domain.
            - ``self.upwind_secondary_matrix_key``: :class:`~scipy.sparse.csr_matrix`
                of ``shape=(sd.num_faces, sd.num_faces)``. Upwind matrix for the
                secondary domain.
            - ``self.flux_matrix_key``: :class:`~scipy.sparse.csr_matrix`
                of ``shape=(sd.num_faces, sd.num_faces)``. Flux matrix.
            - ``self.mortar_discr_matrix_key``: :class:`~scipy.sparse.csr_matrix`
                of ``shape=(intf.num_cells, intf.num_cells)``. Identity matrix for the
                mortar variable.

        Parameters:
            sd_primary: Grid, or a subclass, of the primary domain, with geometry fields
                computed.
            sd_secondary: Grid, or a subclass, of the secondary domain, with geometry
                fields computed.
            intf: MortarGrid, or a subclass, of the interface domain, with geometry
                fields computed.
            data_primary: Data dictionary for the primary domain.
            data_secondary: Data dictionary for the secondary domain.
            data_intf: Data dictionary for the interface domain.

        """

        # First check if the grid dimensions are compatible with the implementation. It
        # is not difficult to cover the case of equal dimensions, it will require trace
        # operators for both grids, but it has not yet been done.
        if sd_primary.dim - sd_secondary.dim not in [1, 2]:
            raise ValueError(
                "Implementation is only valid for grids one dimension apart."
            )

        matrix_dictionary = data_intf[pp.DISCRETIZATION_MATRICES][self.keyword]

        # Normal component of the velocity from the higher dimensional grid.
        lam_flux: np.ndarray = np.sign(
            data_intf[pp.PARAMETERS][self.keyword][self._flux_array_key]
        )

        # Mapping from upper dim cells to faces.
        # The mortars always points from upper to lower, so we don't flip any signs. The
        # mapping will be non-zero also for faces not adjacent to the mortar grid,
        # however, we wil hit it with mortar projections, thus kill those elements.
        inv_trace_h = np.abs(sd_primary.divergence(dim=1))
        # We also need a trace-like projection from cells to faces.
        trace_h = inv_trace_h.T

        matrix_dictionary[self.inv_trace_primary_matrix_key] = inv_trace_h
        matrix_dictionary[self.trace_primary_matrix_key] = trace_h

        # Find upwind weighting. if flag is True we use the upper weights if flag is
        # False we use the lower weights.
        flag = (lam_flux > 0).astype(float)
        not_flag = 1 - flag

        # Discretizations are the flux, but masked so that only the upstream direction
        # is hit.
        upwind_from_primary = sps.diags(flag)
        upwind_from_secondary = sps.diags(not_flag)

        flux = sps.diags(lam_flux)

        matrix_dictionary[self.upwind_primary_matrix_key] = upwind_from_primary
        matrix_dictionary[self.upwind_secondary_matrix_key] = upwind_from_secondary
        matrix_dictionary[self.flux_matrix_key] = flux

        # Identity matrix, to represent the mortar variable itself.
        matrix_dictionary[self.mortar_discr_matrix_key] = sps.eye(intf.num_cells)

    def assemble_matrix_rhs(
        self,
        sd_primary: pp.Grid,
        sd_secondary: pp.Grid,
        intf: pp.MortarGrid,
        data_primary: dict,
        data_secondary: dict,
        data_intf: dict,
        matrix: sps.spmatrix,
    ) -> tuple[sps.spmatrix, np.ndarray]:
        """Construct the matrix (and right-hand side) for the coupling conditions.

        Note:
            The right-hand side is not implemented now.

        In the following, we denote with "primary" the higher-dimensional domain and
        with "secondary" the lower-dimensional domain.

        We assume the following two sub-dictionaries to be present in the ``data_intf``
        dictionary:
            - parameter_dictionary, storing all parameters. Stored in
              ``data_intf[pp.PARAMETERS][self.keyword]``.
            - matrix_dictionary, for storage of discretization matrices. Stored in
              ``data_intf[pp.DISCRETIZATION_MATRICES][self.keyword]``.

        parameter_dictionary contains the entries:
            - ``self._flux_array_key``: :class:`~numpy.ndarray` of
              ``shape=(sd_primary.num_faces,)``. Normal velocity at each face of the
              primary grid, weighted by the face area.

        matrix_dictionary contains the following entries:
            - ``self.inv_trace_primary_matrix_key``: :class:`~scipy.sparse.csr_matrix`
              of ``shape=(sd_primary.num_faces, sd_primary.num_cells)``. Inverse trace
              operator.
            - ``self.trace_primary_matrix_key``: :class:`~scipy.sparse.csr_matrix` of
              ``shape=(sd_primary.num_faces, sd_primary.num_cells)``. Trace operator.
            - ``self.upwind_primary_matrix_key``: :class:`~scipy.sparse.csr_matrix` of
                ``shape=(sd.num_faces, sd.num_cells)``. Upwind matrix for the
                primary domain.
            - ``self.upwind_secondary_matrix_key``: :class:`~scipy.sparse.csr_matrix`
                of ``shape=(sd.num_faces, sd.num_faces)``. Upwind matrix for the
                secondary domain.
            - ``self.flux_matrix_key``: :class:`~scipy.sparse.csr_matrix`
                of ``shape=(sd.num_faces, sd.num_faces)``. Flux matrix.
            - ``self.mortar_discr_matrix_key``: :class:`~scipy.sparse.csr_matrix`
                of ``shape=(intf.num_cells, intf.num_cells)``. Identity matrix for the
                mortar variable.

        Parameters:
            sd_primary: Grid of the primary domain.
            sd_secondary: Grid of the secondary domain.
            intf: MortarGrid of the interface domain.
            data_primary: Data dictionary for the primary domain.
            data_secondary: Data dictionary for the secondary domain.
            data_intf: Data dictionary for the edges of the mixed-dimensional grid.
            matrix: Uncoupled discretization matrix.

        Returns:
            matrix: Block matrix storing the contribution of the coupling condition. See
            the abstract coupling class for a more detailed description.
            rhs: Right-hand side of the coupling condition. Not implemented.

        """

        matrix_dictionary: dict[str, sps.spmatrix] = data_intf[
            pp.DISCRETIZATION_MATRICES
        ][self.keyword]
        # Retrieve the number of degrees of both grids.
        # Create the block matrix for the contributions.

        # We know the number of dofs from the primary and secondary side from their
        # discretizations.
        dof = np.array([matrix[0, 0].shape[1], matrix[1, 1].shape[1], intf.num_cells])
        cc = np.array([sps.coo_matrix((i, j)) for i in dof for j in dof])
        cc = cc.reshape((3, 3))

        # Trace operator for higher-dimensional grid.
        trace_primary: sps.spmatrix = matrix_dictionary[self.trace_primary_matrix_key]
        # Associate faces on the higher-dimensional grid with cells.
        inv_trace_primary: sps.spmatrix = matrix_dictionary[
            self.inv_trace_primary_matrix_key
        ]

        # Upwind operators
        upwind_primary: sps.spmatrix = matrix_dictionary[self.upwind_primary_matrix_key]
        upwind_secondary: sps.spmatrix = matrix_dictionary[
            self.upwind_secondary_matrix_key
        ]
        flux: sps.spmatrix = matrix_dictionary[self.flux_matrix_key]

        # The mortar variable itself.
        mortar_discr: sps.spmatrix = matrix_dictionary[self.mortar_discr_matrix_key]

        # The advective flux
        lam_flux: np.ndarray = np.abs(
            data_intf[pp.PARAMETERS][self.keyword][self._flux_array_key]
        )
        scaling = sps.dia_matrix((lam_flux, 0), shape=(intf.num_cells, intf.num_cells))

        # Assemble matrices.

        # Note the sign convention: The Darcy mortar flux is positive if it goes from
        # sd_primary to sd_secondary. Thus, a positive transport flux (assuming positive
        # concentration) will go out of sd_primary, into sd_secondary.

        # Transport out of upper equals lambda.
        # Use integrated projection operator; the flux is an extensive quantity.
        cc[0, 2] = inv_trace_primary @ intf.mortar_to_primary_int()

        # Transport out of lower is -lambda.
        cc[1, 2] = -intf.mortar_to_secondary_int()

        # Discretisation of mortars.
        # If fluid flux(lam_flux) is positive we use the upper value as weight,
        # i.e., T_primaryat @ fluid_flux = lambda.
        # We set cc[2, 0] = T_primaryat @ fluid_flux.
        # Use averaged projection operator for an intensive quantity.
        cc[2, 0] = (
            scaling
            @ flux
            @ upwind_primary
            @ intf.primary_to_mortar_avg()
            @ trace_primary
        )

        # If fluid flux is negative we use the lower value as weight,
        # i.e., T_check @ fluid_flux = lambda.
        # We set cc[2, 1] = T_check @ fluid_flux.
        # Use averaged projection operator for an intensive quantity.
        cc[2, 1] = scaling @ flux @ upwind_secondary @ intf.secondary_to_mortar_avg()

        # The rhs of T @ fluid_flux = lambda.
        # Recover the information for the grid-grid mapping.
        cc[2, 2] = -mortar_discr

        if sd_primary == sd_secondary:
            # All contributions to be returned to the same block of the
            # global matrix in this case.
            cc = np.array([np.sum(cc, axis=(0, 1))])

        # rhs is zero.
        rhs = np.array(
            [np.zeros(dof[0]), np.zeros(dof[1]), np.zeros(dof[2])], dtype=object
        )
        if rhs.ndim == 2:
            # Special case if all elements in dof are 1, numpy interprets the
            # definition of rhs a bit special then.
            rhs = rhs.ravel()

        matrix += cc
        return matrix, rhs<|MERGE_RESOLUTION|>--- conflicted
+++ resolved
@@ -407,17 +407,6 @@
         """Keyword used to identify the parameter matrix for face fluxes.
         Defaults to 'darcy_flux'."""
 
-<<<<<<< HEAD
-    @property
-    def flux_array_key(self) -> str:
-        return self._flux_array_key
-
-    @flux_array_key.setter
-    def flux_array_key(self, value: str) -> None:
-        self._flux_array_key = value
-
-=======
->>>>>>> 4d84f108
     @property
     def flux_array_key(self) -> str:
         return self._flux_array_key
