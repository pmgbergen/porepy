from __future__ import annotations

from typing import Any, Dict, Tuple

import numpy as np
import scipy.sparse as sps

import porepy as pp
import porepy.numerics.interface_laws.abstract_interface_law
from porepy.numerics.discretization import Discretization
from porepy.numerics.interface_laws.abstract_interface_law import AbstractInterfaceLaw


class Upwind(Discretization):
    """Discretize a hyperbolic transport equation using a single point upstream
    weighting scheme.

    """

    def __init__(self, keyword: str = "transport") -> None:
        self.keyword = keyword

        # Keywords used to store matrix and right-hand side in the matrix_dictionary
        self.upwind_matrix_key = "transport"
        self.bound_transport_dir_matrix_key = "rhs_dir"
        self.bound_transport_neu_matrix_key = "rhs_neu"

        # Key used to set the advective flux in the parameter dictionary
        self._flux_array_key = "darcy_flux"

    def ndof(self, sd: pp.Grid) -> int:
        """
        Return the number of degrees of freedom associated to the method.
        In this case number of cells (concentration dof).

        Parameters:
            sd: grid, or a subclass.

        Returns:
            The number of degrees of freedom.

        """
        return sd.num_cells

    def assemble_matrix_rhs(
        self, sd: pp.Grid, data: dict
    ) -> tuple[sps.spmatrix, np.ndarray]:
        """Return the matrix for an upwind discretization of a linear transport
        problem.

        To stay true with a legacy format, the assembled system includes scaling with
        the advective flux field.

        Parameters:
            sd: Computational grid, with geometry fields computed.
            data: With data stored.

        Returns:
            scipy.sparse.csr_matrix: System matrix of this discretization.
                Size: sd.num_cells x sd.num_cells.
            np.ndarray: Right hand side vector with representation of boundary
                conditions. The size of the vector will depend on the discretization.

        """
        matrix_dictionary: dict[str, sps.spmatrix] = data[pp.DISCRETIZATION_MATRICES][
            self.keyword
        ]
        parameter_dictionary: dict[str, Any] = data[pp.PARAMETERS][self.keyword]

        upwind = matrix_dictionary[self.upwind_matrix_key]

        # Scaling with the advective flux.
        # This is included to stay compatible with the legacy contract for this
        # function (e.g. it should assemble the discretization matrix for the full
        # advection problem).
        flux_arr = parameter_dictionary[self._flux_array_key]
        flux_mat = sps.dia_matrix((flux_arr, 0), shape=(sd.num_faces, sd.num_faces))

        div: sps.spmatrix = pp.fvutils.scalar_divergence(sd)

        if div.shape[1] != upwind.shape[0]:
            # It should not be difficult to fix this, however it requires some thinking
            # on data format for boundary conditions for systems of equations.
            raise ValueError(
                """Dimension mismatch in assembly of discretization term.
                                Be aware that upwinding with multiple components is only
                                supported in Ad mode.
                            """
            )
        matrix = div * flux_mat * upwind

        # Assemble right-hand side.
        bc_values: np.ndarray = parameter_dictionary["bc_values"]
        bc_discr_dir: sps.spmatrix = matrix_dictionary[
            self.bound_transport_dir_matrix_key
        ]
        bc_discr_neu: sps.spmatrix = matrix_dictionary[
            self.bound_transport_neu_matrix_key
        ]
<<<<<<< HEAD
=======

        # Scaling with the advective flux. This is included to stay compatible with the
        # legacy contract for this function (e.g. it should assemble the discretization
        # matrix for the full advection problem).
        param_dictionary: dict = data[pp.PARAMETERS][self.keyword]

        # The sign of the flux field was already accounted for in discretization,
        # see self.discretization().
        flux_arr: np.ndarray = param_dictionary[self._flux_array_key]
        flux_mat = sps.dia_matrix((flux_arr, 0), shape=(sd.num_faces, sd.num_faces))

        div: sps.spmatrix = pp.fvutils.scalar_divergence(sd)
>>>>>>> 17b909db
        assert bc_discr_dir.shape == bc_discr_neu.shape
        if (
            div.shape[1] != bc_discr_dir.shape[0]
            or bc_discr_dir.shape[1] != bc_values.size
        ):
            # It should not be difficult to fix this, however it requires some thinking
            # on data format for boundary conditions for systems of equations.
            raise ValueError(
                """Dimension mismatch in assembly of rhs term. Be aware that upwinding
                with multiple components is only supported in Ad mode.
                """
            )
        rhs = div * (bc_discr_neu + bc_discr_dir * flux_mat) * bc_values
        return matrix, rhs

    def discretize(self, sd: pp.Grid, data: dict) -> None:
        """Return the matrix and righ-hand side for an upstream discretization based on
        a scalar flux field.

        The vector field is assumed to be given as the normal velocity, weighted with
        the face area, at each face. The discretization is *not* scaled with the fluxes,
        this must be done externally.

        If not specified the inflow boundary conditions are no-flow, while
        the outflow boundary conditions are open.

        The name of data in the input dictionary (data) are:
        darcy_flux : array (sd.num_faces)
            Normal velocity at each face, weighted by the face area.
        bc : boundary conditions (optional)
        bc_val : dictionary (optional)
            Values of the boundary conditions. The dictionary has at most the
            following keys: 'dir' and 'neu', for Dirichlet and Neumann boundary
            conditions, respectively.
        source : array (sd.num_cells) of source (positive) or sink (negative) terms.
        num_components (int, optional): Number of components to be advected. Defaults
            to 1.

        Parameters:
            sd: grid, or a subclass, with geometry fields computed.
            data: dictionary to store the data.

        Returns:
            sparse csr (sd.num_cells, g_num_cells)

            Upwind matrix obtained from the discretization.
            array (g_num_cells)

            Right-hand side which contains the boundary conditions.

        """

        parameter_dictionary: dict[str, Any] = data[pp.PARAMETERS][self.keyword]
        matrix_dictionary: dict[str, sps.spmatrix] = data[pp.DISCRETIZATION_MATRICES][
            self.keyword
        ]

        # Shortcut for point grids
        if sd.dim == 0:
            matrix_dictionary[self.upwind_matrix_key] = sps.csr_matrix((0, 1))
            matrix_dictionary[self.bound_transport_dir_matrix_key] = sps.csr_matrix(
                (0, 0)
            )
            matrix_dictionary[self.bound_transport_neu_matrix_key] = sps.csr_matrix(
                (0, 0)
            )
            return

        # Get the sign of the advective flux
        darcy_flux: np.ndarray = np.sign(parameter_dictionary[self._flux_array_key])

        bc: pp.BoundaryCondition = parameter_dictionary["bc"]

        # Booleans of flux direction
        pos_flux = darcy_flux >= 0
        neg_flux = np.logical_not(pos_flux)

        # Array to store index of the cell in the upstream direction
        upstream_cell_ind = np.zeros(sd.num_faces, dtype=int)
        # Fill the array based on the cell-face relation. By construction, the normal
        # vector of a face points from the first to the second row in this array
        cf_dense = sd.cell_face_as_dense()
        # Positive fluxes point in the same direction as the normal vector, find the
        # upstream cell
        upstream_cell_ind[pos_flux] = cf_dense[0, pos_flux]
        upstream_cell_ind[neg_flux] = cf_dense[1, neg_flux]

        # Make row and data arrays, preparing to make a coo-matrix for the upstream
        # cell-to-face map.
        row = np.arange(sd.num_faces)
        values = np.ones(sd.num_faces, dtype=int)

        # We need to eliminate faces on the boundary; these will be discretized
        # separately below. On faces with Neumann conditions, boundary conditions apply
        # for inflow; outflow faces should be assigned Dirichlet conditions. For
        # Dirichlet, only inflow conditions are given; for outflow, we use upstream
        # weighting (thus no need to modify the matrix we are about to build).

        # faces with Neumann conditions
        neumann_ind = np.where(bc.is_neu)[0]

        # Faces with Dirichlet conditions and inflow. The latter is identified by
        # considering the direction of the flux, and the upstream element in cf_dense
        # (note that the exterior of the domain is represented by -1 in cf_dense).
        inflow_ind = np.where(
            np.logical_and(
                bc.is_dir,
                np.logical_or(
                    np.logical_and(pos_flux, cf_dense[0] < 0),
                    np.logical_and(neg_flux, cf_dense[1] < 0),
                ),
            )
        )[0]

        # Delete indices that should be treated by boundary conditions
        delete_ind = np.sort(np.r_[neumann_ind, inflow_ind])
        row = np.delete(row, delete_ind)
        values = np.delete(values, delete_ind)
        col = np.delete(upstream_cell_ind, delete_ind)

        # Finally, we can construct the upstream weighting matrix.
        upstream_mat = sps.coo_matrix(
            (
                values,
                (row, col),
            ),
            shape=(sd.num_faces, sd.num_cells),
        ).tocsr()

        # Form and store discretization matrix
        # Expand the discretization matrix to more than one component
        num_components: int = parameter_dictionary.get("num_components", 1)
        matrix_dictionary[self.upwind_matrix_key] = sps.kron(
            upstream_mat, sps.eye(num_components)
        ).tocsr()

        # Boundary conditions
        # Since the upwind discretization could be combined with a diffusion
        # discretization in an advection-diffusion equation, treatment of boundary
        # conditions can be a bit delicate, and the code should be used with some
        # caution. The below implementation follows the following steps:
        #
        # 1) On Neumann boundaries the prescribed boundary value should effectively be
        # added to the adjacent cell, with the convention that influx (so negative
        # boundary value) should correspond to accumulation.
        # 2) On Dirichlet boundaries, we consider only inflow boundaries. Outflow
        # boundaries are treated by the standard discretization.

        # For Neumann faces we need to assign the sign of the divergence, to counteract
        # multiplication with the same sign when the divergence is applied (e.g. in
        # self.assemble_matrix).
        sgn_div = pp.fvutils.scalar_divergence(sd).sum(axis=0).A.squeeze()

        # Need minus signs on both Neumann and Dirichlet data to ensure that
        # accumulation follows from negative fluxes.
        bc_discr_neu = sps.coo_matrix(
            (-sgn_div[neumann_ind], (neumann_ind, neumann_ind)),
            shape=(sd.num_faces, sd.num_faces),
        ).tocsr()
        bc_discr_dir = sps.coo_matrix(
            (-np.ones(inflow_ind.size), (inflow_ind, inflow_ind)),
            shape=(sd.num_faces, sd.num_faces),
        ).tocsr()

        # Expand matrix to the right number of components, and store it
        matrix_dictionary[self.bound_transport_neu_matrix_key] = sps.kron(
            bc_discr_neu, sps.eye(num_components)
        ).tocsr()
        matrix_dictionary[self.bound_transport_dir_matrix_key] = sps.kron(
            bc_discr_dir, sps.eye(num_components)
        ).tocsr()

    def cfl(self, sd: pp.Grid, data: dict, d_name="darcy_flux"):
        """
        Return the time step according to the CFL condition.
        Note: the vector field is assumed to be given as the normal velocity,
        weighted with the face area, at each face.

        The name of data in the input dictionary (data) are:
        darcy_flux: array (sd.num_faces)
            Normal velocity at each face, weighted by the face area.

        Parameters:
            g: grid, or a subclass, with geometry fields computed.
            data: dictionary to store the data.
            d_name: keyword for discharge entry in data dictionary

        Returns:
            Time step according to CFL condition.

        """
        if sd.dim == 0:
            return np.inf
        # Retrieve the data
        parameter_dictionary = data[pp.PARAMETERS][self.keyword]
        darcy_flux = parameter_dictionary[d_name]
        phi = parameter_dictionary["mass_weight"]

        faces, cells, _ = sps.find(sd.cell_faces)

        # Detect and remove the faces which have zero in darcy_flux
        not_zero = ~np.isclose(np.zeros(faces.size), darcy_flux[faces], atol=0)
        if not np.any(not_zero):
            return np.inf

        cells = cells[not_zero]
        faces = faces[not_zero]

        # Compute discrete distance cell to face centers
        dist_vector = sd.face_centers[:, faces] - sd.cell_centers[:, cells]
        # Element-wise scalar products between the distance vectors and the
        # normals
        dist = np.einsum("ij,ij->j", dist_vector, sd.face_normals[:, faces])
        # Additionally, we consider the phi (porosity) and the cell-mapping
        coeff = phi[cells]
        # deltaT is deltaX/darcy_flux with coefficient
        return np.amin(np.abs(np.divide(dist, darcy_flux[faces])) * coeff)

    def darcy_flux(self, sd: pp.Grid, beta, cell_apertures=None):
        """
        Return the normal component of the velocity, for each face, weighted by
        the face area and aperture.

        Parameters:
            g: grid, or a subclass, with geometry fields computed.
            beta: (3x1) array which represents the constant velocity.
            cell_apertures: (sd.num_faces) array of apertures

        Returns:
            array (sd.num_faces)

                Normal velocity at each face, weighted by the face area.

        """
        if cell_apertures is None:
            face_apertures = np.ones(sd.num_faces)
        else:
            face_apertures = abs(sd.cell_faces) * cell_apertures
            r, _, _ = sps.find(sd.cell_faces)
            face_apertures = face_apertures / np.bincount(r)

        beta = np.asarray(beta)
        assert beta.size == 3

        if sd.dim == 0:
            if sd.num_faces == 0:
                dot_prod = np.zeros(0)
            else:
                dot_prod = np.dot(sd.face_normals.ravel("F"), face_apertures * beta)
            return np.atleast_1d(dot_prod)

        return np.array(
            [np.dot(n, a * beta) for n, a in zip(sd.face_normals.T, face_apertures)]
        )

    def outflow(self, sd: pp.Grid, data: dict, d_name="darcy_flux"):
        if sd.dim == 0:
            return sps.csr_matrix([0])

        parameter_dictionary = data[pp.PARAMETERS][self.keyword]
        darcy_flux = parameter_dictionary[d_name]
        bc = parameter_dictionary["bc"]
        bc_val = parameter_dictionary["bc_values"]

        has_bc = not (bc is None or bc_val is None)

        # Compute the face flux respect to the real direction of the normals
        indices = sd.cell_faces.indices
        flow_faces = sd.cell_faces.copy()
        flow_faces.data *= darcy_flux[indices]

        # Retrieve the faces boundary and their numeration in the flow_faces
        # We need to impose no-flow for the inflow faces without boundary
        # condition
        mask = np.unique(indices, return_index=True)[1]
        bc_neu = sd.tags["domain_boundary_faces"].nonzero()[0]

        if has_bc:
            # If boundary conditions are imposed remove the faces from this
            # procedure.
            bc_dir = np.where(bc.is_dir)[0]
            bc_neu = np.setdiff1d(bc_neu, bc_dir, assume_unique=True)
            bc_dir = mask[bc_dir]

            # Remove Dirichlet inflow
            inflow = flow_faces.copy()

            inflow.data[bc_dir] = inflow.data[bc_dir].clip(max=0)
            flow_faces.data[bc_dir] = flow_faces.data[bc_dir].clip(min=0)

        # Remove all Neumann
        bc_neu = mask[bc_neu]
        flow_faces.data[bc_neu] = 0

        # Determine the outflow faces
        if_faces = flow_faces.copy()
        if_faces.data = np.sign(if_faces.data)

        outflow_faces = if_faces.indices[if_faces.data > 0]
        domain_boundary_faces = sd.tags["domain_boundary_faces"].nonzero()[0]
        outflow_faces = np.intersect1d(
            outflow_faces, domain_boundary_faces, assume_unique=True
        )

        # va tutto bene se ho neumann omogeneo
        # gli outflow sono positivi

        if_outflow_faces = if_faces.copy()
        if_outflow_faces.data[:] = 0
        if_outflow_faces.data[np.in1d(if_faces.indices, outflow_faces)] = 1

        if_outflow_cells = if_outflow_faces.transpose() * flow_faces
        if_outflow_cells.tocsr()

        return if_outflow_cells


class UpwindCoupling(AbstractInterfaceLaw):
    def __init__(self, keyword: str) -> None:
        super().__init__(keyword)

        # Keywords for accessing discretization matrices

        # Trace operator for the primary grid
        self.trace_primary_matrix_key = "trace"
        # Inverse trace operator (face -> cell)
        self.inv_trace_primary_matrix_key = "inv_trace"
        # Matrix for filtering upwind values from the primary grid
        self.upwind_primary_matrix_key = "upwind_primary"
        # Matrix for filtering upwind values from the secondary grid
        self.upwind_secondary_matrix_key = "upwind_secondary"
        # Matrix that carries the fluxes
        self.flux_matrix_key = "flux"
        # Discretization of the mortar variable
        self.mortar_discr_matrix_key = "mortar_discr"

        self._flux_array_key = "darcy_flux"

    def key(self) -> str:
        return self.keyword + "_"

    def discretization_key(self):
        return self.key() + pp.DISCRETIZATION

    def ndof(self, intf: pp.MortarGrid) -> int:
        return intf.num_cells

    def discretize(
        self,
        sd_primary: pp.Grid,
        sd_secondary: pp.Grid,
        intf: pp.MortarGrid,
        data_primary: Dict,
        data_secondary: Dict,
        data_intf: Dict,
    ) -> None:
        # First check if the grid dimensions are compatible with the implementation. It
        # is not difficult to cover the case of equal dimensions, it will require trace
        # operators for both grids, but it has not yet been done.
        if sd_primary.dim - sd_secondary.dim not in [1, 2]:
            raise ValueError(
                "Implementation is only valid for grids one dimension apart."
            )

        matrix_dictionary = data_intf[pp.DISCRETIZATION_MATRICES][self.keyword]

        # Normal component of the velocity from the higher dimensional grid
        lam_flux: np.ndarray = np.sign(
            data_intf[pp.PARAMETERS][self.keyword][self._flux_array_key]
        )

        # mapping from upper dim cells to faces
        # The mortars always points from upper to lower, so we don't flip any signs. The
        # mapping will be non-zero also for faces not adjacent to the mortar grid,
        # however, we wil hit it with mortar projections, thus kill those elements
        inv_trace_h = np.abs(pp.fvutils.scalar_divergence(sd_primary))
        # We also need a trace-like projection from cells to faces
        trace_h = inv_trace_h.T

        matrix_dictionary[self.inv_trace_primary_matrix_key] = inv_trace_h
        matrix_dictionary[self.trace_primary_matrix_key] = trace_h

        # Find upwind weighting. if flag is True we use the upper weights if flag is
        # False we use the lower weighs
        flag = (lam_flux > 0).astype(float)
        not_flag = 1 - flag

        # Discretizations are the flux, but masked so that only the upstream direction
        # is hit.
        upwind_from_primary = sps.diags(flag)
        upwind_from_secondary = sps.diags(not_flag)

        flux = sps.diags(lam_flux)

        matrix_dictionary[self.upwind_primary_matrix_key] = upwind_from_primary
        matrix_dictionary[self.upwind_secondary_matrix_key] = upwind_from_secondary
        matrix_dictionary[self.flux_matrix_key] = flux

        # Identity matrix, to represent the mortar variable itself
        matrix_dictionary[self.mortar_discr_matrix_key] = sps.eye(intf.num_cells)

    def assemble_matrix_rhs(
        self,
        sd_primary: pp.Grid,
        sd_secondary: pp.Grid,
        intf: pp.MortarGrid,
        data_primary: Dict,
        data_secondary: Dict,
        data_intf,
        matrix: sps.spmatrix,
    ) -> Tuple[sps.spmatrix, np.ndarray]:
        """
        Construct the matrix (and right-hand side) for the coupling conditions.
        Note: the right-hand side is not implemented now.

        Parameters:
            sd_primary: grid of higher dimension
            sd_secondary: grid of lower dimension
            data_primary: dictionary which stores the data for the higher dimensional
                grid
            data_secondary: dictionary which stores the data for the lower dimensional
                grid
            data_intf: dictionary which stores the data for the edges of the mdg
            matrix: Uncoupled discretization matrix.

        Returns:
            cc: block matrix which store the contribution of the coupling
                condition. See the abstract coupling class for a more detailed
                description.

        """

        matrix_dictionary: Dict[str, sps.spmatrix] = data_intf[
            pp.DISCRETIZATION_MATRICES
        ][self.keyword]
        # Retrieve the number of degrees of both grids
        # Create the block matrix for the contributions

        # We know the number of dofs from the primary and secondary side from their
        # discretizations
        dof = np.array([matrix[0, 0].shape[1], matrix[1, 1].shape[1], intf.num_cells])
        cc = np.array([sps.coo_matrix((i, j)) for i in dof for j in dof])
        cc = cc.reshape((3, 3))

        # Trace operator for higher-dimensional grid
        trace_primary: sps.spmatrix = matrix_dictionary[self.trace_primary_matrix_key]
        # Associate faces on the higher-dimensional grid with cells
        inv_trace_primary: sps.spmatrix = matrix_dictionary[
            self.inv_trace_primary_matrix_key
        ]

        # Upwind operators
        upwind_primary: sps.spmatrix = matrix_dictionary[self.upwind_primary_matrix_key]
        upwind_secondary: sps.spmatrix = matrix_dictionary[
            self.upwind_secondary_matrix_key
        ]
        flux: sps.spmatrix = matrix_dictionary[self.flux_matrix_key]

        # The mortar variable itself.
        mortar_discr: sps.spmatrix = matrix_dictionary[self.mortar_discr_matrix_key]

        # The advective flux
        lam_flux: np.ndarray = np.abs(
            data_intf[pp.PARAMETERS][self.keyword][self._flux_array_key]
        )
        scaling = sps.dia_matrix((lam_flux, 0), shape=(intf.num_cells, intf.num_cells))

        # assemble matrices

        # Note the sign convention: The Darcy mortar flux is positive if it goes from
        # sd_primary to sd_secondary. Thus, a positive transport flux (assuming positive
        # concentration) will go out of sd_primary, into sd_secondary.

        # Transport out of upper equals lambda.
        # Use integrated projection operator; the flux is an extensive quantity
        cc[0, 2] = inv_trace_primary * intf.mortar_to_primary_int()

        # transport out of lower is -lambda
        cc[1, 2] = -intf.mortar_to_secondary_int()

        # Discretisation of mortars
        # If fluid flux(lam_flux) is positive we use the upper value as weight,
        # i.e., T_primaryat * fluid_flux = lambda.
        # We set cc[2, 0] = T_primaryat * fluid_flux
        # Use averaged projection operator for an intensive quantity
        cc[2, 0] = (
            scaling
            * flux
            * upwind_primary
            * intf.primary_to_mortar_avg()
            * trace_primary
        )

        # If fluid flux is negative we use the lower value as weight,
        # i.e., T_check * fluid_flux = lambda.
        # we set cc[2, 1] = T_check * fluid_flux
        # Use averaged projection operator for an intensive quantity
        cc[2, 1] = scaling * flux * upwind_secondary * intf.secondary_to_mortar_avg()

        # The rhs of T * fluid_flux = lambda
        # Recover the information for the grid-grid mapping
        cc[2, 2] = -mortar_discr

        if sd_primary == sd_secondary:
            # All contributions to be returned to the same block of the
            # global matrix in this case
            cc = np.array([np.sum(cc, axis=(0, 1))])

        # rhs is zero
        rhs = np.array(
            [np.zeros(dof[0]), np.zeros(dof[1]), np.zeros(dof[2])], dtype=object
        )
        if rhs.ndim == 2:
            # Special case if all elements in dof are 1, numpy interprets the
            # definition of rhs a bit special then.
            rhs = rhs.ravel()

        matrix += cc
        return matrix, rhs<|MERGE_RESOLUTION|>--- conflicted
+++ resolved
@@ -97,9 +97,6 @@
         bc_discr_neu: sps.spmatrix = matrix_dictionary[
             self.bound_transport_neu_matrix_key
         ]
-<<<<<<< HEAD
-=======
-
         # Scaling with the advective flux. This is included to stay compatible with the
         # legacy contract for this function (e.g. it should assemble the discretization
         # matrix for the full advection problem).
@@ -111,7 +108,7 @@
         flux_mat = sps.dia_matrix((flux_arr, 0), shape=(sd.num_faces, sd.num_faces))
 
         div: sps.spmatrix = pp.fvutils.scalar_divergence(sd)
->>>>>>> 17b909db
+
         assert bc_discr_dir.shape == bc_discr_neu.shape
         if (
             div.shape[1] != bc_discr_dir.shape[0]
