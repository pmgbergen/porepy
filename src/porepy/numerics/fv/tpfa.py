--- conflicted
+++ resolved
@@ -178,7 +178,7 @@
         Hidden option (intended as "advanced" option that one should normally not
         care about):
             Half transmissibility calculation according to Ivar Aavatsmark, see
-            folk.uib.no/fciia/elliptisk.pdf. Activated by adding the entry 
+            folk.uib.no/fciia/elliptisk.pdf. Activated by adding the entry
             Aavatsmark_transmissibilities: True   to the data dictionary.
 
         Parameters
@@ -230,10 +230,10 @@
             nk *= fc_cc
             t_face = nk.sum(axis=0)
             dist_face_cell = np.power(fc_cc, 2).sum(axis=0)
-            
+
 
         t_face = np.divide(t_face, dist_face_cell)
-    
+
         # Return harmonic average
         t = 1 / np.bincount(fi, weights=1 / t_face)
 
@@ -259,12 +259,9 @@
 
 #------------------------------------------------------------------------------
 
-<<<<<<< HEAD
-=======
-
 class TpfaMultiDim(Solver):
     """
-    Solver class for a multi-dimensional Tpfa discretization including coupling 
+    Solver class for a multi-dimensional Tpfa discretization including coupling
     between dimensions.
     """
 
@@ -288,8 +285,6 @@
 
 #------------------------------------------------------------------------------
 
-
->>>>>>> 0c24dbbd
 class TpfaCoupling(AbstractCoupling):
 
     def __init__(self, solver):
@@ -299,7 +294,7 @@
         """
         Computes the coupling terms for the faces between cells in g_h and g_l
         using the two-point flux approximation.
-        
+
         Parameters:
             g_h and g_l: grid structures of the higher and lower dimensional
                 subdomains, respectively.
@@ -307,15 +302,15 @@
                 to contain both permeability values ('perm') and apertures
                 ('apertures') for each of the cells in the grids.
 
-        Two hidden options (intended as "advanced" options that one should 
+        Two hidden options (intended as "advanced" options that one should
         normally not care about):
             Half transmissibility calculation according to Ivar Aavatsmark, see
-            folk.uib.no/fciia/elliptisk.pdf. Activated by adding the entry 
+            folk.uib.no/fciia/elliptisk.pdf. Activated by adding the entry
             'Aavatsmark_transmissibilities': True   to the edge data.
 
-            Aperture correction. The face centre is moved half an aperture 
-            away from the fracture for the matrix side transmissibility 
-            calculation. Activated by adding the entry 
+            Aperture correction. The face centre is moved half an aperture
+            away from the fracture for the matrix side transmissibility
+            calculation. Activated by adding the entry
             'aperture_correction': True   to the edge data.
 
         Returns:
@@ -345,7 +340,7 @@
         n = g_h.face_normals[:, faces_h]
         n *= sgn_h
         perm_h = k_h.perm[:, :, cells_h]
-        
+
         # Compute the distance between face center and cell center. If specified
         # (edgewise), the face centroid is shifted half an aperture in the normal
         # direction of the fracture. Unless matrix cell size approaches the
@@ -356,18 +351,8 @@
             fc_cc_h = fc_corrected - g_h.cell_centers[::,cells_h]
         else:
             fc_cc_h = g_h.face_centers[::, faces_h] - g_h.cell_centers[::, cells_h]
-        
+
         nk_h = perm_h * n
-<<<<<<< HEAD
-        nk_h = nk_h.sum(axis=0)
-
-        # Account for the apertures
-        t_face_h = np.linalg.norm(nk_h, 2, axis=0) * a_h[cells_h]
-        dist_face_cell_h = np.linalg.norm(fc_cc_h, 2, axis=0)
-        t_face_h = np.divide(t_face_h, dist_face_cell_h)
-
-
-=======
         nk_h = nk_h.sum(axis=1)
         if data_edge.get('Aavatsmark_transmissibilities', False):
             dist_face_cell_h = np.linalg.norm(fc_cc_h, 2, axis=0)
@@ -376,13 +361,12 @@
             nk_h *= fc_cc_h
             t_face_h = nk_h.sum(axis=0)
             dist_face_cell_h = np.power(fc_cc_h, 2).sum(axis=0)
-        
-        # Account for the apertures 
+
+        # Account for the apertures
         t_face_h = t_face_h * a_h[cells_h]
         # and compute the matrix side half transmissibilities
         t_face_h = np.divide(t_face_h, dist_face_cell_h)
 
->>>>>>> 0c24dbbd
         # For the lower dimension some simplifications can be made, due to the
         # alignment of the face normals and (normal) permeabilities of the
         # cells. First, the normal component of the permeability of the lower
