--- conflicted
+++ resolved
@@ -43,14 +43,10 @@
 
     """
 
-<<<<<<< HEAD
+    @pp.time_logger(sections=module_sections)
     def __init__(
         self, gb: pp.GridBucket, dof_manager: Optional[pp.DofManager] = None
     ) -> None:
-=======
-    @pp.time_logger(sections=module_sections)
-    def __init__(self, gb: pp.GridBucket) -> None:
->>>>>>> dd147c2d
         """Construct an assembler for a given GridBucket on a given set of variables.
 
         Parameters:
@@ -663,14 +659,11 @@
                     # nodes, together with the relavant mortar variable and term
                     # Associate the first variable with primary, the second with
                     # secondary, and the final with edge.
-<<<<<<< HEAD
-                    loc_mat, _ = self._assign_matrix_vector(
-                        self._dof_manager.full_dof[
-                            [primary_idx, secondary_idx, edge_idx]
-                        ],
-                        sps_matrix,
-                    )
-
+                    if not assemble_rhs_only:
+                        loc_mat, _ = self._assign_matrix_vector(
+                            self._dof_manager.full_dof[[primary_idx, secondary_idx, edge_idx]],
+                            sps_matrix,
+                        )
                     # Pick out the discretizations on the primary and secondary node
                     # for the relevant variables.
                     # There should be no contribution or modification of the
@@ -695,12 +688,6 @@
                             f"No discretization found on the secondary grid "
                             f"of dimension {g_secondary.dim}, for the "
                             f"coupling term {term_key}."
-=======
-                    if not assemble_rhs_only:
-                        loc_mat, _ = self._assign_matrix_vector(
-                            self.full_dof[[primary_idx, secondary_idx, edge_idx]],
-                            sps_matrix,
->>>>>>> dd147c2d
                         )
 
                         # Pick out the discretizations on the primary and secondary node
@@ -924,25 +911,9 @@
                     # nodes, together with the relavant mortar variable and term
                     # Associate the first variable with primary, the second with
                     # secondary, and the final with edge.
-<<<<<<< HEAD
-                    loc_mat, _ = self._assign_matrix_vector(
-                        self._dof_manager.full_dof[[primary_idx, edge_idx, oi]],
-                        sps_matrix,
-                    )
-                    (tmp_mat, loc_rhs) = edge_discr.assemble_edge_coupling_via_high_dim(
-                        g_primary,
-                        data_primary,
-                        e,
-                        data_edge,
-                        other_edge,
-                        data_other,
-                        loc_mat,
-                    )
-                    matrix[mat_key][edge_idx, oi] = tmp_mat[1, 2]  # type:ignore
-=======
                     if assemble_matrix:
                         loc_mat, _ = self._assign_matrix_vector(
-                            self.full_dof[[primary_idx, edge_idx, oi]], sps_matrix
+                            self._dof_manager.full_dof[[primary_idx, edge_idx, oi]], sps_matrix
                         )
 
                         (
@@ -977,7 +948,6 @@
                             assemble_rhs=assemble_rhs,
                         )
 
->>>>>>> dd147c2d
                     rhs[mat_key][edge_idx] += loc_rhs[1]  # type:ignore
 
             if operation == "assemble" and edge_discr.edge_coupling_via_low_dim:
@@ -1035,12 +1005,8 @@
                     matrix[mat_key][edge_idx, oi] = tmp_mat[1, 2]  # type:ignore
                     rhs[mat_key][edge_idx] += loc_rhs[1]
 
-<<<<<<< HEAD
+    @pp.time_logger(sections=module_sections)
     def _identify_variable_combinations(self) -> None:
-=======
-    @pp.time_logger(sections=module_sections)
-    def _identify_dofs(self) -> None:
->>>>>>> dd147c2d
         """
         Initialize local matrices for all combinations of variables and operators.
 
@@ -1411,8 +1377,6 @@
             parameter.append(d[pp.PARAMETERS][keyword][parameter_name])
         return np.hstack(parameter)
 
-<<<<<<< HEAD
-=======
     @pp.time_logger(sections=module_sections)
     def _local_variables(self, d: Dict) -> Dict[str, Dict[str, int]]:
         """Find variables defined in a data dictionary, and do intersection
@@ -1433,7 +1397,6 @@
         return d.get(pp.PRIMARY_VARIABLES, None)
 
     @pp.time_logger(sections=module_sections)
->>>>>>> dd147c2d
     def distribute_variable(
         self, values: np.ndarray, variable_names: Optional[List[str]] = None
     ) -> None:
@@ -1451,54 +1414,7 @@
                 will be distributed
 
         """
-<<<<<<< HEAD
-        self.dof_manager.distribute_variable(values, variable_names)
-=======
-        if variable_names is None:
-            variable_names = []
-            for pair in self.block_dof.keys():
-                variable_names.append(pair[1])
-
-        dof = np.cumsum(np.append(0, np.asarray(self.full_dof)))
-
-        for var_name in set(variable_names):
-            for pair, bi in self.block_dof.items():
-                g = pair[0]
-                name = pair[1]
-                if name != var_name:
-                    continue
-                if isinstance(g, tuple):
-                    # This is really an edge
-                    data = self.gb.edge_props(g)
-                else:
-                    data = self.gb.node_props(g)
-
-                if pp.STATE in data.keys():
-                    data[pp.STATE][var_name] = values[dof[bi] : dof[bi + 1]]
-                else:
-                    data[pp.STATE] = {var_name: values[dof[bi] : dof[bi + 1]]}
-
-    @pp.time_logger(sections=module_sections)
-    def dof_ind(
-        self, g: Union[pp.Grid, Tuple[pp.Grid, pp.Grid]], name: str
-    ) -> np.ndarray:
-        """Get the indices in the global system of variables associated with a
-        given node / edge (in the GridBucket sense) and a given variable.
-
-        Parameters:
-            g (pp.Grid or pp.GridBucket edge): Either a grid, or an edge in the
-                GridBucket.
-            name (str): Name of a variable. Should be an active variable.
-
-        Returns:
-            np.array (int): Index of degrees of freedom for this variable.
-
-        """
-        block_ind = self.block_dof[(g, name)]
-        dof_start = np.hstack((0, np.cumsum(self.full_dof)))
-        return np.arange(dof_start[block_ind], dof_start[block_ind + 1])
->>>>>>> dd147c2d
-
+        self._dof_manager.distribute_variable(values, variable_names)
     @pp.time_logger(sections=module_sections)
     def num_dof(self) -> int:
         """Get total number of unknowns of the identified variables.
@@ -1506,11 +1422,7 @@
         Returns:
             int: Number of unknowns. Size of solution vector.
         """
-<<<<<<< HEAD
         return self._dof_manager.full_dof.sum()
-=======
-        return self.full_dof.sum()  # type: ignore
->>>>>>> dd147c2d
 
     @pp.time_logger(sections=module_sections)
     def variables_of_grid(
