--- conflicted
+++ resolved
@@ -9,11 +9,7 @@
 
 from typing import Optional
 
-<<<<<<< HEAD
-from porepy.models.old_models.abstract_model import AbstractModel
-=======
 from porepy.models.solution_strategy import SolutionStrategy
->>>>>>> 2c4a8251
 
 
 class LinearSolver:
