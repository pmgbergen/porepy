"""
Nonlinear solvers to be used with model classes.
Implemented classes
    NewtonSolver
"""

import logging

import numpy as np

# ``tqdm`` is not a dependency. Up to the user to install it.
try:
    # Avoid some mypy trouble.
    from tqdm.autonotebook import trange  # type: ignore

    # Only import this if needed
    from porepy.utils.ui_and_logging import (
        logging_redirect_tqdm_with_level as logging_redirect_tqdm,
    )

except ImportError:
    _IS_TQDM_AVAILABLE: bool = False
else:
    _IS_TQDM_AVAILABLE = True


# Module-wide logger
logger = logging.getLogger(__name__)


class NewtonSolver:
    def __init__(self, params=None) -> None:
        if params is None:
            params = {}

        default_options = {
            "max_iterations": 10,
            "nl_convergence_tol": 1e-10,
            "nl_convergence_tol_res": np.inf,
            "nl_divergence_tol": 1e5,
        }
        default_options.update(params)
        self.params = default_options

        self.progress_bar: bool = params.get("progressbars", False)
        # Allow the position of the progress bar to be flexible, depending on whether
        # this is called inside a time loop, a time loop and an additional propagation
        # loop or inside a stationary problem (default).
        self.progress_bar_position: int = params.get("progress_bar_position", 0)

    def solve(self, model) -> tuple[bool, int]:
        """Solve the nonlinear problem.

        Parameters:
            model: The model instance specifying the problem to be solved.

        Returns:
            A 2-tuple containing:

            bool:

                True if the solution is converged.
            int:

                Number of iterations used.

        """
        model.before_nonlinear_loop()

        iteration_counter = 0

        error_res = np.inf
        error_inc = np.inf
        is_converged = False
        is_diverged = False
        sol = model.equation_system.get_variable_values(time_step_index=0)

        # Extract residual of initial guess.
        res_init = model.equation_system.assemble(evaluate_jacobian=False)

        # Define a function that does all the work during one Newton iteration, except
        # for everything ``tqdm`` related.
        def newton_step() -> None:
            # Bind to variables in the outer function
            nonlocal sol
            nonlocal res_init
            nonlocal error_res
            nonlocal error_inc
            nonlocal is_converged
            nonlocal is_diverged

            # Logging.
            logger.info(
                f"Newton iteration number {iteration_counter}"
                + f" of {self.params['max_iterations']}"
            )

            # Re-discretize the nonlinear term
            model.before_nonlinear_iteration()

            sol = self.iteration(model)

            model.after_nonlinear_iteration(sol)
            # Note: The residual is extracted after the solution has been updated by the
            # after_nonlinear_iteration() method.
            res = model.equation_system.assemble(evaluate_jacobian=False)

            error_res, error_inc, is_converged, is_diverged = model.check_convergence(
                sol, res, res_init, self.params
            )

        # Progressbars turned off or tqdm not installed:
        if not self.progress_bar or not _IS_TQDM_AVAILABLE:
            while (
                iteration_counter <= self.params["max_iterations"] and not is_converged
            ):
                newton_step()

                if is_diverged:
<<<<<<< HEAD
                    model.after_nonlinear_failure(sol)
=======
                    model.after_nonlinear_failure(sol, errors, iteration_counter)
                    break
>>>>>>> b205aaed
                elif is_converged:
                    model.after_nonlinear_convergence(sol)

                iteration_counter += 1

        # Progressbars turned on:
        else:
            # Redirect the root logger, s.t. no logger interferes with the progressbars.
            with logging_redirect_tqdm([logging.root]):
                # Initialize a progress bar. Length is the number of maximal Newton
                # iterations.
                solver_progressbar = trange(  # type: ignore
                    self.params["max_iterations"],
                    desc="Newton loop",
                    position=self.progress_bar_position,
                    leave=False,
                )

                while (
                    iteration_counter <= self.params["max_iterations"]
                    and not is_converged
                ):
                    solver_progressbar.set_description_str(
                        f"Newton iteration number {iteration_counter + 1} of \
                            {self.params['max_iterations']}"
                    )
                    newton_step()
                    solver_progressbar.update(n=1)
                    solver_progressbar.set_postfix_str(f"Inc. {error_inc}")

                    if is_diverged:
                        # If the process finishes early, the tqdm bar needs to be
                        # manually closed. See https://stackoverflow.com/a/73175351.
                        solver_progressbar.close()
                        model.after_nonlinear_failure(sol)
                        break
                    elif is_converged:
                        solver_progressbar.close()
                        model.after_nonlinear_convergence(sol)
                        break

                    iteration_counter += 1

        if not is_converged:
            model.after_nonlinear_failure(sol)

        return is_converged, iteration_counter

    def iteration(self, model) -> np.ndarray:
        """A single nonlinear iteration.

        Right now, this is an almost trivial function. However, we keep it as a separate
        function to prepare for possible future introduction of more advanced schemes.

        Parameters:
            model: The model instance specifying the problem to be solved.

        Returns:
            np.ndarray: Solution to linearized system, i.e. the Newton update
                increment.

        """
        model.assemble_linear_system()
        sol = model.solve_linear_system()
        return sol<|MERGE_RESOLUTION|>--- conflicted
+++ resolved
@@ -117,12 +117,8 @@
                 newton_step()
 
                 if is_diverged:
-<<<<<<< HEAD
                     model.after_nonlinear_failure(sol)
-=======
-                    model.after_nonlinear_failure(sol, errors, iteration_counter)
                     break
->>>>>>> b205aaed
                 elif is_converged:
                     model.after_nonlinear_convergence(sol)
 
