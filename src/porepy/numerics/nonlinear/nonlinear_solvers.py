"""
Nonlinear solvers to be used with model classes.
Implemented classes
    NewtonSolver
"""

import logging
import traceback

import numpy as np

from porepy.utils.ui_and_logging import DummyProgressBar, progressbar_class
from porepy.utils.ui_and_logging import (
    logging_redirect_tqdm_with_level as logging_redirect_tqdm,
)

# Module-wide logger
logger = logging.getLogger(__name__)


class NewtonSolver:
    def __init__(self, params=None) -> None:
        if params is None:
            params = {}

        default_options = {
            "max_iterations": 10,
            "nl_convergence_tol": 1e-10,
            "nl_convergence_tol_res": np.inf,
            "nl_divergence_tol": np.inf,
            "flag_failure_as_diverged": False,
        }
        default_options.update(params)
        self.params = default_options

        self.progress_bar: bool = params.get("progressbars", False)
        if self.progress_bar and progressbar_class is DummyProgressBar:
            logger.warning(
                "Progress bars are requested, but `tqdm` is not installed. The solver"
                + " will run without progress bars."
            )
        # Allow the position of the progress bar to be flexible, depending on whether
        # this is called inside a time loop, a time loop and an additional propagation
        # loop or inside a stationary problem (default).
        self.progress_bar_position: int = params.get("_nl_progress_bar_position", 0)

    def solve(self, model) -> bool:
        """Solve the nonlinear problem.

        Parameters:
            model: The model instance specifying the problem to be solved.

        Returns:
            A 2-tuple containing:

            bool:
                True if the solution is converged.

        """
        model.before_nonlinear_loop()

        is_converged = False
        is_diverged = False
        nonlinear_increment = model.equation_system.get_variable_values(
            time_step_index=0
        )

        # Extract residual of initial guess.
        reference_residual = model.equation_system.assemble(evaluate_jacobian=False)

        # Define a function that runs everything inside one Newton iteration.
        def newton_step() -> None:
            # Bind to variables in the outer function
            nonlocal nonlinear_increment
            nonlocal reference_residual
            nonlocal is_converged
            nonlocal is_diverged

            logger.info(
                "Newton iteration number "
                + f"{model.nonlinear_solver_statistics.num_iteration}"
                + f" of {self.params['max_iterations']}"
            )
            solver_progressbar.set_description_str(
                "Newton iteration number "
                + f"{model.nonlinear_solver_statistics.num_iteration + 1} of"
                + f" {self.params['max_iterations']}"
            )

            try:
                model.before_nonlinear_iteration()
                nonlinear_increment = self.iteration(model)
                model.after_nonlinear_iteration(nonlinear_increment)

                if (
                    self.params["nl_convergence_tol_res"] is not np.inf
                    or self.params["nl_divergence_tol"] is not np.inf
                ):
                    # Note: The residual is extracted after the solution has been
                    # updated by the after_nonlinear_iteration() method. This is
                    # required if the residual is used to check convergence or
                    # divergence, i.e., the tolerance of one of them is not np.inf.
                    residual = model.equation_system.assemble(evaluate_jacobian=False)
                else:
                    residual = None

                is_converged, is_diverged = model.check_convergence(
                    nonlinear_increment, residual, reference_residual, self.params
                )
            except Exception as err:
                if self.params["flag_failure_as_diverged"]:
                    logger.warning(
                        "\nNewton step failure:\n%s\nFlagging as diverged.\n"
                        % (traceback.format_exc())
                    )
                    is_converged = False
                    is_diverged = True
                else:
                    raise err

        # Redirect all loggers to not interfere with the progressbar.
        with logging_redirect_tqdm([logging.root]):
            # Check if the user wants a progress bar. Initialize an instance of the
            # progressbar_class, which is either :class:`~tqdm.trange` or
            # :class:`~DummyProgressbar` in case `tqdm` is not installed.
            if self.progress_bar:
                # Length is the maximal number of Newton iterations.
                solver_progressbar = progressbar_class(  # type: ignore
                    range(int(self.params["max_iterations"])),
                    desc="Newton loop",
                    position=self.progress_bar_position,
                    leave=False,
                    dynamic_ncols=True,
                )
            # Otherwise, use a dummy progress bar.
            else:
                solver_progressbar = DummyProgressBar()

            while (
                model.nonlinear_solver_statistics.num_iteration
                <= self.params["max_iterations"]
                and not is_converged
            ):
                newton_step()

                # Do not update the progress bar if Newton diverged. If it diverged
                # during the first iteration,
                # :attr:`~model.nonlinear_solver_statistics.nonlinear_increment_norms`
                # will be empty and the following code will raise an error.
                if not is_diverged and len(model.nonlinear_solver_statistics.nonlinear_increment_norms) > 0:
                    solver_progressbar.update(n=1)
                    # Ignore the long line; fixing it would require an extra variable.
<<<<<<< HEAD
                    # solver_progressbar.set_postfix_str(
                    #     f"Increment {model.nonlinear_solver_statistics.nonlinear_increment_norms[-1]:.2e}"  # noqa: E501
                    # )
=======
                    if (
                        len(model.nonlinear_solver_statistics.nonlinear_increment_norms)
                        != 0
                    ):
                        solver_progressbar.set_postfix_str(
                            f"Increment {model.nonlinear_solver_statistics.nonlinear_increment_norms[-1]:.2e}"  # noqa: E501
                        )
>>>>>>> bfea4c8b

                if is_diverged:
                    # Handle nonlinear divergence outside the loop.
                    break
                elif is_converged:
                    solver_progressbar.close()
                    model.after_nonlinear_convergence()
                    break

        if not is_converged:
            # If Newton fails, the progressbar bar needs to be
            # manually closed. See https://stackoverflow.com/a/73175351.
            solver_progressbar.close()
            model.after_nonlinear_failure()

        return is_converged

    def iteration(self, model) -> np.ndarray:
        """A single nonlinear iteration.

        Right now, this is an almost trivial function. However, we keep it as a separate
        function to prepare for possible future introduction of more advanced schemes.

        Parameters:
            model: The model instance specifying the problem to be solved.

        Returns:
            np.ndarray: Solution to linearized system, i.e. the update increment.

        """
        model.assemble_linear_system()
        nonlinear_increment = model.solve_linear_system()
        return nonlinear_increment<|MERGE_RESOLUTION|>--- conflicted
+++ resolved
@@ -5,7 +5,6 @@
 """
 
 import logging
-import traceback
 
 import numpy as np
 
@@ -28,7 +27,6 @@
             "nl_convergence_tol": 1e-10,
             "nl_convergence_tol_res": np.inf,
             "nl_divergence_tol": np.inf,
-            "flag_failure_as_diverged": False,
         }
         default_options.update(params)
         self.params = default_options
@@ -87,36 +85,25 @@
                 + f" {self.params['max_iterations']}"
             )
 
-            try:
-                model.before_nonlinear_iteration()
-                nonlinear_increment = self.iteration(model)
-                model.after_nonlinear_iteration(nonlinear_increment)
+            model.before_nonlinear_iteration()
+            nonlinear_increment = self.iteration(model)
+            model.after_nonlinear_iteration(nonlinear_increment)
 
-                if (
-                    self.params["nl_convergence_tol_res"] is not np.inf
-                    or self.params["nl_divergence_tol"] is not np.inf
-                ):
-                    # Note: The residual is extracted after the solution has been
-                    # updated by the after_nonlinear_iteration() method. This is
-                    # required if the residual is used to check convergence or
-                    # divergence, i.e., the tolerance of one of them is not np.inf.
-                    residual = model.equation_system.assemble(evaluate_jacobian=False)
-                else:
-                    residual = None
+            if (
+                self.params["nl_convergence_tol_res"] is not np.inf
+                or self.params["nl_divergence_tol"] is not np.inf
+            ):
+                # Note: The residual is extracted after the solution has been updated by
+                # the after_nonlinear_iteration() method. This is required if the
+                # residual is used to check convergence or divergence, i.e., the
+                # tolerance of one of them is not np.inf.
+                residual = model.equation_system.assemble(evaluate_jacobian=False)
+            else:
+                residual = None
 
-                is_converged, is_diverged = model.check_convergence(
-                    nonlinear_increment, residual, reference_residual, self.params
-                )
-            except Exception as err:
-                if self.params["flag_failure_as_diverged"]:
-                    logger.warning(
-                        "\nNewton step failure:\n%s\nFlagging as diverged.\n"
-                        % (traceback.format_exc())
-                    )
-                    is_converged = False
-                    is_diverged = True
-                else:
-                    raise err
+            is_converged, is_diverged = model.check_convergence(
+                nonlinear_increment, residual, reference_residual, self.params
+            )
 
         # Redirect all loggers to not interfere with the progressbar.
         with logging_redirect_tqdm([logging.root]):
@@ -147,14 +134,9 @@
                 # during the first iteration,
                 # :attr:`~model.nonlinear_solver_statistics.nonlinear_increment_norms`
                 # will be empty and the following code will raise an error.
-                if not is_diverged and len(model.nonlinear_solver_statistics.nonlinear_increment_norms) > 0:
+                if not is_diverged:
                     solver_progressbar.update(n=1)
                     # Ignore the long line; fixing it would require an extra variable.
-<<<<<<< HEAD
-                    # solver_progressbar.set_postfix_str(
-                    #     f"Increment {model.nonlinear_solver_statistics.nonlinear_increment_norms[-1]:.2e}"  # noqa: E501
-                    # )
-=======
                     if (
                         len(model.nonlinear_solver_statistics.nonlinear_increment_norms)
                         != 0
@@ -162,7 +144,6 @@
                         solver_progressbar.set_postfix_str(
                             f"Increment {model.nonlinear_solver_statistics.nonlinear_increment_norms[-1]:.2e}"  # noqa: E501
                         )
->>>>>>> bfea4c8b
 
                 if is_diverged:
                     # Handle nonlinear divergence outside the loop.
