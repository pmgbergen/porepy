"""This module contains AD functionality for represening complex terms for which an
evaluation directly with (forward) AD would be too expensive, or the values are provided
by some external computations.

The classes contained here are essentially wrappers for values provided by the user.

The base class for representing some term which depends on independent variables is
:class:`SurrogateFactory`. The user can call it using a sequence of grids to get a
representation as an AD operator on respective domains.

Note:
    Due to how AD parsing is implemented, the :class:`SurrogateFactory` requires a
    reference to the mixed-dimensional grid to store and later access the data.

:class:`SurrogateFactory` is a factory and management class for
:class:`SurrogateOperator`. The latter is the (actual) AD-compatible representation,
on some specified grids, at a specified time and iterate index.

Note:
    A connection between operator and factory class is established via
    :attr:`SurrogateOperator.fetch_data`. Since operators are in general *not aware* of
    the mixed-dimensional grid, a connection to the factory is required to fetch the
    data for the correct grids, at the correct time and iterate index.
    Therefore, the class :class:`SurrogateOperator` should not be instantiated directly,
    but only calling the factory class.

    We also cannot overload :meth:`~porepy.numerics.ad.operators.Operator.parse`,
    because a surrogate operator has children, and no way of knowing the
    structure of the Jacobian if value and Jacobian are evaluated.

Example:

    Let's consider the set-up of a model, which needs to represent the fluid density as
    a :class:`SurrogateFactory` assuming it's computation is provided from some
    third-party package.

    The class follows the mixin approach, i.e. the variables pressure and temperature
    are provided by some other class as callables.

    .. code-block:: python

        class MyFluid:

            mdg: porepy.MixedDimensionalGrid

            pressure: Callable[
                [porepy.SubdomainsOrBoundaries], porepy.MixedDimensionalVariable
            ]

            temperature: Callable[
                [porepy.SubdomainsOrBoundaries], porepy.MixedDimensionalVariable
            ]

            def __init__(self):

                self.fluid_density: Callable[
                    [porepy.GridlikeSequence], porepy.Operator
                ] = SurrogateFactory(
                    name = 'fluid_density',
                    mdg = self.mdg,
                    dependencies = [self.pressure, self.temperature],
                    time_dependent = True,
                )

    The model will now have a callable ``fluid_density``, which returns an AD operator
    if called with some grids in the mixed-dimensional grid.

    The fluid density depends on pressure and temperature. If respective operators are
    parsed, they have two (cell-wise) derivatives with respect to the dependencies and
    the result is an AD array.

    Since the fluid density appears in the accumulation term of any balance equation,
    it is ``time_dependent`` and the user can update boundary values or progress
    values (and derivative values) in time.
    To avoid unintentional, possibly memory-heavy storage of data, the user must
    declare the expression explicitly as time-dependent. If the expression is not
    time-dependent, the update and progress methods will do nothing.
    (Except for the boundary values, since the current boundary values are stored at
    the iterate index 0.)

    Arbitrary iterate depth is supported by default.

    To get a representation of the accumulation term in all subdomains, the user has now
    the option to make the following call somewhere else in the model mixins:

    >>> rho = self.fluid_density(self.mdg.subdomains())
    >>> rho_prev = rho.previous_timestep()

    Since the fluid density may also appear as a non-linear weight in some advective
    flux, boundary values are also required

    >>> rho_bc = self.fluid_density(self.mdg.boundaries())

    Values can be updated in time in the solution strategy using

    >>> new_boundary_values: numpy.array = ...
    >>> self.fluid_density.boundary_values = new_boundary_values

    Note, that the update is performed on the instance of
    :class:`SurrogateFactory`, not on its products :class:`SurrogateOperator`.

    Iterate values at the current time step (to be solved for) can be updated in a
    similar fashion:

    >>> new_vals: numpy.array = ...
    >>> new_derivatives: numpy.array = ...
    >>> self.fluid_density.subdomain_values = new_vals
    >>> self.fluid_density.subdomain_derivatives = new_derivatives

    In the next parsing of the fluid density at the current time and iterate, an
    AD array will be returned with values equaling ``new_vals`` and a sparse CSR matrix
    with diagonal blocks containing the two derivative values for pressure and
    temperature in their respective columns.

    Note that the user must inform the :class:`SurrogateFactory` about it's number
    of dofs (similar to when creating variables in the equation system).
    This information is used to support the user and raise exceptions if various
    ``new_values`` are not of expected shape.

"""

from __future__ import annotations

from typing import Any, Callable, Optional, Sequence, cast

import numpy as np
import scipy.sparse as sps

import porepy as pp
from porepy.numerics.ad.forward_mode import AdArray

from .functions import FloatType
from .operators import IterativeOperator, Operations, TimeDependentOperator

__all__ = [
    "SurrogateOperator",
    "SurrogateFactory",
]


class SurrogateOperator(
    TimeDependentOperator,
    IterativeOperator,
):
    """Operator representing a :class:`SurrogateFactory` in AD operator form on
    specified subdomains or interfaces, at a time or iterate index.

    Not meant to be instantiated directly, only by calling the factory class
    :class:`SurrogateFactory`.

    The surrogate operator is essentially like a
    :class:`~porepy.numerics.ad.operator_functions.Function`. Upon evaluation it fetches
    the stored values and the derivative values.
    The derivative values are inserted into the Jacobians of the first-order
    dependencies (identity blocks).

    For an example of how to use it, see
    :module:`~porepy.numerics.ad.surrogate_operator`.

    Parameters:
        name: Name of the called :class:`SurrogateFactory`.
        domains: Arguments to its call.
        children: The first-order dependencies of the called
            :class:`SurrogateFactory` in AD form (defined on the same ``domains``).

    """

    def __init__(
        self,
        name: str,
        domains: Sequence[pp.Grid] | Sequence[pp.MortarGrid],
        children: Sequence[pp.ad.Variable],
    ) -> None:
        super().__init__(
            name=name,
            domains=domains,
            operation=Operations.evaluate,
            children=children,
        )

        self._fetch_data: Callable[[SurrogateOperator, pp.GridLike, bool], np.ndarray]
        """A function returning the stored data for a surrogate operator on a grid,
        which is time step and iterate index dependent.

        This function is assigned by the factory class :class:`SurrogateFactory`
        which has a reference to the md-grid and must not be touched by the user.

        Note:
            This method is private in the surrogate **operator**, because it is not
            supposed to be used here. Operators should be *evaluated* using ``value()``
            or ``value_and_jacobian()``.

            The :class:`SurrogateFactory` has the public version of this method,
            since that one is the instance managing the data.
            Use :meth:`SurrogateFactory.fetch_data` for inspection of data stored
            for specific operators an grids.
            Use this instance's ``value()`` and ``value_and_jacobian()`` to parse the
            operator with proper DOF order.

        """

    def __repr__(self) -> str:
        """String representation giving information on name, time and iterate index, as
        well as domains and dependencies."""

        msg = (
            f"Surrogate operator {self.name}.\n"
            + f"\nDefined on {len(self._domains)} {self._domain_type}.\n"
            + f"Dependent on {len(self.children)} independent variables.\n"
        )

        if self.is_previous_time:
            msg += f"Evaluated at the previous time step {self.time_step_index}.\n"
        elif self.is_previous_iterate:
            msg += f"Evaluated at the previous iterate {self.iterate_index}.\n"

        return msg

    def previous_timestep(self, steps: int = 1) -> SurrogateOperator:
        """Surrogate operators have children (e.g. md-variables) which also need to be
        obtained at the previous time step."""

        op = super().previous_timestep(steps=steps)
        op.children = [child.previous_timestep(steps=steps) for child in self.children]
        return op

    def previous_iteration(self, steps: int = 1) -> SurrogateOperator:
        """Surrogate operators have children (e.g. md-variables) which also need to be
        obtained at the previous iteration."""
        op = super().previous_iteration(steps=steps)
        op.children = [child.previous_iteration(steps=steps) for child in self.children]
        return op

    def func(self, *args: FloatType) -> float | np.ndarray | AdArray:
        """See :meth:`~porepy.numerics.ad.operator_functions.AbstractFunction.func`.

        Note:
            This class cannot inherit from
            :class:`~porepy.numerics.ad.operator_functions.AbstractFunction` because
            that parent would block arithmetic overloads.
            But it uses the operation ``evaluate`` and the ``AbstractFunction.func``
            with ``self`` as an explicit argument.

        """
        # Use the functionality of AbstractFunction to call get_values and get_jacobian
        # correctly based on the types of input arguments.
        # Ignore arg-type of self, because it does not inherit from AbstractFunction.

        # TODO The concept of Operator functions needs to be revisited.
        # Most likely they will not be operators anymore, but operator factories.
        # Hence there will be no blocking of arithmetic overloads and we can rework the
        # hierarchical structure between this class and AbstractFunction
        return pp.ad.AbstractFunction.func(self, *args)  # type:ignore[arg-type]

    def get_values(self, *args: float | np.ndarray | AdArray) -> np.ndarray:
        """Fetches the values stored for this operator at its time or iterate index.

        Note:
            ``*args`` are the children/dependencies of this operator in evaluated form.
            They can come as Ad arrays when evaluating the operator with Jacobian.
            The return type of this method though must strictly be a numpy array, since
            its Jacobian is returned by :meth:`get_jacobian`.

        """
        return np.hstack([self._fetch_data(self, g, False) for g in self.domains])

    def get_jacobian(self, *args: float | np.ndarray | AdArray) -> sps.spmatrix:
        """Fetches the derivative values stored for this operator at its time or iterate
        index.

        Note:
            The assumption here is that ``*args`` are of first order (pure variables)
            with only 1 identity block in their Jacobian.

            In this case, the derivative values of this operator w.r.t. its dependencies
            can be safely assigned.

            If ``*args`` is a general operator with multiple derivatives bundled in
            their Jacobians, the number of provided derivative values and required
            values can mismatch. Hence there is no clear way to insert the provided
            derivative values in the Jacobian.

        """

        derivatives = np.hstack([self._fetch_data(self, g, True) for g in self.domains])

        # list of jacs per dependency, assuming porepy.ad makes consistent shapes
        # NOTE: The Jacobians of individual args must be of same shape, with a
        # diagonal (identity) in some column block per arg.
        # Otherwise this operator has no way of knowing in which column to insert the
        # derivative values.
        # Also, the comlete Jacobian of this operator is created by summing the
        # Jacobians of arguments, with the derivative data inserted in the diagonal
        # of the block, per argument/dependency/provided derivative value.
        jacs: list[sps.csr_matrix] = []

        # Checking Jacobian shapes to assert they are consistent
        shapes = set()
        for arg in args:
            if isinstance(arg, AdArray):
                shapes.add(arg.jac.shape)
        assert len(shapes) <= 1, (
            "Inconsistent shapes of Jacobians of dependencies."
            + " Cannot insert provided derivative values safely."
        )

        for arg, d_i in zip(args, derivatives):
            if isinstance(arg, AdArray):
                # The factory class asserts that the number of provided derivative
                # values fits the size of the diagonal block.
                jacs.append(
                    sps.csr_matrix((d_i, arg.jac.nonzero()), shape=arg.jac.shape)
                )

        return sum(jacs).tocsr()


def _check_expected_values(
    values: Any,
    target_shape: tuple[int, ...],
    grid: pp.GridLike,
    iterate_index: Optional[int] = None,
    time_step_index: Optional[int] = None,
) -> None:
    """Helper method for surrogate factories and operators, checking that the
    expected values are an instance of :obj:`numpy.ndarray`, and that they have the
    expected shape.

    Parameters:
        values: Any object representing values or derivative values.
        target_shape: The expected shape of the ``values`` in numpy's array format.
        grid: A grid in the md-grid.
        iterate_index: The iteration index for which the values are assigned.
        time_step_index: The time step index for which the values are assigned.

    Raises:
        ValueError: If the values are not of expected type or shape, for given index.

    """

    if isinstance(values, np.ndarray):
        if values.shape == target_shape:
            return

    msg = (
        f"Expecting numpy array of shape {target_shape} on grid with id {grid.id}"
        + f", got type {type(values)}"
        + f" with shape {values.shape}"
        if isinstance(values, np.ndarray)
        else ""
    )
    if iterate_index is not None:
        msg += f" at iteration index {iterate_index}"
    elif time_step_index is not None:
        msg += f" at time step index {time_step_index}"
    msg += "."
    raise ValueError(msg)


class SurrogateFactory:
    """A representation of some dependent quantity in the PorePy modelling and AD
    framework, meant for terms where the evaluation is done elsewhere and then stored.

    This is a factory class, callable using some domains in the md-setting to create
    AD operators representing this expression on respective domains.
    See the module-level documentation for more information on the relation between
    :class:`SurrogateFactory` and :class:`SurrogateOperator`.

    For an example of how to use it, see
    :module:`~porepy.numerics.ad.surrogate_operator`.

    **On the boundary:**

    The class creates a
    :class:`~porepy.numerics.ad.opeators.TimeDependentDenseArray` using its given
    name and the boundary grids passed to the call.
    Boundary values can hence be updated like any other term in the model framework.
    But they can also be updated using :meth:`boundary_values` for convenience.

    The surrogate operator has no derivatives and no iterate values on the boundary.

    **On subdomains and interfaces:**

    The factory creates a :class:`SurrogateOperator`, which represents the data
    managed by this class on subdomains and interfaces.
    The operator has instances of
    :class:`~porepy.numerics.ad.operators.MixedDimensionalVariable` as children
    (dependencies).

    The :class:`SurrogateOperator` supports the notion of previous timesteps and iterate
    values. Updates of respective values are handled by this factory class.

    **Call with empty domain list:**

    This functionality is implemented for completeness reasons, such that the factory
    can also be called on an empty list of domains. In this case the property
    returns an empty array wrapped as an Ad array.

    This functionality is implemented since general PorePy models implement equations
    in the md-setting. It makes this class compatible for models without fractures or
    interfaces.

    Notes:

        1. The ``dependencies`` are assumed to be of first order. I.e., independent
           variables. Nested dependencies are not supported.
        2. Data is stored in a grid's data dictionary. This class generates an extra
           key based on its name to store the derivative values using PorePy's AD
           utilities.
        3. This class provides management functionality to update values grid-wise and
           globally, in both iterative and time sense, as well as derivative values.
           On boundaries, it does not support derivatives and no storage of data in the
           iterative sense, only in time.

    Parameters:
        name: Assigned name of the expression. Used to name operators and to store
            values in the data dictionaries
        mdg: The mixed-dimensional grid on which the operators are defined.
        dependencies: A sequence of callables/ constructors for independent variables on
            which the expression depends. The order passed here is reflected in the
            order of stored derivative values.

            When calling the factory on some grids, it is expected that the
            dependencies are defined there.
        dof_info: ``default=None``

            See
            :meth:`~porepy.numerics.ad.equation_system.EquationSystem.create_variables`.

            The number of DOFs of this expression is used to validate the shape of
            values and derivative values set.
            Defaults to cell-wise, scalar quantities.

    Raises:
        ValueError: If there are no ``*dependencies``. The user should use other
            solutions in ``porepy.ad`` for this case.

    """

    def __init__(
        self,
        name: str,
        mdg: pp.MixedDimensionalGrid,
        dependencies: Sequence[Callable[[pp.GridLikeSequence], pp.ad.Variable]],
        dof_info: Optional[dict[pp.ad.equation_system.GridEntity, int]] = None,
    ) -> None:
        if len(dependencies) == 0:
            raise ValueError("Surrogate operators must have dependencies.")

        if dof_info is None:
            dof_info = {"cells": 1}

        # help mypy with default values
        dof_info = cast(dict[pp.ad.equation_system.GridEntity, int], dof_info)

        self._dependencies: Sequence[
            Callable[[pp.GridLikeSequence], pp.ad.Variable]
        ] = dependencies
        """Sequence of callable first order dependencies. Called when constructing
        operators on domains."""

        self._name: str = name
        """See :meth:`name`."""

        self._dof_info: dict[pp.ad.equation_system.GridEntity, int] = dof_info
        """Passed at insantiation, with default value leading to scalar, cell-wise dofs.
        """

        self.mdg: pp.MixedDimensionalGrid = mdg
        """Mixed-dimensional domain passed at instantiation."""

    def __call__(self, domains: pp.GridLikeSequence) -> pp.ad.Operator:
        """Call this operator on a subset of grid in the md-grid to get a property
        restricted to the passed domains.

        1. If called on an empty list, a wrapped, empty array is returned.
        2. If called on boundary grids, a time-dependent dense array is returned.
        3. If called on subdomains on interfaces, a :class:`SurrogateOperator` is
           returned.

        Parameters:
            domains: A subset of either grids, mortar grids or boundary grids in the
                md-grid passed at instantiation.

        Raises:
            ValueError: If ``domains`` is not composed of either grids, mortar grids or
                boundary grids.

        """

        # This is for completeness reasons, when calling equations on empty list
        if len(domains) == 0:
            return pp.wrap_as_dense_ad_array(np.zeros((0,)), name=self.name)
        # On the boundary, this is a Time-Dependent dense array
        elif all(isinstance(grid, pp.BoundaryGrid) for grid in domains):
            return pp.ad.TimeDependentDenseArray(self.name, domains)
        # On subdomains or interfaces, create the surrogate operators
        elif all(isinstance(grid, pp.Grid) for grid in domains) or all(
            isinstance(grid, pp.MortarGrid) for grid in domains
        ):
            # for mypy
            domains_ = cast(Sequence[pp.Grid] | Sequence[pp.MortarGrid], domains)

            # Call the provided method for obtaining children (independent variables) on
            # the domains.
            children = [child(domains_) for child in self._dependencies]

            # Check if first-order dependency
            assert all(isinstance(child, pp.ad.Variable) for child in children), (
                "Surrogate operators must depend on independent variables, not"
                + f" {[type(c) for c in children]}."
            )

            # always start with operator at current time step, current iterate
            op = SurrogateOperator(
                name=self.name,
                domains=domains_,
                children=children,
            )

            # assign the function which extracts the data
            op._fetch_data = self.fetch_data

            return op
        else:
            raise ValueError(
                f"Unsupported domain configuration {[type(g) for g in domains]}."
            )

    def fetch_data(
        self, op: SurrogateOperator, grid: pp.GridLike, get_derivatives: bool = False
    ) -> np.ndarray:
        """Function fetching the data stored for the surrogated expression, represented
        in Ad form by ``op``.

        ``op`` has a time step or iterate index, which specifies which data should be
        fetched.

        This function is assigned to :attr:`SurrogateOperator.fetch_data`
        (a work-around such that the Ad operator has no reference to the md-grid like
        the other operators).

        Note:
            This method uses PorePy's utility functions to get data stored in a grid's
            data dictionary. Respective errors will be raised if no data stored.

        Parameters:
            op: An AD representation of this expression at a specific time and iterate.
            grid: A grid in the md-grid for which the data should be fetched.
            get_derivatives: If True, it fetches the derivative values, otherwise it
                fetches the values.

        Returns:
            If ``get_derivatives==True``, the resulting array is of shape
            ``(num_dependencies, num_dofs)``, with ``num_dofs`` being the number of DOFs
            of this expression.

            Otherwise the resulting array is of shape ``(num_dofs,)``.

        """
        # arguments for utility function
        kwargs: dict[Any, Any] = dict()
        if get_derivatives:
            kwargs["name"] = self._name_derivatives
        else:
            kwargs["name"] = self.name

        kwargs["data"] = self._data_of(grid)

        if (op.is_previous_iterate or op.is_previous_time) and get_derivatives:
            raise ValueError(
                "Derivative values for operators at previous time or iterate are not"
                + " supported."
            )

        if op.is_previous_time:
            kwargs["time_step_index"] = op.time_step_index
        else:
            kwargs["iterate_index"] = op.iterate_index

        values = pp.get_solution_values(**kwargs)

        # last check before parsing that it returns what it should
        target_shape: tuple[int, ...]
        if get_derivatives:
            target_shape = (self.num_dependencies, self.num_dofs_on_grid(grid))
        else:
            target_shape = (self.num_dofs_on_grid(grid),)
        _check_expected_values(
            values, target_shape, grid, op.iterate_index, op.time_step_index
        )
        return values

    def _data_of(self, grid: pp.GridLike) -> dict:
        """Convenience function to get the data dictionary of any grid."""
        if isinstance(grid, pp.Grid):
            data = self.mdg.subdomain_data(grid)
        elif isinstance(grid, pp.MortarGrid):
            data = self.mdg.interface_data(grid)
        elif isinstance(grid, pp.BoundaryGrid):
            data = self.mdg.boundary_grid_data(grid)
        else:
            raise ValueError(f"Unknown grid type {type(grid)}.")
        return data

    @property
    def num_dependencies(self) -> int:
        """Number of first order dependencies of this operator, passed at instantiation.

        This determines the number of required derivative values."""
        return len(self._dependencies)

    def num_dofs_on_grid(self, grid: pp.GridLike) -> int:
        """Computes the number of DOFs based on the information provided during
        instantiation.

        Note:
            On boundary grids and interfaces, only cell-wise DOFs are expected.
            On subdomains, DOFs can be cell-, node- and face-wise.

        Parameters:
            grid: Any grid in the md-grid.

        Returns:
            For boundary grids and interfaces it returns ``grid.num_cells`` multiplied
            with ``dof_info['cells']``.
            For subdomains, it returns information based on ``dof_info``,
            number of cells, number of faces and number of nodes in ``grid``.

        Raises:
            TypeError: If ``grid`` is neither a boundary, interface or subdomain.

        """
        if isinstance(grid, (pp.BoundaryGrid, pp.MortarGrid)):
            # NOTE using default value of 1, because this is the general default value
            # and only cells are supported on boundaries and interfaces
            return self._dof_info.get("cells", 1) * grid.num_cells
        elif isinstance(grid, pp.Grid):
            # NOTE cannot use default value of scalar, cell-wise, to not mess with
            # cases where the user defines only node- or face-wise dofs.
            return (
                self._dof_info.get("cells", 0) * grid.num_cells
                + self._dof_info.get("faces", 0) * grid.num_faces
                + self._dof_info.get("nodes", 0) * grid.num_nodes
            )
        else:
            raise TypeError(f"Unsupported type of grid {type(grid)}.")

    @property
    def name(self) -> str:
        """Name of this expression assigned at instantiation and to all created
        operators."""
        return self._name

    @property
    def _name_derivatives(self) -> str:
        """Private property giving the name under which the **derivative** values of
        this expression are stored in the grid data dictionaries"""
        return f"{self.name}_DERIVATIVES"

    # Convenience properties/methods to access and progress values collectively

    @property
    def boundary_values(self) -> np.ndarray:
        """Property to access and set the boundary value at the current time step,
        on **all** boundaries in the md grid.

        The getter fetches the values in the order imposed by the md-grid.
        The setter slices the values according to :meth:`num_dofs_on_grid` for each
        boundary grid in the md-grid.

        Note:
            This is a convenience functionality only for the values at the current time
            (time step to be solved for).

            The getter and setter hence get and set only the values stored at
            ``iterate_index=0``.

            For progressing values in time with a shift (providing values for previous
            time steps), see :meth:`update_boundary_values`

        Parameters:
            val: A new value with shape ``(N,)`` to be set. Note that ``N`` is
                calculated from the information passed in ``dof_info`` during
                instantiation, and the number of cells in all boundary grids.

        Returns:
            If boundary values are set, it returns the one for the current time
            (iterate index = 0). The shape is consistent with ``val``.

        """
        vals = []
        for _, data in self.mdg.boundaries(return_data=True):
            vals.append(pp.get_solution_values(self.name, data, iterate_index=0))
        return np.hstack(vals)

    @boundary_values.setter
    def boundary_values(self, val: np.ndarray) -> None:
        i = 0
        for grid in self.mdg.boundaries():
            n = self.num_dofs_on_grid(grid)
            self.set_values_on_grid(val[i : i + n], grid)
            i += n

    @property
    def subdomain_values(self) -> np.ndarray:
        """Analogous to :meth:`boundary_values`, but for values on **all** subdomains.

        For more information on how to progress values iteratively or in time, see
        :meth:`progress_values_in_time` and :meth:`progress_iterate_values_on_grid`

        """
        vals = []
        for _, data in self.mdg.subdomains(return_data=True):
            vals.append(pp.get_solution_values(self.name, data, iterate_index=0))
        return np.hstack(vals)

    @subdomain_values.setter
    def subdomain_values(self, val: np.ndarray) -> None:
        i = 0
        for grid in self.mdg.subdomains():
            n = self.num_dofs_on_grid(grid)
            self.set_values_on_grid(val[i : i + n], grid)
            i += n

    @property
    def subdomain_derivatives(self) -> np.ndarray:
        """Property to access and store the derivatives at the current iteration of the
        current time step, on **all** subdomains in the md grid for convenience.

        The derivatives values are stored row-wise per dependency, column wise per
        subdomain.

        The getter fetches the values in the order imposed by the md-grid.
        The setter sets the derivative values for the current iterate.

        Important:
            The order of derivatives should reflect the order of ``dependencies``
            passed at instantiation. For a dependency defined on multiple grids
            (say, subdomains), the order of the derivatives should reflect the order of
            the grids as retured by the relevant iterator in the MixedDimensionalGrid
            (e.g., mdg.subdomains()).

        Parameters:
            val: ``shape=(num_dependencies, N)``

                A new value to be set. Note that ``N`` must be consistent with the shape
                of values for :meth:`subdomain_values`.

        Returns:
            The current iterate derivative values of same shape as ``val``.

        """
        vals = []
        for _, data in self.mdg.subdomains(return_data=True):
            vals.append(
                pp.get_solution_values(self._name_derivatives, data, iterate_index=0)
            )
        return np.hstack(vals)

    @subdomain_derivatives.setter
    def subdomain_derivatives(self, val: np.ndarray) -> None:
        i = 0
        for grid in self.mdg.subdomains():
            n = self.num_dofs_on_grid(grid)
            self.set_derivatives_on_grid(val[:, i : i + n], grid)
            i += n

    @property
    def interface_values(self) -> np.ndarray:
        """Analogous to :meth:`subdomain_values`, but for all interfaces in the md-grid.

        Parameters:
            val: ``shape=(M,)``

                A new value to be set. Note that ``M`` is
                calculated from the information passed in ``dof_info`` during
                instantiation, and the number of cells on all interfaces.

        """
        vals = []
        for _, data in self.mdg.interfaces(return_data=True):
            vals.append(pp.get_solution_values(self.name, data, iterate_index=0))
        return np.hstack(vals)

    @interface_values.setter
    def interface_values(self, val: np.ndarray) -> None:
        i = 0
        for grid in self.mdg.interfaces():
            n = self.num_dofs_on_grid(grid)
            self.set_values_on_grid(val[i : i + n], grid)
            i += n

    @property
    def interface_derivatives(self) -> np.ndarray:
        """Analogous to :meth:`subdomain_derivatives`, but for all interfaces in the
        md-grid.

        Parameters:
            val: ``shape=(num_dependencies, M)``

                A new value to be set, with ``M`` as for :meth:`interface_values`.

        """
        vals = []
        for _, data in self.mdg.interfaces(return_data=True):
            vals.append(
                pp.get_solution_values(self._name_derivatives, data, iterate_index=0)
            )
        return np.hstack(vals)

    @interface_derivatives.setter
    def interface_derivatives(self, val: np.ndarray) -> None:
        i = 0
        for grid in self.mdg.interfaces():
            n = self.num_dofs_on_grid(grid)
            self.set_derivatives_on_grid(val[:, i : i + n], grid)
            i += n

    # Methods to progress values in time and iterate sense

    def update_boundary_values(
        self, values: np.ndarray, bg: pp.BoundaryGrid, depth: int = 1
    ) -> None:
        """Function to update the value of the surrogate operator on the boundary.

        The update process of boundary values is different from the process on
        subdomains and interfaces.

        1. Boundary values have only a single iterate value (current time step)
        2. Boundary values can have multiple previous time steps, if the expression is
           time-dependent.

        Therefore, values for the current time can always be set, but values will be
        shifted backwards in time only if the quantity is time-dependent.

        Parameters:
            values: ``shape=(N,)``

                A new value to be set for the boundary. ``N`` is computed from the
                information passed in ``dof_info`` at instantiation and the number of
                cells in ``bg``.
            bg: A boundary grid in the mixed-dimensional domain.
            depth: ``default=1``

                Maximal number of time steps stored. The default value 1 leads to
                only 1 previous time step value stored.
                See :func:`~porepy.numerics.ad._ad_utils.shift_solution_values`.

        Raises:
            ValueError: If ``values`` is not of the expected shape.

        """

        _check_expected_values(
            values,
            (self.num_dofs_on_grid(bg),),
            bg,
            iterate_index=0,
        )
        data = self._data_of(bg)

        # If boundary values stored in time, shift them and store the current time step
        # (iterate idx 0) as the most recent previous time step
        pp.shift_solution_values(
            self.name, data, pp.TIME_STEP_SOLUTIONS, max_index=depth
        )
        # NOTE avoid pp.get_solution_values for the case when values are set
        # the first time.
        try:
            new_prev_val = pp.get_solution_values(self.name, data, iterate_index=0)
        except KeyError:
            pass
        else:
            pp.set_solution_values(self.name, new_prev_val, data, time_step_index=0)
        # set the given value as the new single iterate value (current time)
        pp.set_solution_values(self.name, values, data, iterate_index=0)

    def progress_values_in_time(
        self, domains: pp.GridLikeSequence, depth: int = 1
    ) -> None:
        """Shifts timestepping values backwards in times and sets the current
        iterate value as the (first) previous time step value.

        Parameters:
            domains: Performs the progress on given sequence of domains.
            depth: ``default=1``

                Maximal number of time steps stored. The default value 1 leads to
                only 1 previous time step value stored.
                See :func:`~porepy.numerics.ad._ad_utils.shift_solution_values`.

        """
        for grid in domains:
            data = self._data_of(grid)
            pp.shift_solution_values(
                self.name, data, pp.TIME_STEP_SOLUTIONS, max_index=depth
            )
            current_vals = pp.get_solution_values(self.name, data, iterate_index=0)
            pp.set_solution_values(self.name, current_vals, data, time_step_index=0)

    def progress_iterate_values_on_grid(
        self,
        values: np.ndarray,
        grid: pp.Grid | pp.MortarGrid,
        depth: int = 0,
    ) -> None:
        """Shifts the iterate values backwards in the iterate sense and sets ``values``
        as the current iterate values.

        Note:
            Using this method with ``depth=0`` is a way to set the values of this
            expression on individual grids, for the current time and iterate.

        Parameters:
            values: ``shape=(N,)``

                A new value to be set on the ``grid``. ``N`` is computed from the
                information passed in ``dof_info`` at instantiation and the number of
                cells in ``grid`` (and faces and nodes if subdomain).
            grid: A subdomain or interface in the mixed-dimensional domain.
            depth: ``default=0``

                Maximal number of iterage values stored. The default value leads to
                **no** previous iterate values stored.
                See :func:`~porepy.numerics.ad._ad_utils.shift_solution_values`.

        Raises:
            ValueError: If ``values`` is not of the expected shape.

        """
        _check_expected_values(
            values, (self.num_dofs_on_grid(grid),), grid, iterate_index=0
        )
        data = self._data_of(grid)
        pp.shift_solution_values(self.name, data, pp.ITERATE_SOLUTIONS, max_index=depth)
        pp.set_solution_values(self.name, values, data, iterate_index=0)

    # Methods to set values and derivative values on single grids

    def get_values_on_grid(
        self,
        grid: pp.GridLike,
        time_step_index: int | None = None,
        iterate_index: int | None = None,
    ) -> np.ndarray:
        """Fetches the values stored at given time or iterate index, for given grid.

        Parameters:
            grid: Any type of grid in the mixed-dimensional domain.
            time_step_index: Time step index from which to fetch.
            iterate_index: Iterate index to fetch an iterate for current time.

        Returns:
            The values on the grid as a 1D numpy array.

        """
        return pp.get_solution_values(
            self.name,
            self._data_of(grid),
            time_step_index=time_step_index,
            iterate_index=iterate_index,
        )

    def get_derivatives_on_grid(self, grid: pp.GridLike) -> np.ndarray:
        """Returns the derivatives values stored for given grid.

<<<<<<< HEAD
        Since derivatives are only stored for the current time step and iterate,
        only those can be returned.
=======
        Since derivatives are only stored for the current time step and iterate, only
        those can be returned.
>>>>>>> 99320868

        Parameters:
            grid: Any type of grid in the mixed-dimensional domain.

        Returns:
            The derivatives on the grid as a 2D numpy array.

        """
        return pp.get_solution_values(
            self._name_derivatives,
            self._data_of(grid),
            iterate_index=0,
        )

    def set_values_on_grid(self, values: np.ndarray, grid: pp.GridLike) -> None:
        """Sets the values of the expression for the current time step and iterate.

        This method is meant only as an update for the current value.
        To include a shift in time or iterate sense, see

        - :meth:`update_boundary_values`
        - :meth:`progress_values_in_time`
        - :meth:`progress_iterate_values_on_grid`

        Parameters:
            values: ``shape=(N,)``

                A new value to be set on the ``grid``. ``N`` must be consistent with
                the number of DOFs declared at instantation.
            grid: Any type of grid in the mixed-dimensional domain.

        Raises:
            ValueError: If ``values`` is not of the expected shape.

        """
        _check_expected_values(
            values,
            (self.num_dofs_on_grid(grid),),
            grid,
            iterate_index=0,
        )
        data = self._data_of(grid)
        pp.set_solution_values(self.name, values, data, iterate_index=0)

    def set_derivatives_on_grid(
        self,
        values: np.ndarray,
        grid: pp.Grid | pp.MortarGrid,
    ) -> None:
        """Sets the derivative values of the expression, for the current time step
        and iterate.

        Derivatives can as of now only be set for the current time step and iterate
        (value to be solved for)

        Parameters:
            values: ``shape=(num_dependencies, N)``

                A new value to be set on the ``grid``. ``N`` must be consistent with
                the shape in :meth:`set_values_on_grid`.
            grid: A subdomain or interface in the mixed-dimensional domain.

        Raises:
            ValueError: If ``values`` is not of the expected shape.

        """
        _check_expected_values(
            values,
            (self.num_dependencies, self.num_dofs_on_grid(grid)),
            grid,
            iterate_index=0,
        )
        data = self._data_of(grid)
        # NOTE I am leaving this code as a reference in case future development
        # wants to keep derivative values in time or iter sense.
        # This is essentially only what is required before setting the new value.
        # pp.shift_solution_values(
        #     self._name_derivatives, data, pp.ITERATE_SOLUTIONS, max_index=depth
        # )
        pp.set_solution_values(self._name_derivatives, values, data, iterate_index=0)<|MERGE_RESOLUTION|>--- conflicted
+++ resolved
@@ -965,13 +965,8 @@
     def get_derivatives_on_grid(self, grid: pp.GridLike) -> np.ndarray:
         """Returns the derivatives values stored for given grid.
 
-<<<<<<< HEAD
-        Since derivatives are only stored for the current time step and iterate,
-        only those can be returned.
-=======
         Since derivatives are only stored for the current time step and iterate, only
         those can be returned.
->>>>>>> 99320868
 
         Parameters:
             grid: Any type of grid in the mixed-dimensional domain.
