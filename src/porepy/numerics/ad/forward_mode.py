--- conflicted
+++ resolved
@@ -100,61 +100,6 @@
         s += " elements"
         return s
 
-<<<<<<< HEAD
-    def __getitem__(self, key: int | slice | tuple[slice, slice]) -> AdArray:
-        if isinstance(key, tuple):
-            key_val = key[0]
-        else:
-            key_val = key
-        return AdArray(self.val[key_val], self.jac[key])
-
-    def __setitem__(self, key, val):
-        if isinstance(key, tuple):
-            key_val = key[0]
-        else:
-            key_val = key
-        if isinstance(val, AdArray):
-            self.val[key_val] = val.val
-            self.jac[key] = val.jac
-        else:
-            self.val[key_val] = val
-
-    def __lt__(self, other: AdType) -> bool | np.ndarray:
-        if isinstance(other, AdArray):
-            return self.val < other.val
-        else:
-            return self.val < other
-
-    def __le__(self, other: AdType) -> bool | np.ndarray:
-        if isinstance(other, AdArray):
-            return self.val <= other.val
-        else:
-            return self.val <= other
-
-    def __gt__(self, other: AdType) -> bool | np.ndarray:
-        if isinstance(other, AdArray):
-            return self.val > other.val
-        else:
-            return self.val > other
-
-    def __ge__(self, other: AdType) -> bool | np.ndarray:
-        if isinstance(other, AdArray):
-            return self.val >= other.val
-        else:
-            return self.val >= other
-
-    def __eq__(self, other: AdType) -> bool | np.ndarray:
-        if isinstance(other, AdArray):
-            return self.val == other.val
-        else:
-            return self.val == other
-
-    def __neq__(self, other: AdType) -> bool | np.ndarray:
-        if isinstance(other, AdArray):
-            return self.val != other.val
-        else:
-            return self.val != other
-=======
     def __getitem__(self, key: slice | np._ArrayLikeInt) -> AdArray:
         """Slice the Ad Array row-wise (value and Jacobian).
 
@@ -204,7 +149,6 @@
             self.jac[key] = new_value.jac
         else:
             raise NotImplementedError("Setting")
->>>>>>> b36ad264
 
     def __add__(self, other: AdType) -> AdArray:
         """Add the AdArray to another object.
