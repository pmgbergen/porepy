""" Main content:
EquationManager: representation of a set of equations on Ad form.
"""
from __future__ import annotations

from collections import Counter
from typing import Callable, Dict, List, Optional, Sequence, Tuple, Union

import numpy as np
import scipy.sparse as sps

import porepy as pp

from . import _ad_utils, operators

__all__ = ["EquationManager"]

GridLike = Union[pp.Grid, pp.MortarGrid]


class EquationManager:
    """Representation of a set of equations specified on Ad form.

    The equations are tied to a specific MixedDimensionalGrid, with variables fixed in a
    corresponding DofManager.

    Attributes:
        mdg (pp.MixedDimensionalGrid): Mixed-dimensional grid on which this EquationManager
            operates.
        dof_manager (pp.DofManager): Degree of freedom manager used for this
            EquationManager.
        equations (List of Ad Operators): Equations assigned to this EquationManager.
            can be expanded by direct addition to the list.
        variables (Dict): Mapping from subdomains or grid tuples (interfaces) to Ad
            variables. These are set at initialization from the MixedDimensionalGrid, and
            should not be changed later.
        secondary_variables (List of Ad Variables): List of variables that are secondary,
            that is, their derivatives will not be included in the Jacobian matrix.
            Variables will be represented on atomic form, that is, mixed-dimensional variables
            are unravelled. Secondary variables act as a filter during assembly, that is,
            they do not impact the ordering or treatment of variables.
        row_block_indices_last_assembled (np.ndarray): Row indices for the start of blocks
            corresponding to different equations in the last assembled system. The last item
            in the array is the total number of rows, so that row indices for block i can
            be recovered by np.arange(row_bl..[i], row_bl..[i+1]). The user must relate the
            indices to equations (either in self.equations or the equation list given to the
            relevant assembly method). This information is intended for diagnostic usage.

    """

    def __init__(
        self,
        mdg: pp.MixedDimensionalGrid,
        dof_manager: pp.DofManager,
        equations: Optional[Dict[str, "pp.ad.Operator"]] = None,
        secondary_variables: Optional[Sequence["pp.ad.Variable"]] = None,
    ) -> None:
        """Initialize the EquationManager.

        Parameters:
            mdg (pp.MixedDimensionalGrid): Mixed-dimensional grid for this EquationManager.
            dof_manager (pp.DofManager): Degree of freedom manager.
            equations (List, Optional): List of equations. Defaults to empty list.
            secondary_variables (List of Ad Variable or MixedDimensionalVariable): Variables
                to be considered secondary for this EquationManager.

        """
        DeprecationWarning("The EquationManager will be replaced by EquationSystem.")
        self.mdg = mdg

        # Inform mypy about variables, and then set them by a dedicated method.
        self.variables: Dict[GridLike, Dict[str, "pp.ad.Variable"]]
        self._set_variables(mdg)

        if equations is None:
            self.equations: Dict[str, pp.ad.Operator] = {}
        else:
            self.equations = equations

        self.dof_manager: pp.DofManager = dof_manager

        # Define secondary variables.
        # Note that secondary variables will be present in self.variables; the exclusion
        # of secondary variables happens in assembly methods.

        # This gets a bit technical: Since every EquationManager makes its own set of
        # variables with unique Ids, we should make sure the secondary variables are
        # taken with respect to the variable set of this EquationManager. This should be
        # okay for standard usage (although the user may abuse it, and suffer for doing so).
        # However, when the EquationManager is formed by extracting a subsystem,
        # the set of secondary variables are defined from the original EquationManager,
        # and this can create all sort of problems. Therefore, translate the secondary
        # variables into variables identified with this EquationManager.
        # IMPLEMENTATION NOTE: The code below has not been thoroughly tested on
        # mixed-dimensional subdomains.

        if secondary_variables is None:
            secondary_variables = []

        # Make a list of combinations of grids and names, this should form a unique
        # classification of variables
        secondary_grid_name = [
            (var._g, var._name) for var in self._variables_as_list(secondary_variables)
        ]
        # Do the same for all variables, but make this a map to the atomic (non-merged)
        # variable.
        primary_grid_name = {
            (var._g, var._name): var for var in self._variables_as_list()
        }

        # Data structure for secondary variables
        sec_var = []
        # Loop over all variables known to this EquationManager. If its grid-name
        # combination is identical to that of a secondary variable, we store it as a
        # secondary variable, with the representation known to this EquationManager
        for v in primary_grid_name:
            if v in secondary_grid_name:
                sec_var.append(primary_grid_name[v])

        self.secondary_variables = sec_var

        # Start index for blocks corresponding to rows of the different equations.
        # Defaults to None, will be overwritten by assembly methods.
        self.row_block_indices_last_assembled: Optional[np.ndarray] = None

    def _set_variables(self, mdg: pp.MixedDimensionalGrid):
        # Define variables as specified in the MixedDimensionalGrid
        variables: Dict[
            Union[pp.Grid, pp.MortarGrid], dict[str, operators.Variable]
        ] = dict()
        for sd, sd_data in mdg.subdomains(return_data=True):
            variables[sd] = {}
            for var, info in sd_data[pp.PRIMARY_VARIABLES].items():
                variables[sd][var] = operators.Variable(var, info, domain=sd)

        for intf, intf_data in mdg.interfaces(return_data=True):
            variables[intf] = {}
            for var, info in intf_data[pp.PRIMARY_VARIABLES].items():
                variables[intf][var] = operators.Variable(var, info, domain=intf)

        self.variables = variables

    def merge_variables(
        self, grid_var: Sequence[Tuple[GridLike, str]]
    ) -> "pp.ad.MixedDimensionalVariable":
        """Concatenate a variable defined over several subdomains or interfaces.



        The mixed-dimensional variable can be used to define mathematical operations on
        multiple subdomains simultaneously (provided it is combined with other operators
        defined on the same subdomains).

        NOTE: mixed-dimensional variables are assigned unique ids (see documentation of
        Variable and MixedDimensionalVariable), thus two MixedDimensionalVariables will have
        different ids even if they represent the same combination of subdomains and variables.
        This does not impact the parsing of the variables into numerical values.

        Args:
            grid_var: Tuple containing first a (Mortar)grid representing the subdomain
                or interface and second the name of the variable.

        Returns:
            pp.ad.MixedDimensionalVariable: Joint representation of the variable on the
                specified subdomains.

        """
        return pp.ad.MixedDimensionalVariable(
            [self.variables[g][v] for g, v in grid_var]
        )

    def variable(self, grid_like: GridLike, variable: str) -> "pp.ad.Variable":
        """Get a variable for a specified grid or interface between grids, that is
        a mortar grid.

        Subsequent calls of this method with the same grid and variable will return
        references to the same variable.

        Returns:
            pp.ad.Variable: Ad representation of a variable.

        """
        return self.variables[grid_like][variable]

    def variable_state(
        self, grid_var: List[Tuple[pp.Grid, str]], state: np.ndarray
    ) -> List[np.ndarray]:
        # This should likely be placed somewhere else
        values: List[np.ndarray] = []
        for item in grid_var:
            ind: np.ndarray = self.dof_manager.grid_and_variable_to_dofs(*item)
            values.append(state[ind])

        return values

    def assemble(
        self,
        state: Optional[np.ndarray] = None,
    ) -> Tuple[sps.spmatrix, np.ndarray]:
        """Assemble Jacobian matrix and residual vector with respect to the current
        state represented in self.mdg.

        Derivatives for secondary variables are not included in the Jacobian matrix.

        Parameters:
            state (np.ndarray, optional): State vector to assemble from. If not provided,
                the default behavior of pp.ad.Expression.to_ad() will be followed.

        Returns:
            sps.spmatrix: Jacobian matrix corresponding to the current variable state,
                as found in self.mdg. The ordering of the equations is determined by
                the ordering in self.equations (for rows) and self.dof_manager (for
                columns).
            np.ndarray: Residual vector corresponding to the current variable state,
                as found in self.mdg. Scaled with -1 (moved to rhs).

        """
        # Data structures for building the Jacobian matrix and residual vector
        mat: List[sps.spmatrix] = []
        rhs: List[np.ndarray] = []

        # Keep track of first row index for each equation/block
        ind_start: List[int] = [0]

        # Iterate over equations, assemble.
        for eq in self.equations.values():
            ad = eq.evaluate(self.dof_manager, state)
            # Append matrix and rhs
            mat.append(ad.jac)
            # Multiply by -1 to move to the rhs
            rhs.append(-ad.val)
            ind_start.append(ind_start[-1] + ad.val.size)

        # The system assembled in the for-loop above contains derivatives for both
        # primary and secondary variables, where the primary is understood as the
        # complement of the secondary ones. Columns relating to secondary variables
        # should therefore be removed. Construct a projection matrix onto the set
        # of primary variables and right multiply the Jacobian matrix.

        # Define primary variables as the complement of the secondary ones
        # This operation we do on atomic variables (not merged), or else there may
        # be problems for
        primary_variables = self._variable_set_complement(
            self._variables_as_list(self.secondary_variables)
        )
        proj = self._column_projection(primary_variables)

        # Concatenate matrix and remove columns of secondary variables
        A = sps.bmat([[m] for m in mat], format="csr") * proj

        # The right hand side vector. This should have contributions form both primary
        # and secondary variables, thus no need to modify it before concatenation.
        rhs_cat = np.hstack([vec for vec in rhs])

        # Store information on start of each block
        self.row_block_indices_last_assembled = np.array(ind_start)

        return A, rhs_cat

    def assemble_subsystem(
        self,
        eq_names: Optional[Sequence[str]] = None,
        variables: Optional[
            Sequence[Union["pp.ad.Variable", "pp.ad.MixedDimensionalVariable"]]
        ] = None,
    ) -> Tuple[sps.spmatrix, np.ndarray]:
        """Assemble Jacobian matrix and residual vector using a specified subset of
        equations and variables.

        The method is intended for use in splitting algorithms. Matrix blocks not
        included will simply be ignored.

        Parameters:
            eq_names (Sequence of str, optional): Equations to be assembled, specified
                as keys in self.equations. If not provided (None), all equations known to
                this EquationManager will be included.
            variables (Sequence of Variables, optional): Variables to be assembled.
                If not provided (None), all variables known to this EquationManager will be
                included. If a secondary variable is specified, this will be included in
                the returned system.

        Returns:
            sps.spmatrix: Jacobian matrix corresponding to the current variable state,
                as found in self.mdg, for the specified equations and variables.
            np.ndarray: Residual vector corresponding to the current variable state,
                as found in self.mdg, for the specified equations and variables.
                Scaled with -1 (moved to rhs).

            NOTE: The ordering of columns in the system are defined by the order of the
                variables specified in DofManager. For the rows, no corresponding global
                ordering of equations exists, and the rows will therefore be organized
                by the ordering in the parameter eq_names.

        """
        variables = self._variables_as_list(variables)

        if eq_names is None:
            eq_names = list(self.equations.keys())

        # Data structures for building matrix and residual vector
        mat: List[sps.spmatrix] = []
        rhs: List[np.ndarray] = []

        # Projection to the subset of active variables
        projection = self._column_projection(variables)

        ind_start = [0]

        # Iterate over equations, assemble.
        for name in eq_names:
            eq = self.equations[name]
            ad = eq.evaluate(self.dof_manager)

            # ad contains derivatives with respect to all variables, while
            # we need a subset. Project the columns to get the right size.
            mat.append(ad.jac * projection)

            # The residuals can be stored without reordering.
            # Multiply by -1 to move to the rhs
            rhs.append(-ad.val)

            ind_start.append(ind_start[-1] + ad.val.size)

        # Concatenate results.
        if len(mat) > 0:
            A = sps.bmat([[m] for m in mat], format="csr")
            rhs_cat = np.hstack([vec for vec in rhs])
        else:
            # Special case if the restriction produced an empty system.
            A = sps.csr_matrix((0, 0))
            rhs_cat = np.empty(0)

        # Store information on start of each block
        self.row_block_indices_last_assembled = np.array(ind_start)

        return A, rhs_cat

    def assemble_schur_complement_system(
        self,
        primary_equations: Sequence[str],
        primary_variables: Sequence[
            Union["pp.ad.Variable", "pp.ad.MixedDimensionalVariable"]
        ],
        inverter: Callable[[sps.spmatrix], sps.spmatrix],
    ) -> Tuple[sps.spmatrix, np.ndarray]:
        """Assemble Jacobian matrix and residual vector using a Schur complement
        elimination of the variables and equations not to be included.

        The specified equations and variables will define a reordering of the linearized
        system into

            [A_pp, A_ps  [x_p   = [b_p
             A_sp, A_ss]  x_s]     b_s]

        Where subscripts p and s define primary and secondary quantities. The Schur
        complement system is then given by

            (A_pp - A_ps * inv(A_ss) * A_sp) * x_p = b_p - A_ps * inv(A_pp) * b_s.

        The Schur complement is well-defined only if the inverse of A_ss exists,
        and the efficiency of the approach assumes that an efficient inverter for
        A_ss can be found. The user must ensure both requirements are fulfilled.
        The simplest option is a lambda function on the form:

            inverter = lambda A: sps.csr_matrix(np.linalg.inv(A.A))

        but depending on A (size and sparsity pattern), this can be costly in terms of
        computational time and memory.

        The method can be used e.g. for splitting between primary and secondary variables,
        where the latter can be efficiently eliminated (for instance, they contain no
        spatial derivatives).

        Parameters:
            primary_equations (Sequence of str): Equations to be assembled, specified
                as keys in self.equations. Should have length > 0.
            primary_variables (Sequence of Variables): Variables to be assembled. Should have
                length > 0.
            inverter (Callable): Method to compute the inverse of the matrix A_ss.

        Returns:
            sps.spmatrix: Jacobian matrix corresponding to the current variable state,
                as found in self.mdg, for the specified equations and variables.
            np.ndarray: Residual vector corresponding to the current variable state,
                as found in self.mdg, for the specified equations and variables.
                Scaled with -1 (moved to rhs).

        """
        if len(primary_equations) == 0:
            raise ValueError("Must take Schur complement with at least one equation")
        if len(primary_variables) == 0:
            raise ValueError("Must take Schur complement with at least one variable")

        # Unravel any mixed-dimensional variables
        primary_variables = self._variables_as_list(primary_variables)

        # Get lists of all variables and equations, and find the secondary items
        # by a set difference
        all_eq_names = list(self.equations.keys())
        all_variables = self._variables_as_list()

        secondary_equations = list(set(all_eq_names).difference(set(primary_equations)))
        secondary_variables = list(
            set(all_variables).difference(set(primary_variables))
        )

        # First assemble the primary and secondary equations for all variables
        # Note the reverse order here: Assemble the primary variables last so that
        # the attribute row_block_indices_last_assembled is set correctly.
        A_s, b_s = self.assemble_subsystem(secondary_equations, all_variables)
        A_p, b_p = self.assemble_subsystem(primary_equations, all_variables)

        # Projection matrices to reduce matrices to the relevant columns
        proj_primary = self._column_projection(primary_variables)
        proj_secondary = self._column_projection(secondary_variables)

        # Matrices involved in the Schur complements
        A_pp = A_p * proj_primary
        A_ps = A_p * proj_secondary
        A_sp = A_s * proj_primary
        A_ss = A_s * proj_secondary

        # Explicitly compute the inverse.
        # Depending on the matrix, and the inverter, this can take a long time.
        inv_A_ss = inverter(A_ss)

        S = A_pp - A_ps * inv_A_ss * A_sp
        bs = b_p - A_ps * inv_A_ss * b_s

        return S, bs

    def subsystem_equation_manager(
        self,
        eq_names: Sequence[str],
        variables: Sequence[Union["pp.ad.Variable", "pp.ad.MixedDimensionalVariable"]],
    ) -> "EquationManager":
        """Extract an EquationManager for a subset of variables and equations.
        In effect, this produce a nonlinear subsystem.

        Parameters:
            eq_names (Sequence of str): Equations assigned to the new EquationManager,
                specified as keys in self.equations.
            variables (Sequence of Variables): Variables for which the new EquationManager is
                defined.

        Returns:
            EquationManager: System of nonlinear equations. The ordering of the
                equations in the subsystem will be the same as in the original
                EquationManager (i.e. self),  disregarding equations not included in the
                subset. Variables that were excluded are added to the set of
                secondary_variables in the new EquationManager.

        """
        secondary_variables = self._variable_set_complement(variables)

        sub_eqs = {name: self.equations[name] for name in eq_names}
        return EquationManager(
            mdg=self.mdg,
            equations=sub_eqs,
            dof_manager=self.dof_manager,
            secondary_variables=secondary_variables,
        )

    def discretize(self, mdg: pp.MixedDimensionalGrid) -> None:
        """Loop over all discretizations in self.equations, find all unique discretizations
        and discretize.

        This is more efficient than discretizing on the Operator level, since
        discretizations which occur more than once in a set of equations will be
        identified and only discretized once.

        Parameters:
            mdg (pp.MixedDimensionalGrid): Mixed-dimensional grid from which parameters etc.
                will be taken and where discretization matrices will be stored.

        """
        # Somehow loop over all equations, discretize identified objects
        # (but should also be able to do rediscretization based on
        # dependency graph etc.).

        # List of discretizations, build up by iterations over all equations
        discr: List = []
        for eqn in self.equations.values():
            # This will expand the list discr with new discretizations.
            # The list may contain duplicates.
            discr = eqn._identify_subtree_discretizations(discr)

        # Uniquify to save computational time, then discretize.
        unique_discr = _ad_utils.uniquify_discretization_list(discr)
        _ad_utils.discretize_from_list(unique_discr, mdg)

    def _column_projection(self, variables: Sequence["pp.ad.Variable"]) -> sps.spmatrix:
        """Create a projection matrix from the full variable set to a subset.

        Parameters:
            variables (Sequence of pp.ad.Variable): Variables to be preserved in the
                projection. Should be atomic variables, *not* merged ones. The
                projection will preserve the ordering of the included variables, as
                defined in self.dof_manager.block_dof.

        Returns:
            sps.spmatrix: Projection matrix to be right multiplied with a Jacobian matrix to
                remove columns corresponding to variables not included.

        """
        num_global_dofs = self.dof_manager.full_dof.sum()

        # Array for the dofs associated with each grid-variable combination
        inds = []

        # Loop over variables, find dofs
        for v in variables:
            inds.append(self.dof_manager.grid_and_variable_to_dofs(v._g, v._name))

        if len(inds) == 0:
            # Special case if no indices were returned
            return sps.csr_matrix((num_global_dofs, 0))

        # Create projection matrix. Uniquify indices here, both to sort (will preserve
        # the ordering of the unknowns given by the DofManager) and remove duplicates
        # (in case variables were specified more than once).
        local_dofs = np.unique(np.hstack([i for i in inds]))
        num_local_dofs = local_dofs.size

        return sps.coo_matrix(
            (np.ones(num_local_dofs), (local_dofs, np.arange(num_local_dofs))),
            shape=(num_global_dofs, num_local_dofs),
        ).tocsr()

    def _variable_set_complement(
        self,
        variables: Optional[
<<<<<<< HEAD
            Sequence[Union["pp.ad.Variable", "pp.ad.MergedVariable"]]
=======
            Sequence[Union["pp.ad.Variable", "pp.ad.MixedDimensionalVariable"]]
>>>>>>> b18cc47c
        ] = None,
    ) -> List["pp.ad.Variable"]:
        """
        Take the complement of a set of variables, with respect to the full set of
        variables. The variables are returned as atomic (mixed-dimensional variables are
        unravelled as part of the process).

        Parameters:
            variables (Sequence of pp.ad.Variable or pp.ad.MixedDimensionalVariable, optional):
                Variables for which the complement should be taken. If not provided,
                all variables known to this EquationManager will be added, thus an
                empty list will be returned.

        Returns:
            List of pp.ad.Variable: Variables known to this EquationManager which were
            not present in the input list.

        """

        # Unravel any mixed-dimensional variable
        variables = self._variables_as_list(variables)
        # Get list of all variables
        all_variables = self._variables_as_list()

        # Do the complement
        other_variables = list(set(all_variables).difference(set(variables)))
        return other_variables

    def _variables_as_list(
        self,
        variables: Optional[
            Sequence[Union["pp.ad.Variable", "pp.ad.MixedDimensionalVariable"]]
        ] = None,
    ) -> List["pp.ad.Variable"]:
        """Unravel a list of variables into atomic (non-merged) variables.

        This is a bit cumbersome, since the variables are stored as a
        mapping from individual GridLike to an innermapping between variable
        names and actual variables. To top it off, this variable can be merged,
        and we need the atomic variables.

        Parameters:
            variables (Sequence of pp.ad.Variable or pp.ad.MixedDimensionalVariable, optional):
                Variables to be unravelled. If not provided, all variables known to this
                EquationManager will be considered.

        Returns:
            List of pp.ad.Variable: Atomic form of all variables in the input list.

        """
        if variables is None:
            # First get a list of all variables (single or merged)
            tmp_vars = []
            # Loop over GridType-variable Dict
            for v_dict in self.variables.values():
                # loop over name-variable dict
                for v in v_dict.values():
                    # Append variable
                    tmp_vars.append(v)
        else:
            tmp_vars = list(variables)

        # List of all variables.
        var = []

        # Loop over all variables, add the variable itself, or its subvariables
        # (if it is Merged)
        for v in tmp_vars:
            if isinstance(v, pp.ad.MixedDimensionalVariable):
                for sv in v.sub_vars:
                    var.append(sv)
            elif isinstance(v, (pp.ad.Variable, operators.Variable)):
                var.append(v)
            else:
                raise ValueError("Encountered unknown type in variable list")

        return var

    def __repr__(self) -> str:
        s = (
            "Equation manager for mixed-dimensional grid with "
            f"{self.mdg.num_subdomains()} subdomains and {self.mdg.num_interfaces()}"
            " interfaces.\n"
        )

        var = []
        for sd in self.mdg.subdomains():
            for v in self.variables[sd]:
                var.append(v)

        for intf in self.mdg.interfaces():
            for v in self.variables[intf]:
                var.append(v)

        # Sort variables alphabetically, not case-sensitive
        unique_vars = sorted(list(set(var)), key=str.casefold)
        s += "Variables present on at least one grid or interface:\n\t"
        s += ", ".join(unique_vars) + "\n"

        if self.equations is not None:
            eq_names = [name for name in self.equations]
            s += f"In total {len(self.equations)} equations, with names: \n\t"
            s += ", ".join(eq_names)

        if len(self.secondary_variables) > 0:
            s += "\n"
            s += f"In total {len(self.secondary_variables)} secondary variables."

        return s

    def __str__(self) -> str:
        s = (
            "Equation manager for mixed-dimensional grid with "
            f"{self.mdg.num_subdomains()} subdomains and {self.mdg.num_interfaces()}"
            " interfaces.\n\n"
        )

        var: Dict = {}
        for sd in self.mdg.subdomains():
            for v in self.variables[sd]:
                if v not in var:
                    var[v] = []
                var[v].append(sd)

        for intf in self.mdg.interfaces():
            for v in self.variables[intf]:
                if v not in var:
                    var[v] = []
                var[v].append(intf)

        s += (
            f"There are in total {len(var)} variables, distributed as follows "
            "(sorted alphabetically):\n"
        )

        # Sort variables alphabetically, not case-sensitive
        for v in sorted(var, key=str.casefold):
            grids = var[v]
            s += "\t" + f"{v} is present on {len(grids)}"
            s += " subdomain(s)" if isinstance(grids[0], pp.Grid) else " interface(s)"
            s += "\n"

        if len(self.secondary_variables) > 0:
            s += "\n"
            # Leave a hint that any merged secondary variables have been split into subparts
            s += (
                f"In total {len(self.secondary_variables)} secondary variables"
                "(having split mixed-dimensional variables).\n"
                "Listing secondary variables:\n"
            )
            # Make a list of
            sec_names = [v._name for v in self.secondary_variables]
            for key, val in Counter(sec_names).items():
                s += "\t" + f"{key} occurs on {val} subdomains or interfaces" + "\n"

        s += "\n"
        if self.equations is not None:
            eq_names = [name for name in self.equations]
            s += f"In total {len(self.equations)} equations, with names: \n\t"
            s += "\n\t".join(eq_names) + "\n"

        return s

    def name_and_assign_equations(
        self, equation_dictionary: Dict[str, pp.ad.Operator]
    ) -> None:
        """Convenience method for assigning and naming equations.

        Parameters:
            equation_dictionary (Dict): Dictionary containing name: equation pairs.


        """
        for name, eq in equation_dictionary.items():
            eq.set_name(name)
            self.equations.update({name: eq})<|MERGE_RESOLUTION|>--- conflicted
+++ resolved
@@ -530,11 +530,7 @@
     def _variable_set_complement(
         self,
         variables: Optional[
-<<<<<<< HEAD
-            Sequence[Union["pp.ad.Variable", "pp.ad.MergedVariable"]]
-=======
             Sequence[Union["pp.ad.Variable", "pp.ad.MixedDimensionalVariable"]]
->>>>>>> b18cc47c
         ] = None,
     ) -> List["pp.ad.Variable"]:
         """
