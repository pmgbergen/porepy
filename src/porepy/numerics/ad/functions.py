--- conflicted
+++ resolved
@@ -306,13 +306,9 @@
             return np.heaviside(var)  # type: ignore
 
 
-<<<<<<< HEAD
-def maximum(var0: pp.ad.Ad_array, var1: pp.ad.Ad_array | np.ndarray) -> pp.ad.Ad_array:
-=======
 def maximum(
     var_0: pp.ad.Ad_array, var_1: pp.ad.Ad_array | np.ndarray
 ) -> pp.ad.Ad_array:
->>>>>>> b18cc47c
     """Ad maximum function represented as an Ad_array.
 
     The arguments can be either Ad_arrays or ndarrays, this duality is needed to allow
@@ -322,13 +318,6 @@
 
 
     Parameters:
-<<<<<<< HEAD
-        var0: First argument to the maximum function.
-        var1: Second argument.
-
-    Returns:
-        The maximum of ``var0`` and ``var1`` with appropriate val and jac attributes.
-=======
         var_0: First argument to the maximum function.
         var_1: Second argument.
 
@@ -342,7 +331,6 @@
         the maximum values of the Ad_arrays (so if element ``i`` of the maximum is
         picked from ``var_0``, row ``i`` of the Jacobian is also picked from the
         Jacobian of ``var_0``). If ``var_0`` is a ndarray, its Jacobian is set to zero.
->>>>>>> b18cc47c
 
     """
     # If neither var_0 or var_1 are Ad_arrays, return the numpy maximum function.
