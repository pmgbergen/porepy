""" Implementation of wrappers for Ad representations of several operators.
"""
from __future__ import annotations

import copy
from enum import Enum, EnumMeta
from functools import reduce
from itertools import count
from typing import Any, Literal, Optional, Sequence, Union, overload

import matplotlib.pyplot as plt
import networkx as nx
import numpy as np
import scipy.sparse as sps

import porepy as pp

from . import _ad_utils
from .forward_mode import AdArray, initAdArrays

__all__ = [
    "Operator",
    "SparseArray",
    "DenseArray",
    "TimeDependentDenseArray",
    "Scalar",
    "Variable",
    "MixedDimensionalVariable",
    "sum_operator_list",
]

GridLike = Union[pp.Grid, pp.MortarGrid]


def _get_shape(mat):
    """Get shape of a numpy.ndarray or the Jacobian of AdArray"""
    if isinstance(mat, AdArray):
        return mat.jac.shape
    else:
        return mat.shape


class Operator:
    """Parent class for all AD operators.

    Objects of this class are not meant to be initiated directly, rather the various
    subclasses should be used. Instances of this class will still be created when
    subclasses are combined by Operator.Operations.

    Contains a tree structure of child operators for the recursive forward evaluation.

    Provides overload functions for basic arithmetic operations.

    Parameters:
        name: Name of this operator. Used for string representations
        subdomains (optional): List of subdomains on which the operator is defined.
            Will be empty for operators not associated with any subdomains.
            Defaults to None (converted to empty list).
        interfaces (optional): List of interfaces in the mixed-dimensional grid on which
            the operator is defined. Will be empty for operators not associated with any
            interface. Defaults to None (converted to empty list).
        tree (optional): The tree structure of child operators. Defaults to None
            (converted to a tree with a single void operator).

    """

    Operations: EnumMeta = Enum(
        "Operations",
        [
            "void",
            "add",
            "sub",
            "mul",
            "rmul",
            "matmul",
            "div",
            "rdiv",
            "evaluate",
            "approximate",
            "pow",
            "rpow",
        ],
    )
    """Object representing all supported operations by the operator class.

    Used to construct the operator tree and identify Operator.Operations.

    """

    def __init__(
        self,
        name: Optional[str] = None,
        subdomains: Optional[list[pp.Grid]] = None,
        interfaces: Optional[list[pp.MortarGrid]] = None,
        tree: Optional[Tree] = None,
    ) -> None:
        self.interfaces: list[pp.MortarGrid] = [] if interfaces is None else interfaces
        """List of interfaces on which the operator is defined, passed at instantiation.

        Will be empty for operators not associated with specific interfaces.

        """

        self.subdomains: list[pp.Grid] = [] if subdomains is None else subdomains
        """List of subdomains on which the operator is defined, passed at instantiation.

        Will be empty for operators not associated with specific subdomains.

        """
        ### PRIVATE

        self._name = name if name is not None else ""

        self._set_tree(tree)

    @property
    def name(self) -> str:
        """The name given to this variable."""
        return self._name

    def _set_tree(self, tree=None):
        if tree is None:
            self.tree = Tree(Operator.Operations.void)
        else:
            self.tree = tree

    def _set_subdomains_or_interfaces(
        self,
        subdomains: Optional[list[pp.Grid]] = None,
        interfaces: Optional[list[pp.MortarGrid]] = None,
    ) -> None:
        """For operators which are defined for either subdomains or interfaces but not both.

        Check that exactly one of subdomains and interfaces is given and assign to the
        operator. The unspecified grid-like type will also be set as an attribute, i.e.
        either op.subdomains or op.interfaces is an empty list, while the other is a
        list with len>0.

        Parameters:
            subdomains (optional list of subdomains): The subdomain list.
            interfaces (optional list of tuples of subdomains): The interface list.

        """
        if subdomains is None:
            subdomains = []
        if interfaces is None:
            interfaces = []

        if len(subdomains) > 0 and len(interfaces) > 0:
            raise ValueError("Operator defined on both subdomains and interfaces.")

        self.subdomains = subdomains
        self.interfaces = interfaces

    def is_leaf(self) -> bool:
        """Check if this operator is a leaf in the tree-representation of an expression.

        Note that this implies that the method ``parse()`` is expected to be implemented.

        Returns:
            True if the operator has no children.

        """
        return len(self.tree.children) == 0

    def set_name(self, name: str) -> None:
        """Reset this object's name originally passed at instantiation.

        Parameters:
            name: the new name to be assigned.

        """
        self._name = name

    def previous_timestep(self) -> pp.ad.Operator:
        """Return an operator that represents the value of this operator at the previous
        timestep.

        The operator tree at the previous time step is created as a shallow copy, and will
        thus be identical to the original operator, except that all time dependent operators
        are evaluated at the previous time step.

        Returns:
            A copy of self, with all time dependent operators evaluated at the previous
            time step.

        """
        # Create a copy of the operator tree evaluated at a previous time step. This is done
        # by traversing the underlying graph, and set all time-dependent objects to be
        # evaluated at the previous time step.

        def _traverse_tree(op: Operator) -> Operator:
            """Helper function which traverses an operator tree by recursion."""

            children = op.tree.children

            if len(children) == 0:
                # We are on an atomic operator. If this is a time-dependent operator,
                # set it to be evaluated at the previous time step. If not, leave the
                # operator as it is.
                if isinstance(
                    op, (Variable, MixedDimensionalVariable, TimeDependentDenseArray)
                ):
                    # Use the previous_timestep() method of the operator to get the
                    # operator evaluated at the previous time step. This in effect
                    # creates a copy of the operator.
                    # If other time-dependent other operators are added, they will have
                    # to override this previous_timestep method.
                    return op.previous_timestep()

                else:
                    # No need to use a copy here.
                    # This also means that operators that are not time dependent need not
                    # override this previous_timestep method.
                    return op
            else:
                # Recursively iterate over the subtree, get the children, evaluated at the
                # previous time when relevant, and add it to the new list.
                new_children: list[Operator] = list()
                for ci, child in enumerate(children):
                    # Recursive call to fix the subtree.
                    new_children.append(_traverse_tree(child))

                # We would like to return a new operator which represents the same
                # calculation as op, though with a different set of children. We cannot
                # use copy.copy (shallow copy), since this will identify the lists of
                # children in the old and new operator. Also, we cannot do a deep copy,
                # since this will copy grids in individual subdomains - see
                # implementation not in the above treatment of Variables.
                # The solution is to make a new Tree with the same operation as the old
                # operator, but with the new list of children.
                new_tree = Tree(op.tree.op, children=new_children)

                # Use the same lists of subdomains and interfaces as in the old operator,
                # with empty lists if these are not present.
                subdomains = getattr(op, "subdomains", [])
                interfaces = getattr(op, "interfaces", [])

                # Create new operator from the tree.
                new_op = Operator(
                    name=op._name,
                    subdomains=subdomains,
                    interfaces=interfaces,
                    tree=new_tree,
                )
                return new_op

        # Get a copy of the operator with all time-dependent quantities evaluated at the
        # previous time step.
        prev_time = _traverse_tree(self)

        return prev_time

    def parse(self, mdg: pp.MixedDimensionalGrid) -> Any:
        """Translate the operator into a numerical expression.

        Subclasses that represent atomic operators (leaves in a tree-representation of
        an operator) should override this method to return e.g. a number, an array or a
        matrix.
        This method should not be called on operators that are formed as combinations
        of atomic operators; such operators should be evaluated by the method :meth:`evaluate`.

        Parameters:
            mdg: Mixed-dimensional grid on which this operator is to be parsed.

        Returns:
            A numerical format representing this operator;s values on given domain.

        """
        raise NotImplementedError("This type of operator cannot be parsed right away")

    def _parse_operator(self, op: Operator, mdg: pp.MixedDimensionalGrid):
        """TODO: Currently, there is no prioritization between the operations; for
        some reason, things just work. We may need to make an ordering in which the
        operations should be carried out. It seems that the strategy of putting on
        hold until all children are processed works, but there likely are cases where
        this is not the case.
        """

        # The parsing strategy depends on the operator at hand:
        # 1) If the operator is a Variable, it will be represented according to its
        #    stored state.
        # 2) If the operator is a leaf in the tree-representation of the operator,
        #    parsing is left to the operator itself.
        # 3) If the operator is formed by combining other operators lower in the tree,
        #    parsing is handled by first evaluating the children (leads to recursion)
        #    and then perform the operation on the result.

        # Check for case 1 or 2
        if isinstance(op, pp.ad.Variable) or isinstance(op, Variable):
            # Case 1: Variable

            # How to access the array of (Ad representation of) states depends on
            # whether this is a single or combined variable; see self.__init__,
            # definition of self._variable_ids.
            # TODO: no difference between merged or no mixed-dimensional variables!?
            if isinstance(op, pp.ad.MixedDimensionalVariable) or isinstance(
                op, MixedDimensionalVariable
            ):
                if op.prev_time:
                    return self._prev_vals[op.id]
                elif op.prev_iter:
                    return self._prev_iter_vals[op.id]
                else:
                    return self._ad[op.id]
            else:
                if op.prev_time:
                    return self._prev_vals[op.id]
                elif op.prev_iter or not (
                    op.id in self._ad
                ):  # TODO make it more explicit that op corresponds to a non_ad_variable?
                    # e.g. by op.id in non_ad_variable_ids.
                    return self._prev_iter_vals[op.id]
                else:
                    return self._ad[op.id]
        elif isinstance(op, pp.ad.AdArray):
            # When using nested operator functions, op can be an already evaluated term.
            # Just return it.
            return op

        elif op.is_leaf():
            # Case 2
            return op.parse(mdg)  # type:ignore

        # This is not an atomic operator. First parse its children, then combine them
        tree = op.tree
        results = [self._parse_operator(child, mdg) for child in tree.children]

        # Combine the results
        if tree.op == Operator.Operations.add:
            # To add we need two objects
            assert len(results) == 2

            if isinstance(results[0], np.ndarray):
                # We should not do numpy_array + Ad_array, since numpy will interpret
                # this in a strange way. Instead switch the order of the operands and
                # everything will be fine.
                results = results[::-1]
            try:
                # An error here would typically be a dimension mismatch between the
                # involved operators.
                return results[0] + results[1]
            except ValueError as exc:
                msg = self._get_error_message("adding", tree, results)
                raise ValueError(msg) from exc

        elif tree.op == Operator.Operations.sub:
            # To subtract we need two objects
            assert len(results) == 2

            # We need a minor trick to take care of numpy arrays.
            factor = 1.0
            if isinstance(results[0], np.ndarray):
                # We should not do numpy_array - Ad_array, since numpy will interpret
                # this in a strange way. Instead switch the order of the operands, and
                # switch the sign of factor to compensate.
                results = results[::-1]
                factor = -1.0
            try:
                # An error here would typically be a dimension mismatch between the
                # involved operators.
                return factor * (results[0] - results[1])
            except ValueError as exc:
                msg = self._get_error_message("subtracting", tree, results)
                raise ValueError(msg) from exc

        elif tree.op == Operator.Operations.mul:
            # To multiply we need two objects
            assert len(results) == 2

            if isinstance(results[0], np.ndarray) and isinstance(
                results[1], (pp.ad.AdArray, pp.ad.forward_mode.AdArray)
            ):
                # In the implementation of multiplication between an AdArray and a
                # numpy array (in the forward mode Ad), a * b and b * a do not
                # commute. Flip the order of the results to get the expected behavior.
                # This is permissible, since the elementwise product commutes.
                results = results[::-1]
            try:
                # An error here would typically be a dimension mismatch between the
                # involved operators.
                return results[0] * results[1]
            except ValueError as exc:
                msg = self._get_error_message("multiplying", tree, results)
                raise ValueError(msg) from exc

        elif tree.op == Operator.Operations.div:
            # Some care is needed here, to account for cases where item in the results
            # array is a numpy array
            try:
                if isinstance(results[0], np.ndarray) and isinstance(
                    results[1], (pp.ad.AdArray, pp.ad.forward_mode.AdArray)
                ):
                    # If numpy's __truediv__ method is called here, the result will be
                    # strange because of how numpy works. Instead we directly invoke the
                    # right-truedivide method in the AdArary.
                    return results[1].__rtruediv__(results[0])
                else:
<<<<<<< HEAD
                    # Not sure what this will cover. We have to wait for it to happen.
                    raise NotImplementedError(
                        "Encountered a case not covered when dividing Ad objects"
                    )
            elif isinstance(results[0], numbers.Real):
                # if the dividend is a number, the divisor has to be an Ad_array,
                # otherwise the overloaded division wouldn't have been invoked
                # We use the same strategy as in above case where the divisor is an Ad_array
                if isinstance(results[1], pp.ad.Ad_array):
                    return results[0] * results[1] ** -1
                elif isinstance(results[1], numbers.Real):  # trivial case
=======
>>>>>>> 84e2fe51
                    return results[0] / results[1]
            except ValueError as exc:
                msg = self._get_error_message("dividing", tree, results)
                raise ValueError(msg) from exc

        elif tree.op == Operator.Operations.pow:
            try:
                if isinstance(results[0], np.ndarray) and isinstance(
                    results[1], (pp.ad.AdArray, pp.ad.forward_mode.AdArray)
                ):
                    # If numpy's __pow__ method is called here, the result will be
                    # strange because of how numpy works. Instead we directly invoke the
                    # right-power method in the AdArary.
                    return results[1].__rpow__(results[0])
                else:
                    return results[0] ** results[1]
            except ValueError as exc:
                msg = self._get_error_message("raising to a power", tree, results)
                raise ValueError(msg) from exc

        elif tree.op == Operator.Operations.matmul:
            try:
                if isinstance(results[0], np.ndarray) and isinstance(
                    results[1], (pp.ad.AdArray, pp.ad.forward_mode.AdArray)
                ):
                    # Again, we do not want to call numpy's matmul method, but instead
                    # directly invoke AdArarray's right matmul.
                    return results[1].__rmatmul__(results[0])
                # elif isinstance(results[1], np.ndarray) and isinstance(
                #     results[0], (pp.ad.AdArray, pp.ad.forward_mode.AdArray)
                # ):
                #     # Again, we do not want to call numpy's matmul method, but instead
                #     # directly invoke AdArarray's right matmul.
                #     return results[0].__rmatmul__(results[1])
                else:
                    return results[0] @ results[1]
            except ValueError as exc:
                msg = self._get_error_message("matrix multiplying", tree, results)
                raise ValueError(msg) from exc

        elif tree.op == Operator.Operations.evaluate:
            # This is a function, which should have at least one argument
            assert len(results) > 1
            func_op = results[0]

            # if the callable can be fed with AdArrays, do it
            if func_op.ad_compatible:
                return func_op.func(*results[1:])
            else:
                # This should be a Function with approximated Jacobian and value.
                try:
                    val = func_op.get_values(*results[1:])
                    jac = func_op.get_jacobian(*results[1:])
                except Exception as exc:
                    # TODO specify what can go wrong here (Exception type)
                    msg = "Ad parsing: Error evaluating operator function:\n"
                    msg += func_op._parse_readable()
                    raise ValueError(msg) from exc
                return AdArray(val, jac)

        else:
            raise ValueError(f"Encountered unknown operator {tree.op}")

    def _get_error_message(self, operation: str, tree, results: list) -> str:
        # Helper function to format error message
        msg_0 = tree.children[0]._parse_readable()
        msg_1 = tree.children[1]._parse_readable()

        nl = "\n"
        msg = f"Ad parsing: Error when {operation}\n\n"
        # First give name information. If the expression under evaluation is c = a + b,
        # the below code refers to c as the intended result, and a and b as the first
        # and second argument, respectively.
        msg += "Information on names given to the operators involved: \n"
        if len(self.name) > 0:
            msg += f"Name of the intended result: {self.name}\n"
        else:
            msg += "The intended result is not named\n"
        if len(tree.children[0].name) > 0:
            msg += f"Name of the first argument: {tree.children[0].name}\n"
        else:
            msg += "The first argument is not named\n"
        if len(tree.children[1].name) > 0:
            msg += f"Name of the second argument: {tree.children[1].name}\n"
        else:
            msg += "The second argument is not named\n"
        msg += nl

        # Information on how the terms a and b are defined
        msg += "The first argument represents the expression:\n " + msg_0 + nl + nl
        msg += "The second argument represents the expression:\n " + msg_1 + nl

        # Finally some information on sizes
        if isinstance(results[0], sps.spmatrix):
            msg += f"First argument is a sparse matrix of size {results[0].shape}\n"
        elif isinstance(results[0], pp.ad.AdArray):
            msg += (
                f"First argument is an AdArray of size {results[0].val.size} "
                f" and Jacobian of shape  {results[0].jac.shape} \n"
            )
        elif isinstance(results[0], np.ndarray):
            msg += f"First argument is a numpy array of size {results[0].size}\n"

        if isinstance(results[1], sps.spmatrix):
            msg += f"Second argument is a sparse matrix of size {results[1].shape}\n"
        elif isinstance(results[1], pp.ad.AdArray):
            msg += (
                f"Second argument is an AdArray of size {results[1].val.size} "
                f" and Jacobian of shape  {results[1].jac.shape} \n"
            )
        elif isinstance(results[1], np.ndarray):
            msg += f"Second argument is a numpy array of size {results[1].size}\n"

        msg += nl
        msg += "Note that a size mismatch may be caused by an error in the definition\n"
        msg += "of the intended result, or in the definition of one of the arguments."
        return msg

    def _parse_readable(self) -> str:
        """
        Make a human-readable error message related to a parsing error.
        NOTE: The exact formatting should be considered work in progress,
        in particular when it comes to function evaluation.
        """

        # There are three cases to consider: Either the operator is a leaf,
        # it is a composite operator with a name, or it is a general composite
        # operator.
        if self.is_leaf():
            # Leafs are represented by their strings.
            return str(self)
        elif self._name is not None:
            # Composite operators that have been given a name (possibly
            # with a goal of simple identification of an error)
            return self._name

        # General operator. Split into its parts by recursion.
        tree = self.tree

        child_str = [child._parse_readable() for child in tree.children]

        is_func = False
        operator_str = None

        # readable representations of known operations
        if tree.op == Operator.Operations.add:
            operator_str = "+"
        elif tree.op == Operator.Operations.sub:
            operator_str = "-"
        elif tree.op == Operator.Operations.mul:
            operator_str = "*"
        elif tree.op == Operator.Operations.matmul:
            operator_str = "@"
        elif tree.op == Operator.Operations.div:
            operator_str = "/"
        elif tree.op == Operator.Operations.pow:
            operator_str = "**"

        # function evaluations have their own readable representation
        elif tree.op == Operator.Operations.evaluate:
            is_func = True
        # for unknown operations, 'operator_str' remains None

        # error message for function evaluations
        if is_func:
            msg = f"{child_str[0]}("
            msg += ", ".join([f"{child}" for child in child_str[1:]])
            msg += ")"
            return msg
        # if operation is unknown, a new error will be raised to raise awareness
        elif operator_str is None:
            msg = "UNKNOWN parsing of operation on: "
            msg += ", ".join([f"{child}" for child in child_str])
            raise NotImplementedError(msg)
        # error message for known Operations
        else:
            return f"({child_str[0]} {operator_str} {child_str[1]})"

    def viz(self):
        """Draws a visualization of the operator tree that has this operator as its root."""
        G = nx.Graph()

        def parse_subgraph(node: Operator):
            G.add_node(node)
            if len(node.tree.children) == 0:
                return
            operation = node.tree.op
            G.add_node(operation)
            G.add_edge(node, operation)
            for child in node.tree.children:
                parse_subgraph(child)
                G.add_edge(child, operation)

        parse_subgraph(self)
        nx.draw(G, with_labels=True)
        plt.show()

    ### Operator discretization ---------------------------------------------------------------
    # TODO this is specific to discretizations and should not be done here
    # let the EquationSystem do this by calling respective util methods

    def discretize(self, mdg: pp.MixedDimensionalGrid) -> None:
        """Perform discretization operation on all discretizations identified in
        the tree of this operator, using data from mdg.

        IMPLEMENTATION NOTE: The discretizations was identified at initialization of
        Expression - it is now done here to accommodate updates (?) and

        """
        unique_discretizations: dict[
            pp.discretization_type, list[GridLike]
        ] = self._identify_discretizations()
        _ad_utils.discretize_from_list(unique_discretizations, mdg)

    def _identify_discretizations(
        self,
    ) -> dict[pp.discretization_type, list[GridLike]]:
        """Perform a recursive search to find all discretizations present in the
        operator tree. Uniquify the list to avoid double computations.

        """
        all_discr = self._identify_subtree_discretizations([])
        return _ad_utils.uniquify_discretization_list(all_discr)

    def _identify_subtree_discretizations(self, discr: list) -> list:
        """Recursive search in the tree of this operator to identify all discretizations
        represented in the operator.
        """
        if len(self.tree.children) > 0:
            # Go further in recursion
            for child in self.tree.children:
                discr += child._identify_subtree_discretizations([])

        if isinstance(self, _ad_utils.MergedOperator):
            # We have reached the bottom; this is a discretization (example: mpfa.flux)
            discr.append(self)

        return discr

    ### Operator parsing ----------------------------------------------------------------------

    def evaluate(
        self,
        system_manager: pp.ad.EquationSystem | pp.DofManager,
        state: Optional[np.ndarray] = None,
    ):  # TODO ensure the operator always returns an AD array
        """Evaluate the residual and Jacobian matrix for a given solution.

        Parameters:
            system_manager: Used to represent the problem. Will be used
                to parse the sub-operators that combine to form this operator.
            state (optional): Solution vector for which the residual and its
                derivatives should be formed. If not provided, the solution will be
                pulled from the previous iterate (if this exists), or alternatively from
                the solution at the previous time step.

        Returns:
            A representation of the residual and Jacobian in form of an AD Array.
            Note that the Jacobian matrix need not be invertible, or even square;
            this depends on the operator.

        """
        # Get the mixed-dimensional grid used for the dof-manager.
        mdg = system_manager.mdg

        # Identify all variables in the Operator tree. This will include real variables,
        # and representation of previous time steps and iterations.
        (
            variable_dofs,
            variable_ids,
            is_prev_time,
            is_prev_iter,
        ) = self._identify_variables(system_manager)

        # Split variable dof indices and ids into groups of current variables (those
        # of the current iteration step), and those from the previous time steps and
        # iterations.
        current_indices = []
        current_ids = []
        prev_indices = []
        prev_ids = []
        prev_iter_indices = []
        prev_iter_ids = []
        for ind, var_id, is_prev, is_prev_it in zip(
            variable_dofs, variable_ids, is_prev_time, is_prev_iter
        ):
            if is_prev:
                prev_indices.append(ind)
                prev_ids.append(var_id)
            elif is_prev_it:
                prev_iter_indices.append(ind)
                prev_iter_ids.append(var_id)
            else:
                current_indices.append(ind)
                current_ids.append(var_id)

        # Save information.
        # IMPLEMENTATION NOTE: Storage in a separate data class could have
        # been a more elegant option.
        self._variable_dofs = current_indices
        self._variable_ids = current_ids
        self._prev_time_dofs = prev_indices
        self._prev_time_ids = prev_ids
        self._prev_iter_dofs = prev_iter_indices
        self._prev_iter_ids = prev_iter_ids

        # Parsing in two stages: First make a forward Ad-representation of the variable
        # state (this must be done jointly for all variables of the operator to get all
        # derivatives represented). Then parse the operator by traversing its
        # tree-representation, and parse and combine individual operators.

        prev_vals = system_manager.get_variable_values(time_step_index=0)

        if state is None:
            state = system_manager.get_variable_values(iterate_index=0)

        # Initialize Ad variables with the current iterates

        # The size of the Jacobian matrix will always be set according to the
        # variables found by the DofManager in the MixedDimensionalGrid.

        # NOTE: This implies that to derive a subsystem from the Jacobian
        # matrix of this Operator will require restricting the columns of
        # this matrix.

        # First generate an Ad array (ready for forward Ad) for the full set.
        ad_vars = initAdArrays([state])[0]

        # Next, the Ad array must be split into variables of the right size
        # (splitting impacts values and number of rows in the Jacobian, but
        # the Jacobian columns must stay the same to preserve all cross couplings
        # in the derivatives).

        # Dictionary which maps from Ad variable ids to AdArray.
        self._ad: dict[int, AdArray] = {}

        # Loop over all variables, restrict to an Ad array corresponding to
        # this variable.
        for var_id, dof in zip(self._variable_ids, self._variable_dofs):
            ncol = state.size
            nrow = np.unique(dof).size
            # Restriction matrix from full state (in Forward Ad) to the specific
            # variable.
            R = sps.coo_matrix(
                (np.ones(nrow), (np.arange(nrow), dof)), shape=(nrow, ncol)
            ).tocsr()
            self._ad[var_id] = R @ ad_vars

        # Also make mappings from the previous iteration.
        # This is simpler, since it is only a matter of getting the residual vector
        # correctly (not Jacobian matrix).

        prev_iter_vals_list = [state[ind] for ind in self._prev_iter_dofs]
        self._prev_iter_vals = {
            var_id: val
            for (var_id, val) in zip(self._prev_iter_ids, prev_iter_vals_list)
        }

        # Also make mappings from the previous time step.
        prev_vals_list = [prev_vals[ind] for ind in self._prev_time_dofs]
        self._prev_vals = {
            var_id: val for (var_id, val) in zip(self._prev_time_ids, prev_vals_list)
        }

        # Parse operators. This is left to a separate function to facilitate the
        # necessary recursion for complex operators.
        eq = self._parse_operator(self, mdg)

        return eq

    def _identify_variables(
        self,
        system_manager: pp.ad.EquationSystem | pp.DofManager,
        var: Optional[list] = None,
    ):
        """Identify all variables in this operator."""
        # 1. Get all variables present in this operator.
        # The variable finder is implemented in a special function, aimed at recursion
        # through the operator tree.
        # Uniquify by making this a set, and then sort on variable id
        variables = sorted(
            list(set(self._find_subtree_variables())),
            key=lambda var: var.id,
        )

        # 2. Get a mapping between variables (*not* only MixedDimensionalVariables) and
        # their indices according to the DofManager. This is needed to access the
        # state of a variable when parsing the operator to numerical values using
        # forward Ad.

        # For each variable, get the global index
        inds = []
        variable_ids = []
        prev_time = []
        prev_iter = []
        for variable in variables:
            # Indices (in DofManager sense) of this variable. Will be built gradually
            # for MixedDimensionalVariables, in one go for plain Variables.
            ind_var = []
            prev_time.append(variable.prev_time)
            prev_iter.append(variable.prev_iter)

            if isinstance(variable, MixedDimensionalVariable):
                # Is this equivalent to the test in previous function?
                # Loop over all subvariables for the mixed-dimensional variable
                for i, sub_var in enumerate(variable.sub_vars):
                    if sub_var.prev_time or sub_var.prev_iter:
                        # If this is a variable representing a previous time step or
                        # iteration, we need to use the original variable to get hold of
                        # the correct dof indices, since this is the variable that was
                        # created by the EquationSystem. However, we will tie the
                        # indices to the id of this variable, since this is the one that
                        # will be used for lookup later on.
                        sub_var_known_to_eq_system: Variable = sub_var.original_variable
                    else:
                        sub_var_known_to_eq_system = sub_var

                    # Get the index of this sub variable in the global numbering of the
                    # EquationSystem. If an error message is raised that the variable is
                    # not present in the EquationSystem, it is likely that this operator
                    # contains a variable that is not known to the EquationSystem (it
                    # has not passed through EquationSystem.create_variable()).
                    ind_var.append(system_manager.dofs_of([sub_var_known_to_eq_system]))
                    if i == 0:
                        # Store id of variable, but only for the first one; we will
                        # concatenate the arrays in ind_var into one array
                        variable_ids.append(variable.id)

                if len(variable.sub_vars) == 0:
                    # For empty lists of subvariables, we still need to assign an id
                    # to the variable.
                    variable_ids.append(variable.id)
            else:
                # This is a variable that lives on a single grid
                if variable.prev_iter or variable.prev_time:
                    # If this is a variable representing a previous time step or
                    # iteration, we need to use the original variable to get hold of
                    # the correct dof indices, since this is the variable that was
                    # created by the EquationSystem. However, we will tie the
                    # indices to the id of this variable, since this is the one that
                    # will be used for lookup later on.
                    variable_known_to_eq_system = variable.original_variable
                else:
                    variable_known_to_eq_system = variable

                ind_var.append(system_manager.dofs_of([variable_known_to_eq_system]))
                variable_ids.append(variable.id)

            # Gather all indices for this variable
            if len(ind_var) > 0:
                inds.append(np.hstack([i for i in ind_var]))
            else:
                inds.append(np.array([], dtype=int))

        return inds, variable_ids, prev_time, prev_iter

    def _find_subtree_variables(self) -> Sequence[Variable]:
        """Method to recursively look for Variables (or MixedDimensionalVariables) in an
        operator tree.
        """
        # The variables should be located at leaves in the tree. Traverse the tree
        # recursively, look for variables, and then gather the results.

        if isinstance(self, Variable):
            # We are at the bottom of a branch of the tree, return the operator
            return [self]
        else:
            # We need to look deeper in the tree.
            # Look for variables among the children
            sub_variables: list[Variable] = []
            # When using nested pp.ad.Functions, some of the children may be AdArrays
            # (forward mode), rather than Operators. For the former, don't look for
            # children - they have none.
            for child in self.tree.children:
                if isinstance(child, Operator):
                    sub_variables += child._find_subtree_variables()

            # Some work is needed to parse the information
            var_list: list[Variable] = []
            for var in sub_variables:
                if isinstance(var, Variable):
                    # Effectively, this node is one step from the leaf
                    var_list.append(var)
                elif isinstance(var, list):
                    # We are further up in the tree.
                    for sub_var in var:
                        if isinstance(sub_var, Variable):
                            var_list.append(sub_var)
            return var_list

    ### Special methods -----------------------------------------------------------------------

    def __str__(self) -> str:
        return self._name if self._name is not None else ""

    def __repr__(self) -> str:
        if self._name is None or len(self._name) == 0:
            s = "Operator with no name"
        else:
            s = f"Operator '{self._name}'"
        s += f" formed by {self.tree.op} with {len(self.tree.children)} children."
        return s

    def __add__(self, other: Operator) -> Operator:
        """Add two operators.

        Parameters:
            other: The operator to add to self.

        Returns:
            The sum of self and other.

        """
        children = self._parse_other(other)
        return Operator(tree=Tree(Operator.Operations.add, children), name="+ operator")

    def __radd__(self, other: Operator) -> Operator:
        """Add two operators.

        This is the reverse addition operator, i.e., it is called when self is on the
        right hand side of the addition operator.

        Parameters:
            other: The operator to add to self.

        Returns:
            The sum of self and other.

        """
        return self.__add__(other)

    def __sub__(self, other: Operator) -> Operator:
        """Subtract two operators.

        Parameters:
            other: The operator to subtract from self.

        Returns:
            The difference of self and other.

        """
        children = self._parse_other(other)
        return Operator(tree=Tree(Operator.Operations.sub, children), name="- operator")

    def __rsub__(self, other: Operator) -> Operator:
        """Subtract two operators.

        Parameters:
            other: An operator which should be subtracted by self.

        Returns:
            The difference of other and self.

        """
        # consider the expression a-b. right-subtraction means self == b
        children = self._parse_other(other)
        # we need to change the order here since a-b != b-a
        children = [children[1], children[0]]
        return Operator(tree=Tree(Operator.Operations.sub, children), name="- operator")

    def __mul__(self, other: Operator) -> Operator:
        """Elementwise multiplication of two operators.

        Parameters:
            other: The operator to multiply with self.

        Returns:
            The elementwise product of self and other.

        """
        children = self._parse_other(other)
        return Operator(tree=Tree(Operator.Operations.mul, children), name="* operator")

    def __rmul__(self, other: Operator) -> Operator:
        """Elementwise multiplication of two operators.

        This is the reverse multiplication operator, i.e., it is called when self is on
        the right hand side of the multiplication operator.

        Parameters:
            other: The operator to multiply with self.

        Returns:
            The elementwise product of self and other.

        """
        children = self._parse_other(other)
        return Operator(
            tree=Tree(Operator.Operations.rmul, children), name="right * operator"
        )

    def __truediv__(self, other: Operator) -> Operator:
        """Elementwise division of two operators.

        Parameters:
            other: The operator to divide self with.

        Returns:
            The elementwise division of self and other.

        """
        children = self._parse_other(other)
        return Operator(tree=Tree(Operator.Operations.div, children), name="/ operator")

    def __rtruediv__(self, other: Operator) -> Operator:
        """Elementwise division of two operators.

        This is the reverse division operator, i.e., it is called when self is on
        the right hand side of the division operator.

        Parameters:
            other: The operator to be divided by self.

        Returns:
            The elementwise division of other and self.

        """
        children = self._parse_other(other)
        return Operator(
            tree=Tree(Operator.Operations.rdiv, children), name="right / operator"
        )

    def __pow__(self, other: Operator) -> Operator:
        """Elementwise exponentiation of two operators.

        Parameters:
            other: The operator to exponentiate self with.

        Raises:
            ValueError: If self is a SparseArray and other is a Scalar or a DenseArray.

        Returns:
            The elementwise exponentiation of self and other.

        """
        if isinstance(self, pp.ad.SparseArray) and isinstance(other, pp.ad.Scalar):
            # Special case: Scipy sparse matrices only accepts integers as exponents,
            # but we cannot know if the exponent is an integer or not, so we need to
            # disallow this case. Implementation detail: It turns out that if the scalar
            # can be represented as an integer (say, it is 2.0), Scipy may or may not do
            # the cast and go on with the calculation. It semes the behavior depends on
            # the Python and Scipy installation (potentially on which operating system
            # is used). Thus in this case, we cannot rely on the external library
            # (SciPy) to give a consistent treatment of this operation, and instead
            # raise an error here. This breaks with the general philosophy of ad
            # Operators, that when combining two externally provided objects (Scalars,
            # DenseArray, SparseArray), the external library should be responsible for
            # the calculation, but this seems like the least bad option.
            raise ValueError("Cannot take SparseArray to the power of a Scalar.")
        elif isinstance(self, pp.ad.SparseArray) and isinstance(
            other, pp.ad.DenseArray
        ):
            # When parsing this case, one of the operators (likely the numpy array) will
            # apply broadcasting, to produce a list of sparse matrices containing the
            # matrix raised to the power of of the array elements (provided these are
            # integers, the same problem as above applies). We explicitly disallow this.
            raise ValueError("Cannot take SparseArray to the power of an DenseArray.")

        children = self._parse_other(other)
        return Operator(
            tree=Tree(Operator.Operations.pow, children), name="** operator"
        )

    def __rpow__(self, other: Operator) -> Operator:
        """Elementwise exponentiation of two operators.

        This is the reverse exponentiation operator, i.e., it is called when self is on
        the right hand side of the exponentiation operator.

        Parameters:
            other: The operator that should be raised to the power of self.

        Returns:
            The elementwise exponentiation of other and self.

        """
        children = self._parse_other(other)
        return Operator(
            tree=Tree(Operator.Operations.rpow, children), name="reverse ** operator"
        )

    def __matmul__(self, other: Operator) -> Operator:
        """Matrix multiplication of two operators.

        Parameters:
            other: The operator to right-multiply with self.

        Returns:
            The matrix product of self and other.

        """
        children = self._parse_other(other)
        return Operator(
            tree=Tree(Operator.Operations.matmul, children), name="@ operator"
        )

    def __rmatmul__(self, other):
        """Matrix multiplication of two operators.

        This is the reverse matrix multiplication operator, i.e., it is called when self
        is on the right hand side of the matrix multiplication operator.

        Parameters:
            other: The operator to left-multiply with self.

        Returns:
            The matrix product of other and self.

        """
        children = self._parse_other(other)
        return Operator(
            tree=Tree(Operator.Operations.rmatmul, children), name="reverse @ operator"
        )

    def _parse_other(self, other):
        if isinstance(other, float) or isinstance(other, int):
            return [self, Scalar(other)]
        elif isinstance(other, np.ndarray):
            return [self, DenseArray(other)]
        elif isinstance(other, sps.spmatrix):
            return [self, SparseArray(other)]
        elif isinstance(other, Operator):
            return [self, other]
        elif isinstance(other, AdArray):
            # This may happen when using nested pp.ad.Function.
            return [self, other]
        else:
            raise ValueError(f"Cannot parse {other} as an AD operator")


class SparseArray(Operator):
    """Ad representation of a sparse matrix.

    For dense matrices, use :class:`Array` instead.

    This is a shallow wrapper around the real matrix; it is needed to combine the matrix
    with other types of Ad objects.

    Parameters:
        mat: Sparse matrix to be wrapped as an AD operator.
        name: Name of this operator

    """

    def __init__(self, mat: sps.spmatrix, name: Optional[str] = None) -> None:
        super().__init__(name=name)
        self._mat = mat
        # Force the data to be float, so that we limit the number of combinations of
        # data types that we need to consider in parsing.
        self._mat.data = self._mat.data.astype(float)
        self._shape = mat.shape
        """Shape of the wrapped matrix."""

    def __repr__(self) -> str:
        return f"Matrix with shape {self._mat.shape} and {self._mat.data.size} elements"

    def __str__(self) -> str:
        s = "Matrix "
        if self._name is not None:
            s += self._name
        return s

    def parse(self, mdg: pp.MixedDimensionalGrid) -> sps.spmatrix:
        """See :meth:`Operator.parse`.

        Returns:
            The wrapped matrix.

        """
        return self._mat

    def transpose(self) -> "SparseArray":
        """Returns an AD operator representing the transposed matrix."""
        return SparseArray(self._mat.transpose())

    @property
    def T(self) -> "SparseArray":
        """Shorthand for transpose."""
        return self.transpose()

    @property
    def shape(self) -> tuple[int, int]:
        """Shape of the wrapped matrix."""
        return self._shape


class DenseArray(Operator):
    """AD representation of a constant numpy array.

    For sparse matrices, use :class:`SparseArray` instead.
    For time-dependent arrays see :class:`TimeDependentArray`.

    This is a shallow wrapper around the real array; it is needed to combine the array
    with other types of AD operators.

    Parameters:
        values: Numpy array to be represented.

    """

    def __init__(self, values: np.ndarray, name: Optional[str] = None) -> None:
        """Construct an Ad representation of a numpy array.

        Parameters:
            values: Numpy array to be represented.

        """
        super().__init__(name=name)
        # Force the data to be float, so that we limit the number of combinations of
        # data types that we need to consider in parsing.
        self._values = values.astype(float, copy=False)

    def __repr__(self) -> str:
        return f"Wrapped numpy array of size {self._values.size}."

    def __str__(self) -> str:
        s = "Array"
        if self._name is not None:
            s += f"({self._name})"
        return s

    @property
    def size(self) -> int:
        """Number of elements in the wrapped array."""
        return self._values.size

    def parse(self, mdg: pp.MixedDimensionalGrid) -> np.ndarray:
        """See :meth:`Operator.parse`.

        Returns:
            The wrapped array.

        """
        return self._values


class TimeDependentDenseArray(DenseArray):
    """An Ad-wrapper around a time-dependent numpy array.

    The array is tied to a MixedDimensionalGrid, and is distributed among the data
    dictionaries associated with subdomains and interfaces.
    The array values are stored
    in ``data[pp.ITERATE_SOLUTIONS][self._name][0]`` for the current time and
    ``data[pp.TIME_STEP_SOLUTIONS][self._name][0]`` for the previous time.

    The array can be differentiated in time using ``pp.ad.dt()``.

    The intended use is to represent time-varying quantities in equations, e.g., source
    terms. Future use will also include numerical values of boundary conditions,
    however, this is pending an update to the model classes.

    Parameters:
        name: Name of the variable. Should correspond to items in
            ``data[pp.TIME_STEP_SOLUTIONS]``.
        subdomains: Subdomains on which the array is defined. Defaults to None.
        interfaces: Interfaces on which the array is defined. Defaults to None.
            Exactly one of subdomains and interfaces must be non-empty.
        previous_timestep: Flag indicating if the array should be evaluated at the
            previous time step.

    Attributes:
        previous_timestep: If True, the array will be evaluated using
            ``data[pp.TIME_STEP_SOLUTIONS]`` (data being the data dictionaries for
            subdomains and interfaces), if False, ``data[pp.ITERATE_SOLUTIONS]`` is used.

    Raises:
        ValueError: If either none of, or both of, subdomains and interfaces are empty.

    """

    def __init__(
        self,
        name: str,
        subdomains: Optional[list[pp.Grid]] = None,
        interfaces: Optional[list[pp.MortarGrid]] = None,
        previous_timestep: bool = False,
    ):
        self._name: str = name

        if subdomains is None:
            subdomains = []
        if interfaces is None:
            interfaces = []

        if len(interfaces) > 0 and len(subdomains) > 0:
            raise ValueError(
                "A time dependent array must be associated with either"
                " interfaces or subdomains, not both."
            )

        # Store subdomains and interfaces.
        self.subdomains = subdomains
        self.interfaces = interfaces

        self._grids: Sequence[GridLike]
        self._is_interface_array: bool

        # Shorthand access to subdomain or interface grids:
        if len(interfaces) == 0:
            # Appease mypy
            assert all([isinstance(sd, pp.Grid) for sd in subdomains])
            self._grids = subdomains
            self._is_interface_array = False
        else:
            assert all([isinstance(intf, pp.MortarGrid) for intf in interfaces])
            self._grids = interfaces
            self._is_interface_array = True

        self.prev_time: bool = previous_timestep
        """If True, the array will be evaluated using ``data[pp.TIME_STEP_SOLUTIONS]``
        (data being the data dictionaries for subdomains and interfaces).

        If False, ``data[pp.ITERATE_SOLUTIONS]`` is used.

        """

        self._set_tree()

    def previous_timestep(self) -> TimeDependentDenseArray:
        """
        Returns:
            This array represented at the previous time step.

        """
        if self._is_interface_array:
            return TimeDependentDenseArray(
                self._name, interfaces=self.interfaces, previous_timestep=True
            )
        else:
            return TimeDependentDenseArray(
                self._name, subdomains=self.subdomains, previous_timestep=True
            )

    def parse(self, mdg: pp.MixedDimensionalGrid) -> np.ndarray:
        """Convert this array into numerical values.

        The numerical values will be picked from the representation of the array in
        ``data[pp.ITERATE_SOLUTIONS]`` (where data is the data dictionary of the
        subdomains
        or interfaces of this Array), or, if ``self.prev_time = True``,
        from ``data[pp.TIME_STEP_SOLUTIONS]``.

        Parameters:
            mdg: Mixed-dimensional grid.

        Returns:
            A numpy ndarray containing the numerical values of this array.

        """
        vals = []
        for g in self._grids:
            if self._is_interface_array:
                # Appease mypy
                assert isinstance(g, pp.MortarGrid)
                data = mdg.interface_data(g)
            else:
                assert isinstance(g, pp.Grid)
                data = mdg.subdomain_data(g)

            if self.prev_time:
                vals.append(data[pp.TIME_STEP_SOLUTIONS][self._name][0])
            else:
                vals.append(data[pp.ITERATE_SOLUTIONS][self._name][0])

        if len(vals) > 0:
            # Normal case: concatenate the values from all grids
            return np.hstack((vals))
        else:
            # Special case: No grids. Return an empty array.
            return np.empty(0, dtype=float)

    def __repr__(self) -> str:
        s = f"Wrapped time-dependent array with name {self._name}.\n"

        if self._is_interface_array:
            s += f"Defined on {len(self._grids)} interfaces.\n"
        else:
            s += f"Defined on {len(self._grids)} subdomains.\n"

        if self.prev_time:
            s += "Evaluated at the previous time step."
        return s


class Scalar(Operator):
    """Ad representation of a scalar.

    This is a shallow wrapper around a real scalar. It may be useful to combine
    the scalar with other types of Ad objects.

    NOTE: Since this is a wrapper around a Python immutable, copying a Scalar will
    effectively create a deep copy, i.e., changes in the value of one Scalar will not
    be reflected in the other. This is in contrast to the behavior of the other
    Ad objects.

    """

    def __init__(self, value: float, name: Optional[str] = None) -> None:
        super().__init__(name=name)
        # Force the data to be float, so that we limit the number of combinations of
        # data types that we need to consider in parsing.
        self._value = float(value)

    def __repr__(self) -> str:
        return f"Wrapped scalar with value {self._value}"

    def __str__(self) -> str:
        s = "Scalar"
        if self._name is not None:
            s += f"({self._name})"
        return s

    def parse(self, mdg: pp.MixedDimensionalGrid) -> float:
        """See :meth:`Operator.parse`.

        Returns:
            The wrapped number.

        """
        return self._value


class Variable(Operator):
    """AD operator representing a variable defined on a single grid or mortar grid.

    For combinations of variables on different subdomains, see :class:`MergedVariable`.

    Conversion of the variable into numerical value should be done with respect to the
    state of an array; see :meth:`Operator.evaluate`. Therefore, the variable does not
    implement the method :meth:`Operator.parse`.

    A variable is associated with either a grid or an interface. Therefore it is assumed
    that either ``subdomains`` or ``interfaces`` is passed as an argument.

    Parameters:
        name: Variable name.
        ndof: Number of dofs per grid element.
            Valid keys are ``cells``, ``faces`` and ``nodes``.
        subdomains (length=1): List containing a single grid.
        interfaces (length=1): List containing a single mortar grid.
        num_cells: Number of cells in the grid.
            Only relevant if this is an interface variable.

    """

    # Identifiers for variables. This will assign a unique id to all instances of this
    # class. This is used when operators are parsed to the forward Ad format. The
    # value of the id has no particular meaning.
    _ids = count(0)

    def __init__(
        self,
        name: str,
        ndof: dict[Literal["cells", "faces", "nodes"], int],
        domain: GridLike,
        tags: Optional[dict[str, Any]] = None,
        previous_timestep: bool = False,
        previous_iteration: bool = False,
    ) -> None:
        super().__init__(name=name)

        ### PUBLIC

        self.prev_time: bool = previous_timestep
        """Flag indicating if the variable represents the state at the previous time
        step.

        """

        self.prev_iter: bool = previous_iteration
        """Flag indicating if the variable represents the state at the previous
        iteration.

        """

        self.id: int = next(Variable._ids)
        """ID counter. Used to identify variables during operator parsing."""

        self.original_variable: Variable
        """The original variable, if this variable is a copy of another variable.

        This attribute is used by the methods :meth:`Variable.previous_timestep` and
        :meth:`Variable.previous_iteration` to keep a link to the original variable.
        """

        # overwrite properties set by the parent constructor
        if isinstance(domain, pp.MortarGrid):
            self.interfaces = [domain]
        elif isinstance(domain, pp.Grid):
            self.subdomains = [domain]
        else:
            raise ValueError("Variable domain must be either a grid or mortar grid.")

        ### PRIVATE
        # domain
        self._g: GridLike = domain
        # dofs per
        self._cells: int = ndof.get("cells", 0)
        self._faces: int = ndof.get("faces", 0)
        self._nodes: int = ndof.get("nodes", 0)

        # tag
        self._tags: dict[str, Any] = tags if tags is not None else {}

    @property
    def domain(self) -> GridLike:
        """The grid or mortar grid on which this variable is defined."""
        return self._g

    @property
    def tags(self) -> dict[str, Any]:
        """A dictionary of tags associated with this variable."""
        return self._tags

    @property
    def size(self) -> int:
        """Returns the total number of dofs this variable has."""
        if isinstance(self.domain, pp.MortarGrid):
            # This is a mortar grid. Assume that there are only cell dofs
            return self.domain.num_cells * self._cells
        else:
            return (
                self.domain.num_cells * self._cells
                + self.domain.num_faces * self._faces
                + self.domain.num_nodes * self._nodes
            )

    def set_name(self, name: str) -> None:
        """
        Raises:
            RuntimeError: Variables must not be re-named once defined,
                since the name is used as an identifier.

        """
        raise RuntimeError("Cannot rename operators representing a variable.")

    def previous_timestep(self) -> Variable:
        """Return a representation of this variable on the previous time step.

        If the variable is already a representation of the previous time step, the
        method returns itself.

        Returns:
            A representation of this variable at the previous time step,
            with its ``prev_time`` attribute set to ``True``.

        """
        if self.prev_time:
            return self

        ndof: dict[Literal["cells", "faces", "nodes"], int] = {
            "cells": self._cells,
            "faces": self._faces,
            "nodes": self._nodes,
        }
        new_var = Variable(self.name, ndof, self.domain, previous_timestep=True)
        # Assign self as the original variable.
        new_var.original_variable = self
        return new_var

    def previous_iteration(self) -> Variable:
        """
        Returns:
            A representation of this variable on the previous time iteration,
            with its ``prev_iter`` attribute set to ``True``.

        """
        ndof: dict[Literal["cells", "faces", "nodes"], int] = {
            "cells": self._cells,
            "faces": self._faces,
            "nodes": self._nodes,
        }
        new_var = Variable(self.name, ndof, self.domain, previous_iteration=True)
        # Assign self as the original variable.
        new_var.original_variable = self
        return new_var

    def __repr__(self) -> str:
        s = f"Variable {self.name} with id {self.id}"
        if isinstance(self.domain, pp.MortarGrid):
            s += f" on interface {self.domain.id}\n"
        else:
            s += f" on grid {self.domain.id}\n"
        s += (
            f"Degrees of freedom: cells ({self._cells}), faces ({self._faces}), "
            f"nodes ({self._nodes})\n"
        )
        if self.prev_iter:
            s += "Evaluated at the previous iteration.\n"
        elif self.prev_time:
            s += "Evaluated at the previous time step.\n"

        return s


class MixedDimensionalVariable(Variable):
    """Ad representation of a collection of variables that individually live on separate
    subdomains or interfaces, but treated jointly in the mixed-dimensional sense.

    Conversion of the variables into numerical value should be done with respect to the
    state of an array; see :meth:`Operator.evaluate`. Therefore, the MergedVariable does
    not implement the method :meth:`Operator.parse`.

    Parameters:
        variables: List of variables to be merged. Should all have the same name.

    """

    def __init__(self, variables: list[Variable]) -> None:
        ### PUBLIC

        self.sub_vars = variables
        """List of sub-variables passed at instantiation, each defined on a separate
        domain.

        """

        self.id = next(Variable._ids)
        """ID counter. Used to identify variables during operator parsing."""

        self.prev_time: bool = False
        """Flag indicating if the variable represents the state at the previous time
        step.

        """

        self.prev_iter: bool = False
        """Flag indicating if the variable represents the state at the previous
        iteration.

        """

        self.original_variable: MixedDimensionalVariable
        """The original variable, if this variable is a copy of another variable.

        This attribute is used by the methods :meth:`Variable.previous_timestep` and
        :meth:`Variable.previous_iteration` to keep a link to the original variable.

        """

        ### PRIVATE

        # Flag to identify variables merged over no subdomains. This requires special
        # treatment in various parts of the code. A use case is variables that are only
        # defined on subdomains of codimension >= 1 (e.g., contact traction variable),
        # assigned to a problem where the grid happened not to have any fractures.
        self._no_variables = len(variables) == 0

        # Take the name from the first variable.
        if self._no_variables:
            self._name = "no_sub_variables"
        else:
            self._name = variables[0].name
            # Check that all variables have the same name.
            # We may release this in the future, but for now, we make it a requirement
            all_names = set(var.name for var in variables)
            assert len(all_names) <= 1

        # must be done since super not called here in init
        self._set_tree()
        self.copy_common_sub_tags()

    def copy_common_sub_tags(self) -> None:
        """Copy any shared tags from the sub-variables to this variable.

        Only tags with identical values are copied. Thus, the md variable can "trust"
        that its tags are consistent with all sub-variables.

        """
        self._tags = {}
        # If there are no sub variables, there is nothing to do.
        if self._no_variables:
            return
        # Initialize with tags from the first sub-variable.
        common_tags = set(self.sub_vars[0].tags.keys())
        # Loop over all other sub-variables, take the intersection with the existing set
        # (common_tags) and update the set.
        for var in self.sub_vars[1:]:
            common_tags.intersection_update(set(var.tags.keys()))
        # Now, common_tags contains all tags that are shared by all sub-variables.
        for key in common_tags:
            # Find the tag values for the common tags. If the tag value is unique,
            # assign it to the md variable.
            values = set(var.tags[key] for var in self.sub_vars)
            if len(values) == 1:
                self.tags[key] = values.pop()

    @property
    def domain(self) -> list[GridLike]:  # type: ignore[override]
        """A tuple of all domains on which the atomic sub-variables are defined."""
        domains = [var.domain for var in self.sub_vars]
        # Verify that all domains of of the same type
        assert all(isinstance(d, pp.Grid) for d in domains) or all(
            isinstance(d, pp.MortarGrid) for d in domains
        )
        return domains

    @property
    def size(self) -> int:
        """Returns the total size of the mixed-dimensional variable
        by summing the sizes of sub-variables."""
        return sum([v.size for v in self.sub_vars])

    def previous_timestep(self) -> MixedDimensionalVariable:
        """Return a representation of this mixed-dimensional variable on the previous
        time step.

        If the md-variable is already defined on the previous time step, return itself.

        Returns:
            A representation of this merged variable on the previous time
            iteration, with its ``prev_iter`` attribute set to ``True``.

        """
        if self.prev_time:
            return self

        new_subs = [var.previous_timestep() for var in self.sub_vars]
        new_var = MixedDimensionalVariable(new_subs)
        new_var.prev_time = True
        # Assign self as the original variable.
        new_var.original_variable = self
        return new_var

    def previous_iteration(self) -> MixedDimensionalVariable:
        """Return a representation of this mixed-dimensional variable on the previous
        iteration.

        Returns:
            A representation of this merged variable on the previous
            iteration, with its ``prev_iter`` attribute set to ``True``

        """
        new_subs = [var.previous_iteration() for var in self.sub_vars]
        new_var = MixedDimensionalVariable(new_subs)
        new_var.prev_iter = True
        # Assign self as the original variable.
        new_var.original_variable = self
        return new_var

    def copy(self) -> "MixedDimensionalVariable":
        """Copy the mixed-dimensional variable.

        Returns:
            A shallow copy should be sufficient here; the attributes are not expected to
            change.

        """
        return copy.deepcopy(self)

    def __repr__(self) -> str:
        if self._no_variables:
            return (
                "Mixed-dimensional variable defined on an empty list of "
                "subdomains or interfaces."
            )

        s = "Mixed-dimensional"
        s += (
            f" variable with name {self.name}, id {self.id}\n"
            f"Composed of {len(self.sub_vars)} variables\n"
            f"Total size: {self.size}\n"
        )
        if self.prev_iter:
            s += "Evaluated at the previous iteration.\n"
        elif self.prev_time:
            s += "Evaluated at the previous time step.\n"

        return s


class Tree:
    """Simple implementation of a Tree class. Used to represent combinations of
    Ad operators.

    References:
        https://stackoverflow.com/questions/2358045/how-can-i-implement-a-tree-in-python


    Parameters:
        operation: See :data:`Operation`
        children: List of children, either as Ad arrays or other :class:`Operator`.

    """

    def __init__(
        self,
        operation: Operator.Operations,
        children: Optional[Sequence[Union[Operator, AdArray]]] = None,
    ):
        self.op = operation

        self.children: list[Union[Operator, AdArray]] = []
        if children is not None:
            for child in children:
                self.add_child(child)

    def add_child(self, node: Union[Operator, AdArray]) -> None:
        """Adds a child to this instance."""
        self.children.append(node)


@overload
def _ad_wrapper(
    vals: Union[pp.number, np.ndarray],
    as_array: Literal[False],
    size: Optional[int] = None,
    name: Optional[str] = None,
) -> SparseArray:
    # See md_grid for explanation of overloading and type hints.
    ...


@overload
def _ad_wrapper(
    vals: Union[pp.number, np.ndarray],
    as_array: Literal[True],
    size: Optional[int] = None,
    name: Optional[str] = None,
) -> DenseArray:
    ...


def _ad_wrapper(
    vals: Union[pp.number, np.ndarray],
    as_array: bool,
    size: Optional[int] = None,
    name: Optional[str] = None,
) -> DenseArray | pp.ad.SparseArray:
    """Create ad array or diagonal matrix.

    Utility method.

    Parameters:
        vals: Values to be wrapped. Floats are broadcast to an np array.
        array: Whether to return a matrix or vector.
        size: Size of the array or matrix. If not set, the size is inferred from vals.
        name: Name of ad object.

    Returns:
        Values wrapped as an Ad object.

    """
    if type(vals) is not np.ndarray:
        assert size is not None, "Size must be set if vals is not an array"
        value_array: np.ndarray = vals * np.ones(size)
    else:
        value_array = vals

    if as_array:
        return pp.ad.DenseArray(value_array, name)
    else:
        if size is None:
            size = value_array.size
        matrix = sps.diags(vals, shape=(size, size))
        return pp.ad.SparseArray(matrix, name)


def wrap_as_ad_array(
    vals: pp.number | np.ndarray,
    size: Optional[int] = None,
    name: Optional[str] = None,
) -> DenseArray:
    """Wrap a number or array as ad array.

    Parameters:
        vals: Values to be wrapped. Floats are broadcast to an np array.
        size: Size of the array. If not set, the size is inferred from vals.
        name: Name of ad object.

    Returns:
        Values wrapped as an ad Array.

    """
    return _ad_wrapper(vals, True, size=size, name=name)


def wrap_as_ad_matrix(
    vals: Union[pp.number, np.ndarray],
    size: Optional[int] = None,
    name: Optional[str] = None,
) -> SparseArray:
    """Wrap a number or array as ad matrix.

    Parameters:
        vals: Values to be wrapped. Floats are broadcast to an np array.
        size: Size of the array. If not set, the size is inferred from vals.
        name: Name of ad object.

    Returns:
        Values wrapped as an ad Matrix.

    """
    return _ad_wrapper(vals, False, size=size, name=name)


def sum_operator_list(
    operators: list[Operator],
    name: Optional[str] = None,
) -> Operator:
    """Sum a list of operators.

    Parameters:
        operators: List of operators to be summed.
        name: Name of the resulting operator.

    Returns:
        Operator that is the sum of the input operators.

    """
    result = reduce(lambda a, b: a + b, operators)

    if name is not None:
        result.set_name(name)

    return result<|MERGE_RESOLUTION|>--- conflicted
+++ resolved
@@ -396,20 +396,6 @@
                     # right-truedivide method in the AdArary.
                     return results[1].__rtruediv__(results[0])
                 else:
-<<<<<<< HEAD
-                    # Not sure what this will cover. We have to wait for it to happen.
-                    raise NotImplementedError(
-                        "Encountered a case not covered when dividing Ad objects"
-                    )
-            elif isinstance(results[0], numbers.Real):
-                # if the dividend is a number, the divisor has to be an Ad_array,
-                # otherwise the overloaded division wouldn't have been invoked
-                # We use the same strategy as in above case where the divisor is an Ad_array
-                if isinstance(results[1], pp.ad.Ad_array):
-                    return results[0] * results[1] ** -1
-                elif isinstance(results[1], numbers.Real):  # trivial case
-=======
->>>>>>> 84e2fe51
                     return results[0] / results[1]
             except ValueError as exc:
                 msg = self._get_error_message("dividing", tree, results)
