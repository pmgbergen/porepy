""" Implementation of wrappers for Ad representations of several operators.
"""

from __future__ import annotations

import copy
from enum import Enum
from functools import reduce
from itertools import count
from typing import Any, Callable, Literal, Optional, Sequence, TypeVar, Union, overload

import numpy as np
import scipy.sparse as sps

import porepy as pp
from porepy.utils.porepy_types import GridLike, GridLikeSequence

from . import _ad_utils
from .forward_mode import AdArray, initAdArrays

__all__ = [
    "Operator",
    "TimeDependentOperator",
    "IterativeOperator",
    "SparseArray",
    "DenseArray",
    "TimeDependentDenseArray",
    "Scalar",
    "Variable",
    "MixedDimensionalVariable",
    "sum_operator_list",
]


def _get_shape(mat):
    """Get shape of a numpy.ndarray or the Jacobian of AdArray"""
    if isinstance(mat, AdArray):
        return mat.jac.shape
    else:
        return mat.shape


def _get_previous_time_or_iterate(
    op: Operator, prev_time: bool = True, steps: int = 1
) -> Operator:
    """Helper function which traverses an operator's tree recursively to get a
    copy of it and it's children, representing ``op`` at a previous time or
    iteration.

    Parameters:
        op: Some operator whose tree should be traversed.
        prev_time: ``default=True``

            If True, it calls :meth:`Operator.previous_timestep`, otherwise it calls
            :meth:`Operator.previous_iteration`.

            This is the only difference in the recursion and we can avoid duplicate
            code.
        steps: ``default=1``

            Number of steps backwards in time or iterate sense.

    Returns:
        A copy of the operator and its children, representing the previous time or
        iteration.

    """

    # The recursion reached an atomic operator, which has some time- or
    # iterate-dependent behaviour
    if isinstance(op, TimeDependentOperator) and prev_time:
        return op.previous_timestep(steps=steps)
    elif isinstance(op, IterativeOperator) and not prev_time:
        return op.previous_iteration(steps=steps)
    # NOTE The previous_iteration of a time-dependent operator will return the operator
    # itself. Vice-versa, the previous_timestep of an Iterative operator will return
    # itself. Holds only if the operator is original (no previous_* operation performed)

    # The recursion reached an operator without children and without time- or iterate-
    # dependent behaviour
    elif op.is_leaf():
        return op
    # Else we are in the middle of the operator tree and need to go deeper, creating
    # copies along.
    else:

        # Create new operator from the tree, with the only difference being the new
        # children, for which the recursion is invoked
        # NOTE copy takes care of references to original_operator and func
        new_op = copy.copy(op)
        new_op.children = [
            _get_previous_time_or_iterate(child, prev_time=prev_time, steps=steps)
            for child in op.children
        ]

        return new_op


class Operator:
    """Parent class for all AD operators.

    Objects of this class are not meant to be initiated directly, rather the various
    subclasses should be used. Instances of this class will still be created when
    subclasses are combined by Operator.Operations.

    Contains a tree structure of child operators for the recursive forward evaluation.

    Provides overload functions for basic arithmetic operations.

    Parameters:
        name: Name of this operator. Used for string representations
        subdomains (optional): List of subdomains on which the operator is defined.
            Will be empty for operators not associated with any subdomains.
            Defaults to None (converted to empty list).
        interfaces (optional): List of interfaces in the mixed-dimensional grid on which
            the operator is defined. Will be empty for operators not associated with any
            interface. Defaults to None (converted to empty list).
        operation (optional): Arithmetic or other operation represented by this
            operator. Defaults to void operation.
        children (optional): List of children, other AD operators. Defaults to empty
            list.

    """

    class Operations(Enum):
        """Object representing all supported operations by the operator class.

        Used to construct the operator tree and identify Operator.Operations.

        """

        void = "void"
        add = "add"
        sub = "sub"
        mul = "mul"
        rmul = "rmul"
        matmul = "matmul"
        rmatmul = "rmatmul"
        div = "div"
        rdiv = "rdiv"
        evaluate = "evaluate"
        approximate = "approximate"
        secondary = "secondary"
        pow = "pow"
        rpow = "rpow"

    def __init__(
        self,
        name: Optional[str] = None,
        domains: Optional[GridLikeSequence] = None,
        operation: Optional[Operator.Operations] = None,
        children: Optional[Sequence[Operator]] = None,
    ) -> None:
        if domains is None:
            domains = []
        self._domains: GridLikeSequence = domains
        self._domain_type: Literal["subdomains", "interfaces", "boundary grids"]
        if all([isinstance(d, pp.Grid) for d in domains]):
            self._domain_type = "subdomains"
        elif all([isinstance(d, pp.MortarGrid) for d in domains]):
            self._domain_type = "interfaces"
        elif all([isinstance(d, pp.BoundaryGrid) for d in domains]):
            self._domain_type = "boundary grids"
        else:
            raise ValueError(
                "An operator must be associated with either"
                " interfaces, subdomains or boundary grids."
            )

        self.func: Callable[..., float | np.ndarray | AdArray]
        """Functional representation of this operator.

        As of now, only instances of
        :class:`~porepy.numerics.ad.operator_functions.AbstractFunction` have a
        functional representation, whereas basic arithmetics are implemented by
        arithmetic overloads in this class.

        Note:
            This declaration avoids operator functions creating operators with
            themselves as the first child to provide access to
            :meth:`~porepy.numerics.ad.operator_functions.AbstractFunction.func`,
            and hence artificially bloating the operator tree.

        Note:
            For future development:

            Functional representation can be used for an optimized representation
            (keyword numba compilation).

        """

        self.children: Sequence[Operator]
        """List of children, other AD operators.

        Will be empty if the operator is a leaf.
        """

        self.operation: Operator.Operations
        """Arithmetic or other operation represented by this operator.

        Will be void if the operator is a leaf.
        """

        self._initialize_children(operation=operation, children=children)

        ### PRIVATE
        self._name = name if name is not None else ""

    @property
    def interfaces(self):
        """List of interfaces on which the operator is defined, passed at instantiation.

        Will be empty for operators not associated with specific interfaces.

        """
        return self._domains if self._domain_type == "interfaces" else []

    @property
    def subdomains(self):
        """List of subdomains on which the operator is defined, passed at instantiation.

        Will be empty for operators not associated with specific subdomains.

        """
        return self._domains if self._domain_type == "subdomains" else []

    @property
    def domain_type(self) -> Literal["subdomains", "interfaces", "boundary grids"]:
        """Type of domains where the operator is defined."""
        return self._domain_type

    @property
    def domains(self) -> GridLikeSequence:
        """List of domains where the operator is defined."""
        return self._domains

    @property
    def name(self) -> str:
        """The name given to this variable."""
        return self._name

    def _initialize_children(
        self,
        operation: Optional[Operator.Operations] = None,
        children: Optional[Sequence[Operator]] = None,
    ):
        """This is a part of initialization which can be called separately since some
        subclasses do not call super().__init__()

        """
        self.children = [] if children is None else children
        self.operation = Operator.Operations.void if operation is None else operation

    def is_leaf(self) -> bool:
        """Check if this operator is a leaf in the tree-representation of an expression.

        Note that this implies that the method ``parse()`` is expected to be implemented.

        Returns:
            True if the operator has no children.

        """
        return len(self.children) == 0

    @property
    def is_current_iterate(self) -> bool:
        """Returns True if this AD-operator represents its designated term at the
        current time and iterate index.

        Note:
            This flag is used in time step and iterate notions of
            :class:`TimeDependentOperator` and :class:`IterativeOperator`.

        """
        # NOTE we use the existence of the original operator (not the index)
        # because this works for both previous time and iteration.
        if hasattr(self, "original_operator"):
            return False
        else:
            return True

    def set_name(self, name: str) -> None:
        """Reset this object's name originally passed at instantiation.

        Parameters:
            name: the new name to be assigned.

        """
        self._name = name

    def previous_timestep(self, steps: int = 1) -> pp.ad.Operator:
        """Base method to trigger a recursion over the operator tree and create a
        shallow copy of this operator, where child operators with time-dependent
        behaviour are pushed backwards in time.

        For more information, see :class:`TimeDependentOperator`.

        """
        return _get_previous_time_or_iterate(self, prev_time=True, steps=steps)

    def previous_iteration(self, steps: int = 1) -> pp.ad.Operator:
        """Base method to trigger a recursion over the operator tree and create a
        shallow copy of this operator, where child operators with iterative
        behaviour are pushed backwards in the iterative sense.

        For more information, see :class:`IterativeOperator`.

<<<<<<< HEAD
            if len(children) == 0:
                # We are on an atomic operator. If this is a time-dependent operator,
                # set it to be evaluated at the previous time step. If not, leave the
                # operator as it is.
                if isinstance(
                    op, (Variable, MixedDimensionalVariable, TimeDependentDenseArray)
                ):
                    # Use the previous_timestep() method of the operator to get the
                    # operator evaluated at the previous time step. This in effect
                    # creates a copy of the operator.
                    # If other time-dependent other operators are added, they will have
                    # to override this previous_timestep method.
                    return op.previous_timestep()

                else:
                    # No need to use a copy here.
                    # This also means that operators that are not time dependent need not
                    # override this previous_timestep method.
                    return op
            # Secondary expressions/operators have children, but also a prev time step
            elif isinstance(op, pp.composite.SecondaryOperator):
                return op.previous_timestep()
            else:
                # Recursively iterate over the subtree, get the children, evaluated at the
                # previous time when relevant, and add it to the new list.
                new_children: list[Operator] = list()
                for ci, child in enumerate(children):
                    # Recursive call to fix the subtree.
                    new_children.append(_traverse_tree(child))

                # Use the same lists of domains as in the old operator.
                domains = op.domains

                # Create new operator from the tree.
                new_op = Operator(
                    name=op.name,
                    domains=domains,
                    operation=op.operation,
                    children=new_children,
                )
                return new_op

        # Get a copy of the operator with all time-dependent quantities evaluated at the
        # previous time step.
        prev_time = _traverse_tree(self)

        return prev_time
=======
        """
        return _get_previous_time_or_iterate(self, prev_time=False, steps=steps)
>>>>>>> 892d2538

    def parse(self, mdg: pp.MixedDimensionalGrid) -> Any:
        """Translate the operator into a numerical expression.

        Subclasses that represent atomic operators (leaves in a tree-representation of
        an operator) should override this method to return e.g. a number, an array or a
        matrix.
        This method should not be called on operators that are formed as combinations
        of atomic operators; such operators should be evaluated by the method :meth:`evaluate`.

        Parameters:
            mdg: Mixed-dimensional grid on which this operator is to be parsed.

        Returns:
            A numerical format representing this operator;s values on given domain.

        """
        raise NotImplementedError("This type of operator cannot be parsed right away")

    def _parse_operator(
        self,
        op: Operator,
        eqs: pp.ad.EquationSystem,
        ad_base: AdArray | np.ndarray,
    ):
        """Recursive parsing of operator tree to return numerical representation.

        TODO: Currently, there is no prioritization between the operations; for
        some reason, things just work. We may need to make an ordering in which the
        operations should be carried out. It seems that the strategy of putting on
        hold until all children are processed works, but there likely are cases where
        this is not the case.

        Parameters:
            op: The operator to be parsed (for recursion in tree of ``self``).
            eqs: Equation system and its grid on which to perform the parsing.
            ad_base: Starting point for forward mode, containing values
                (and possibly derivatives as identities) of the global vector at current
                time and iterate.

        Returns:
            The numerical representation of this operator.

        """

        # The parsing strategy depends on the operator at hand:
        # 1) If it is numeric, then it is already some sort of leaf. Return it.
        # 2) If it is a leaf:
        #    a) A md-variable with dofs per atomic variable.
        #    b) An atomic variable with its dofs.
        #    c) Some wrapper for discretizations or other data.
        # 3) If it is an operator with children, invoke recursion and
        #    proceed to the non-void operation.

        # Case 1), Some numeric data, or already evaluated operator.
        if isinstance(op, AdArray | np.ndarray | pp.number):
            return op

        # to continue, we must assert it is an actual, unparsed operator
        assert isinstance(
            op, Operator
        ), f"Failure in parsing: Unsupported type in operor tree {type(op)}."

        # Case 2) Leaf operators or variables
        # NOTE Should MD variables really be leaves?
        if op.is_leaf():
            # Case 2.a) Md-variable
            if isinstance(op, MixedDimensionalVariable):
                if op.is_previous_iterate or op.is_previous_time:
                    # Empty vector like the global vector of unknowns for prev time/iter
                    # insert the values at the right dofs and slice
                    vals = np.empty_like(
                        ad_base.val if isinstance(ad_base, AdArray) else ad_base
                    )
                    # list of indices for sub variables
                    dofs = []
                    for sub_var in op.sub_vars:
                        sub_dofs = eqs.dofs_of([sub_var])
                        vals[sub_dofs] = sub_var.parse(eqs.mdg)
                        dofs.append(sub_dofs)

                    return vals[np.hstack(dofs, dtype=int)] if dofs else np.array([])
                # Like for atomic variables, ad_base contains current time and iter
                else:
                    return ad_base[eqs.dofs_of([op])]
            # Case 2.b) atomic variables
            elif isinstance(op, Variable):
                # If a variable represents a previous iteration or time, parse values.
                if op.is_previous_iterate or op.is_previous_time:
                    return op.parse(eqs.mdg)
                # Otherwise use the current time and iteration values.
                else:
                    return ad_base[eqs.dofs_of([op])]
            # Case 2.c) All other leafs like discretizations or some wrapped data
            else:
                # Mypy complains because the return type of parse is Any.
                return op.parse(eqs.mdg)  # type:ignore

        # Case 3) This is a non-atomic operator with an assigned operation
        # Invoke recursion
        results = [self._parse_operator(child, eqs, ad_base) for child in op.children]

        # Finally, do the operation
        operation = op.operation
        if operation == Operator.Operations.add:
            # To add we need two objects
            assert len(results) == 2

            if isinstance(results[0], np.ndarray):
                # We should not do numpy_array + Ad_array, since numpy will interpret
                # this in a strange way. Instead switch the order of the operands and
                # everything will be fine.
                results = results[::-1]
            try:
                # An error here would typically be a dimension mismatch between the
                # involved operators.
                return results[0] + results[1]
            except ValueError as exc:
                msg = self._get_error_message("adding", op.children, results)
                raise ValueError(msg) from exc

        elif operation == Operator.Operations.sub:
            # To subtract we need two objects
            assert len(results) == 2

            # We need a minor trick to take care of numpy arrays.
            factor = 1.0
            if isinstance(results[0], np.ndarray):
                # We should not do numpy_array - Ad_array, since numpy will interpret
                # this in a strange way. Instead switch the order of the operands, and
                # switch the sign of factor to compensate.
                results = results[::-1]
                factor = -1.0
            try:
                # An error here would typically be a dimension mismatch between the
                # involved operators.
                return factor * (results[0] - results[1])
            except ValueError as exc:
                msg = self._get_error_message("subtracting", op.children, results)
                raise ValueError(msg) from exc

        elif operation == Operator.Operations.mul:
            # To multiply we need two objects
            assert len(results) == 2

            if isinstance(results[0], np.ndarray) and isinstance(
                results[1], (pp.ad.AdArray, pp.ad.forward_mode.AdArray)
            ):
                # In the implementation of multiplication between an AdArray and a
                # numpy array (in the forward mode Ad), a * b and b * a do not
                # commute. Flip the order of the results to get the expected behavior.
                # This is permissible, since the elementwise product commutes.
                results = results[::-1]
            try:
                # An error here would typically be a dimension mismatch between the
                # involved operators.
                return results[0] * results[1]
            except ValueError as exc:
                msg = self._get_error_message("multiplying", op.children, results)
                raise ValueError(msg) from exc

        elif operation == Operator.Operations.div:
            # Some care is needed here, to account for cases where item in the results
            # array is a numpy array
            try:
                if isinstance(results[0], np.ndarray) and isinstance(
                    results[1], (pp.ad.AdArray, pp.ad.forward_mode.AdArray)
                ):
                    # If numpy's __truediv__ method is called here, the result will be
                    # strange because of how numpy works. Instead we directly invoke the
                    # right-truedivide method in the AdArary.
                    return results[1].__rtruediv__(results[0])
                else:
                    return results[0] / results[1]
            except ValueError as exc:
                msg = self._get_error_message("dividing", op.children, results)
                raise ValueError(msg) from exc

        elif operation == Operator.Operations.pow:
            try:
                if isinstance(results[0], np.ndarray) and isinstance(
                    results[1], (pp.ad.AdArray, pp.ad.forward_mode.AdArray)
                ):
                    # If numpy's __pow__ method is called here, the result will be
                    # strange because of how numpy works. Instead we directly invoke the
                    # right-power method in the AdArary.
                    return results[1].__rpow__(results[0])
                else:
                    return results[0] ** results[1]
            except ValueError as exc:
                msg = self._get_error_message(
                    "raising to a power", op.children, results
                )
                raise ValueError(msg) from exc

        elif operation == Operator.Operations.matmul:
            try:
                if isinstance(results[0], np.ndarray) and isinstance(
                    results[1], (pp.ad.AdArray, pp.ad.forward_mode.AdArray)
                ):
                    # Again, we do not want to call numpy's matmul method, but instead
                    # directly invoke AdArarray's right matmul.
                    return results[1].__rmatmul__(results[0])
                # elif isinstance(results[1], np.ndarray) and isinstance(
                #     results[0], (pp.ad.AdArray, pp.ad.forward_mode.AdArray)
                # ):
                #     # Again, we do not want to call numpy's matmul method, but instead
                #     # directly invoke AdArarray's right matmul.
                #     return results[0].__rmatmul__(results[1])
                else:
                    return results[0] @ results[1]
            except ValueError as exc:
                msg = self._get_error_message(
                    "matrix multiplying", op.children, results
                )
                raise ValueError(msg) from exc

        elif operation == Operator.Operations.secondary:
            try:
                return op.func(*results)
            except (ValueError, AssertionError) as exc:
                msg = (
                    f"Failed to evaluate secondary operator"
                    + f" {op.name}{[c.name for c in op.children]}:\n"
                )
                raise ValueError(msg) from exc

        elif operation == Operator.Operations.evaluate:
            # Operator functions should have at least 1 child (themselves)
            assert len(results) >= 1, "Operator functions must have at least 1 child."
            assert hasattr(op, "func"), (
                f"Operators with operation {operation} must have a functional"
                + f" representation `func` implemented as a callable member."
            )

<<<<<<< HEAD
            # if the callable can be fed with AdArrays, do it
            if func_op.ad_compatible:
                return func_op.func(*results[1:])
            else:
                # This should be a Function with approximated Jacobian and value.
                if all(isinstance(r, np.ndarray) for r in results[1:]):
                    try:
                        val = func_op.get_values(*results[1:])
                    except Exception as exc:
                        # TODO specify what can go wrong here (Exception type)
                        msg = "Ad parsing: Error evaluating operator function:\n"
                        msg += func_op._parse_readable()
                    return val
                else:
                    try:
                        val = func_op.get_values(*results[1:])
                        jac = func_op.get_jacobian(*results[1:])
                    except Exception as exc:
                        # TODO specify what can go wrong here (Exception type)
                        msg = "Ad parsing: Error evaluating operator function:\n"
                        msg += func_op._parse_readable()
                    return AdArray(val, jac)
=======
            try:
                return op.func(*results)
            except Exception as exc:
                # TODO specify what can go wrong here (Exception type)
                msg = "Error while parsing operator function:\n"
                msg += op._parse_readable()
                raise ValueError(msg) from exc
>>>>>>> 892d2538

        else:
            raise ValueError(f"Encountered unknown operation {operation}")

    def _get_error_message(
        self, operation: str, children: Sequence[Operator], results: list
    ) -> str:
        # Helper function to format error message
        msg_0 = children[0]._parse_readable()
        msg_1 = children[1]._parse_readable()

        nl = "\n"
        msg = f"Ad parsing: Error when {operation}\n\n"
        # First give name information. If the expression under evaluation is c = a + b,
        # the below code refers to c as the intended result, and a and b as the first
        # and second argument, respectively.
        msg += "Information on names given to the operators involved: \n"
        if len(self.name) > 0:
            msg += f"Name of the intended result: {self.name}\n"
        else:
            msg += "The intended result is not named\n"
        if len(children[0].name) > 0:
            msg += f"Name of the first argument: {children[0].name}\n"
        else:
            msg += "The first argument is not named\n"
        if len(children[1].name) > 0:
            msg += f"Name of the second argument: {children[1].name}\n"
        else:
            msg += "The second argument is not named\n"
        msg += nl

        # Information on how the terms a and b are defined
        msg += "The first argument represents the expression:\n " + msg_0 + nl + nl
        msg += "The second argument represents the expression:\n " + msg_1 + nl

        # Finally some information on sizes
        if isinstance(results[0], sps.spmatrix):
            msg += f"First argument is a sparse matrix of size {results[0].shape}\n"
        elif isinstance(results[0], pp.ad.AdArray):
            msg += (
                f"First argument is an AdArray of size {results[0].val.size} "
                f" and Jacobian of shape  {results[0].jac.shape} \n"
            )
        elif isinstance(results[0], np.ndarray):
            msg += f"First argument is a numpy array of size {results[0].size}\n"

        if isinstance(results[1], sps.spmatrix):
            msg += f"Second argument is a sparse matrix of size {results[1].shape}\n"
        elif isinstance(results[1], pp.ad.AdArray):
            msg += (
                f"Second argument is an AdArray of size {results[1].val.size} "
                f" and Jacobian of shape  {results[1].jac.shape} \n"
            )
        elif isinstance(results[1], np.ndarray):
            msg += f"Second argument is a numpy array of size {results[1].size}\n"

        msg += nl
        msg += "Note that a size mismatch may be caused by an error in the definition\n"
        msg += "of the intended result, or in the definition of one of the arguments."
        return msg

    def _parse_readable(self) -> str:
        """
        Make a human-readable error message related to a parsing error.
        NOTE: The exact formatting should be considered work in progress,
        in particular when it comes to function evaluation.
        """

        # There are three cases to consider: Either the operator is a leaf,
        # it is a composite operator with a name, or it is a general composite
        # operator.
        if self.is_leaf():
            # Leafs are represented by their strings.
            return str(self)
        elif self._name is not None:
            # Composite operators that have been given a name (possibly
            # with a goal of simple identification of an error)
            return self._name

        # General operator. Split into its parts by recursion.
        child_str = [child._parse_readable() for child in self.children]

        is_func = False
        operator_str = None

        # readable representations of known operations
        op = self.operation
        if op == Operator.Operations.add:
            operator_str = "+"
        elif op == Operator.Operations.sub:
            operator_str = "-"
        elif op == Operator.Operations.mul:
            operator_str = "*"
        elif op == Operator.Operations.matmul:
            operator_str = "@"
        elif op == Operator.Operations.div:
            operator_str = "/"
        elif op == Operator.Operations.pow:
            operator_str = "**"

        # function evaluations have their own readable representation
        elif op == Operator.Operations.evaluate:
            is_func = True
        # for unknown operations, 'operator_str' remains None

        # error message for function evaluations
        if is_func:
            msg = f"{child_str[0]}("
            msg += ", ".join([f"{child}" for child in child_str[1:]])
            msg += ")"
            return msg
        # if operation is unknown, a new error will be raised to raise awareness
        elif operator_str is None:
            msg = "UNKNOWN parsing of operation on: "
            msg += ", ".join([f"{child}" for child in child_str])
            raise NotImplementedError(msg)
        # error message for known Operations
        else:
            return f"({child_str[0]} {operator_str} {child_str[1]})"

    def viz(self):
        """Draws a visualization of the operator tree that has this operator as its root."""
        import matplotlib.pyplot as plt
        import networkx as nx

        G = nx.Graph()

        def parse_subgraph(node: Operator):
            G.add_node(node)
            if len(node.children) == 0:
                return
            operation = node.operation
            G.add_node(operation)
            G.add_edge(node, operation)
            for child in node.children:
                parse_subgraph(child)
                G.add_edge(child, operation)

        parse_subgraph(self)
        nx.draw(G, with_labels=True)
        plt.show()

    ### Operator discretization --------------------------------------------------------
    # TODO this is specific to discretizations and should not be done here
    # let the EquationSystem do this by calling respective util methods

    def discretize(self, mdg: pp.MixedDimensionalGrid) -> None:
        """Perform discretization operation on all discretizations identified in
        the tree of this operator, using data from mdg.

        IMPLEMENTATION NOTE: The discretizations was identified at initialization of
        Expression - it is now done here to accommodate updates (?) and

        """
        unique_discretizations: dict[pp.discretization_type, list[GridLike]] = (
            self._identify_discretizations()
        )
        _ad_utils.discretize_from_list(unique_discretizations, mdg)

    def _identify_discretizations(
        self,
    ) -> dict[pp.discretization_type, list[GridLike]]:
        """Perform a recursive search to find all discretizations present in the
        operator tree. Uniquify the list to avoid double computations.

        """
        all_discr = self._identify_subtree_discretizations([])
        return _ad_utils.uniquify_discretization_list(all_discr)

    def _identify_subtree_discretizations(self, discr: list) -> list:
        """Recursive search in the tree of this operator to identify all discretizations
        represented in the operator.
        """
        if len(self.children) > 0:
            # Go further in recursion
            for child in self.children:
                discr += child._identify_subtree_discretizations([])

        if isinstance(self, _ad_utils.MergedOperator):
            # We have reached the bottom; this is a discretization (example: mpfa.flux)
            discr.append(self)

        return discr

    ### Operator parsing ---------------------------------------------------------------

    def value(
        self, system_manager: pp.ad.EquationSystem, state: Optional[np.ndarray] = None
    ) -> pp.number | np.ndarray | sps.spmatrix:
        """Evaluate the residual for a given solution.

        Parameters:
            system_manager: Used to represent the problem. Will be used to parse the
                sub-operators that combine to form this operator.
            state (optional): Solution vector for which the residual and its derivatives
                should be formed. If not provided, the solution will be pulled from the
                previous iterate (if this exists), or alternatively from the solution at
                the previous time step.

        Returns:
            A representation of the residual in form of a number, numpy array or sparse
            matrix.

        """
        return self._evaluate(system_manager, state=state, evaluate_jacobian=False)

    def value_and_jacobian(
        self, system_manager: pp.ad.EquationSystem, state: Optional[np.ndarray] = None
    ) -> AdArray:
        """Evaluate the residual and Jacobian matrix for a given solution.

        Parameters:
            system_manager: Used to represent the problem. Will be used to parse the
                sub-operators that combine to form this operator.
            state (optional): Solution vector for which the residual and its derivatives
                should be formed. If not provided, the solution will be pulled from the
                previous iterate (if this exists), or alternatively from the solution at
                the previous time step.

        Returns:
            A representation of the residual and Jacobian in form of an AD Array.
            Note that the Jacobian matrix need not be invertible, or even square;
            this depends on the operator.

        """
        ad = self._evaluate(system_manager, state=state, evaluate_jacobian=True)

        # Casting the result to AdArray or raising an error.
        # It's better to set pp.number here, but isinstance requires a tuple, not Union.
        # This should be reconsidered when pp.number is replaced with numbers.Real
        if isinstance(ad, (int, float)):
            # AdArray requires 1D numpy array as value, not a scalar.
            ad = np.array([ad])

        if isinstance(ad, np.ndarray) and len(ad.shape) == 1:
            return AdArray(ad, sps.csr_matrix((ad.shape[0], system_manager.num_dofs())))
        elif isinstance(ad, (sps.spmatrix, np.ndarray)):
            # this case coverse both, dense and sparse matrices returned from
            # discretizations f.e.
            raise NotImplementedError(
                f"The Jacobian of {type(ad)} is not implemented because it is "
                "multidimensional"
            )
        else:
            return ad

    def evaluate(
        self,
        system_manager: pp.ad.EquationSystem,
        state: Optional[np.ndarray] = None,
    ):
        raise ValueError(
            "`evaluate` is deprecated. Use `value` or `value_and_jacobian` instead."
        )

    def _evaluate(
        self,
        system_manager: pp.ad.EquationSystem,
        state: Optional[np.ndarray] = None,
        evaluate_jacobian: bool = True,
    ) -> pp.number | np.ndarray | sps.spmatrix | AdArray:
        """Evaluate the residual and Jacobian matrix for a given solution.

        Parameters:
            system_manager: Used to represent the problem. Will be used to parse the
                sub-operators that combine to form this operator.
            state (optional): Solution vector for which the residual and its derivatives
                should be formed. If not provided, the solution will be pulled from the
                previous iterate (if this exists), or alternatively from the solution at
                the previous time step.

        Returns:
            A representation of the residual and Jacobian in form of an AD Array.
            Note that the Jacobian matrix need not be invertible, or even square; this
            depends on the operator.

        """

        # If state is not specified, use values at current time, current iterate
        if state is None:
            state = system_manager.get_variable_values(iterate_index=0)

        # 1. Generate the basis for forward AD
        # If with derivatives, we use Ad arrays, without we use the current state array
        # NOTE as of now, we have a global approach: Construct a global identity
        # as derivative, and then slice the DOFs present in this operator.
        # This implies that to derive a subsystem from the Jacobian
        # matrix of this Operator will require restricting the columns of
        # this matrix.
        ad_base: AdArray | np.ndarray
        if evaluate_jacobian:
            ad_base = initAdArrays([state])[0]
        else:
            ad_base = state

        # 2. Parse operators. This is left to a separate function to facilitate the
        # necessary recursion for complex operators.
        eq = self._parse_operator(self, system_manager, ad_base)

        return eq

    def find_variables_in_tree(self) -> Sequence[Variable | MixedDimensionalVariable]:
        """Method to recursively look for Variables (or MixedDimensionalVariables) in an
        operator tree.
        """
        # The variables should be located at leaves in the tree. Traverse the tree
        # recursively, look for variables, and then gather the results.

        if isinstance(self, Variable):
            # We are at the bottom of a branch of the tree, return the operator
            return [self]
        else:
            # We need to look deeper in the tree.
            # Look for variables among the children
            sub_variables: list[Variable] = []
            # When using nested pp.ad.Functions, some of the children may be AdArrays
            # (forward mode), rather than Operators. For the former, don't look for
            # children - they have none.
            for child in self.children:
                if isinstance(child, Operator):
                    sub_variables += child.find_variables_in_tree()

            # Some work is needed to parse the information
            var_list: list[Variable] = []
            for var in sub_variables:
                if isinstance(var, Variable):
                    # Effectively, this node is one step from the leaf
                    var_list.append(var)
                elif isinstance(var, list):
                    # We are further up in the tree.
                    for sub_var in var:
                        if isinstance(sub_var, Variable):
                            var_list.append(sub_var)
            return var_list

    ### Special methods ----------------------------------------------------------------

    def __str__(self) -> str:
        return self._name if self._name is not None else ""

    def __repr__(self) -> str:
        if self._name is None or len(self._name) == 0:
            s = "Operator with no name"
        else:
            s = f"Operator '{self._name}'"
        s += f" formed by {self.operation} with {len(self.children)} children."
        return s

    def __neg__(self) -> Operator:
        """Unary minus operation.

        Returns:
            Operator: The negative of the operator.

        """
        return pp.ad.Scalar(-1) * self

    def __add__(self, other: Operator) -> Operator:
        """Add two operators.

        Parameters:
            other: The operator to add to self.

        Returns:
            The sum of self and other.

        """
        children = self._parse_other(other)
        return Operator(
            children=children, operation=Operator.Operations.add, name="+ operator"
        )

    def __radd__(self, other: Operator) -> Operator:
        """Add two operators.

        This is the reverse addition operator, i.e., it is called when self is on the
        right hand side of the addition operator.

        Parameters:
            other: The operator to add to self.

        Returns:
            The sum of self and other.

        """
        return self.__add__(other)

    def __sub__(self, other: Operator) -> Operator:
        """Subtract two operators.

        Parameters:
            other: The operator to subtract from self.

        Returns:
            The difference of self and other.

        """
        children = self._parse_other(other)
        return Operator(
            children=children, operation=Operator.Operations.sub, name="- operator"
        )

    def __rsub__(self, other: Operator) -> Operator:
        """Subtract two operators.

        Parameters:
            other: An operator which should be subtracted by self.

        Returns:
            The difference of other and self.

        """
        # consider the expression a-b. right-subtraction means self == b
        children = self._parse_other(other)
        # we need to change the order here since a-b != b-a
        children = [children[1], children[0]]
        return Operator(
            children=children, operation=Operator.Operations.sub, name="- operator"
        )

    def __mul__(self, other: Operator) -> Operator:
        """Elementwise multiplication of two operators.

        Parameters:
            other: The operator to multiply with self.

        Returns:
            The elementwise product of self and other.

        """
        children = self._parse_other(other)
        return Operator(
            children=children, operation=Operator.Operations.mul, name="* operator"
        )

    def __rmul__(self, other: Operator) -> Operator:
        """Elementwise multiplication of two operators.

        This is the reverse multiplication operator, i.e., it is called when self is on
        the right hand side of the multiplication operator.

        Parameters:
            other: The operator to multiply with self.

        Returns:
            The elementwise product of self and other.

        """
        children = self._parse_other(other)
        return Operator(
            children=children,
            operation=Operator.Operations.rmul,
            name="right * operator",
        )

    def __truediv__(self, other: Operator) -> Operator:
        """Elementwise division of two operators.

        Parameters:
            other: The operator to divide self with.

        Returns:
            The elementwise division of self and other.

        """
        children = self._parse_other(other)
        return Operator(
            children=children, operation=Operator.Operations.div, name="/ operator"
        )

    def __rtruediv__(self, other: Operator) -> Operator:
        """Elementwise division of two operators.

        This is the reverse division operator, i.e., it is called when self is on
        the right hand side of the division operator.

        Parameters:
            other: The operator to be divided by self.

        Returns:
            The elementwise division of other and self.

        """
        children = self._parse_other(other)
        return Operator(
            children=children,
            operation=Operator.Operations.rdiv,
            name="right / operator",
        )

    def __pow__(self, other: Operator) -> Operator:
        """Elementwise exponentiation of two operators.

        Parameters:
            other: The operator to exponentiate self with.

        Raises:
            ValueError: If self is a SparseArray and other is a Scalar or a DenseArray.

        Returns:
            The elementwise exponentiation of self and other.

        """
        if isinstance(self, pp.ad.SparseArray) and isinstance(other, pp.ad.Scalar):
            # Special case: Scipy sparse matrices only accepts integers as exponents,
            # but we cannot know if the exponent is an integer or not, so we need to
            # disallow this case. Implementation detail: It turns out that if the scalar
            # can be represented as an integer (say, it is 2.0), Scipy may or may not do
            # the cast and go on with the calculation. It semes the behavior depends on
            # the Python and Scipy installation (potentially on which operating system
            # is used). Thus in this case, we cannot rely on the external library
            # (SciPy) to give a consistent treatment of this operation, and instead
            # raise an error here. This breaks with the general philosophy of ad
            # Operators, that when combining two externally provided objects (Scalars,
            # DenseArray, SparseArray), the external library should be responsible for
            # the calculation, but this seems like the least bad option.
            raise ValueError("Cannot take SparseArray to the power of a Scalar.")
        elif isinstance(self, pp.ad.SparseArray) and isinstance(
            other, pp.ad.DenseArray
        ):
            # When parsing this case, one of the operators (likely the numpy array) will
            # apply broadcasting, to produce a list of sparse matrices containing the
            # matrix raised to the power of of the array elements (provided these are
            # integers, the same problem as above applies). We explicitly disallow this.
            raise ValueError("Cannot take SparseArray to the power of an DenseArray.")

        children = self._parse_other(other)
        return Operator(
            children=children, operation=Operator.Operations.pow, name="** operator"
        )

    def __rpow__(self, other: Operator) -> Operator:
        """Elementwise exponentiation of two operators.

        This is the reverse exponentiation operator, i.e., it is called when self is on
        the right hand side of the exponentiation operator.

        Parameters:
            other: The operator that should be raised to the power of self.

        Returns:
            The elementwise exponentiation of other and self.

        """
        children = self._parse_other(other)
        return Operator(
            children=children,
            operation=Operator.Operations.rpow,
            name="reverse ** operator",
        )

    def __matmul__(self, other: Operator) -> Operator:
        """Matrix multiplication of two operators.

        Parameters:
            other: The operator to right-multiply with self.

        Returns:
            The matrix product of self and other.

        """
        children = self._parse_other(other)
        return Operator(
            children=children, operation=Operator.Operations.matmul, name="@ operator"
        )

    def __rmatmul__(self, other):
        """Matrix multiplication of two operators.

        This is the reverse matrix multiplication operator, i.e., it is called when self
        is on the right hand side of the matrix multiplication operator.

        Parameters:
            other: The operator to left-multiply with self.

        Returns:
            The matrix product of other and self.

        """
        children = self._parse_other(other)
        return Operator(
            children=children,
            operation=Operator.Operations.rmatmul,
            name="reverse @ operator",
        )

    def _parse_other(self, other):
        if isinstance(other, float) or isinstance(other, int):
            return [self, Scalar(other)]
        elif isinstance(other, np.ndarray):
            return [self, DenseArray(other)]
        elif isinstance(other, sps.spmatrix):
            return [self, SparseArray(other)]
        elif isinstance(other, AdArray):
            # This may happen when using nested pp.ad.Function.
            return [self, other]
        elif isinstance(other, pp.ad.AbstractFunction):
            # Need to put this here, because overload of AbstractFunction is not
            # applied if AbstractFunction is right operand.
            pp.ad.operator_functions._raise_no_arithmetics_with_functions_error()
        elif isinstance(other, Operator):
            # Put Operator at end, because Seconary and Abstract are also operators
            return [self, other]
        else:
            raise ValueError(f"Cannot parse {other} as an AD operator")


class TimeDependentOperator(Operator):
    """Intermediate parent class for operator classes, which can have a time-dependent
    representation.

    Implements the notion of time step indices, as well as a method to create a
    representation of an operator instance at a previous time.

    Operators created via constructor always start at the current time.

    """

    def __init__(
        self,
        name: str | None = None,
        domains: Optional[pp.GridLikeSequence] = None,
        operation: Optional[Operator.Operations] = None,
        children: Optional[Sequence[Operator]] = None,
    ) -> None:
        super().__init__(
            name=name, domains=domains, operation=operation, children=children
        )

        self.original_operator: Operator
        """Reference to the operator representing this operator at the current time amd
        iterate.

        This attribute is only available in operators representing previous time steps.

        """

        self._time_step_index: int = -1
        """Time step index, starting with 0 (current time) and increasing for previous
        time steps."""

    @property
    def is_previous_time(self) -> bool:
        """True, if the operator represents a previous time-step."""
        return True if self._time_step_index >= 0 else False

    @property
    def time_step_index(self) -> int | None:
        """Returns the time step index this instance represents.

        - None indicates the current time (unknown value)
        - 0 indicates this is an operator at the first previous time step
        - 1 at the time step before
        - ...

        """
        if self._time_step_index < 0:
            return None
        else:
            return self._time_step_index

    def previous_timestep(
        self: _TimeDependentOperator, steps: int = 1
    ) -> _TimeDependentOperator:
        """Returns a copy of the time-dependent operator with an advanced time-step
        index.

        Time-dependent operators do not invoke the recursion (like the base class),
        but represent a leaf in the recursion tree.

        Note:
            You cannot create operators at the previous time step from operators which
            are at some previous iterate. Use the :attr:`original_operator` instead.

        Parameters:
            steps: ``default=1``

                Number of steps backwards in time.

        Raises:
            ValueError: If this instance represents an operator at a previous iterate.
            AssertionError: If ``steps`` is not strictly positive.

        """
        if isinstance(self, IterativeOperator):
            if self.is_previous_iterate:
                raise ValueError(
                    "Cannot create an operator representing a previous time step,"
                    + " if it already represents a previous iterate."
                )

        assert steps > 0, "Number of steps backwards must be strictly positive."
        # TODO copy or deepcopy? Is this enough for every operator class?
        op = copy.copy(self)

        # NOTE Use private time step index, because it is always an integer
        # The public time step index is NONE for current time
        # (which translates to -1 for the private index)
        op._time_step_index = self._time_step_index + int(steps)

        # keeping track to the very first one
        if self.is_current_iterate:
            op.original_operator = self
        else:
            op.original_operator = self.original_operator

        return op


_TimeDependentOperator = TypeVar("_TimeDependentOperator", bound=TimeDependentOperator)


class IterativeOperator(Operator):
    """Intermediate parent class for operator classes, which can have multiple
    representations in the iterative sense.

    Implements the notion of iterate indices, as well as a method to create a
    representation of an operator instance at a iterate time.

    Operators created via constructor always start at the current iterate.

    Note:
        Operators which represents some previous iterate represent also
        always the current time.

    """

    def __init__(
        self,
        name: str | None = None,
        domains: Optional[pp.GridLikeSequence] = None,
        operation: Optional[Operator.Operations] = None,
        children: Optional[Sequence[Operator]] = None,
    ) -> None:
        super().__init__(
            name=name, domains=domains, operation=operation, children=children
        )

        self.original_operator: Operator
        """Reference to the operator representing this operator at the current time amd
        iterate.

        This attribute is only available in operators representing previous time steps.

        """

        self._iterate_index: int = -1
        """Iterate index, starting with 0 (current iterate at current time) and
        increasing for previous iterates."""

    @property
    def is_previous_iterate(self) -> bool:
        """True, if the operator represents a previous iterate."""
        return True if self._iterate_index >= 0 else False

    @property
    def iterate_index(self) -> int | None:
        """Returns the iterate index this instance represents, at the current time.

        - None indicates this instance is at a previous time
        - 0 represents the most recently computed iterate.
        - 1 represents the iterate before that
        - ...

        Note:
            Operators at current time (unknown value) also have the index 0, since those
            values are used to linearize the system and construct the Jacobian.

        """
        # Operators at previous time have no iterate indices
        if isinstance(self, TimeDependentOperator):
            if self.is_previous_time:
                return None

        # operators representing at current time use the values stored at index 0
        # in that case the private index is -1
        if self._iterate_index < 0:
            return 0
        # return respective index
        else:
            return self._iterate_index

    def previous_iteration(
        self: _IterativeOperator, steps: int = 1
    ) -> _IterativeOperator:
        """Returns a copy of the iterative operator with an advanced iterate index.

        Iterative operators do not invoke the recursion (like the base class),
        but represent a leaf in the recursion tree.

        Note:
            You cannot create operators at the previous iterates from operators which
            are at some previous time step. Use the :attr:`original_operator` instead.

        Parameters:
            steps: ``default=1``

                Number of steps backwards in the iterate sense.

        Raises:
            ValueError: If this instance represents an operator at a previous time step.
            AssertionError: If ``steps`` is not strictly positive.

        """
        if isinstance(self, TimeDependentOperator):
            if self.is_previous_time:
                raise ValueError(
                    "Cannot create an operator representing a previous iterate,"
                    + " if it already represents a previous time step."
                )
        assert steps > 0, "Number of steps backwards must be strictly positive."
        # See TODO in TimeDependentOperator.previous_timestep
        op = copy.copy(self)
        op._iterate_index = self._iterate_index + int(steps)

        # keeping track to the very first one
        if self.is_current_iterate:
            op.original_operator = self
        else:
            op.original_operator = self.original_operator

        return op


_IterativeOperator = TypeVar("_IterativeOperator", bound=IterativeOperator)


class SparseArray(Operator):
    """Ad representation of a sparse matrix.

    For dense matrices, use :class:`DenseArray` instead.

    This is a shallow wrapper around the real matrix; it is needed to combine the matrix
    with other types of Ad objects.

    Parameters:
        mat: Sparse matrix to be wrapped as an AD operator.
        name: Name of this operator

    """

    def __init__(self, mat: sps.spmatrix, name: Optional[str] = None) -> None:
        super().__init__(name=name)
        self._mat = mat
        # Force the data to be float, so that we limit the number of combinations of
        # data types that we need to consider in parsing.
        self._mat.data = self._mat.data.astype(float)
        self._shape = mat.shape
        """Shape of the wrapped matrix."""

    def __repr__(self) -> str:
        return f"Matrix with shape {self._mat.shape} and {self._mat.data.size} elements"

    def __str__(self) -> str:
        s = "Matrix "
        if self._name is not None:
            s += self._name
        return s

    def __neg__(self) -> SparseArray:
        """We override :meth:`Operator.__neg__` to prevent constructing a composite
        operator from just a sparse array.

        Returns:
            Operator: The negative of the operator.

        """
        new_name = None if self.name is None else f"minus {self.name}"
        return SparseArray(mat=-self._mat, name=new_name)

    def parse(self, mdg: pp.MixedDimensionalGrid) -> sps.spmatrix:
        """See :meth:`Operator.parse`.

        Returns:
            The wrapped matrix.

        """
        return self._mat

    def transpose(self) -> SparseArray:
        """Returns an AD operator representing the transposed matrix."""
        return SparseArray(self._mat.transpose())

    @property
    def T(self) -> SparseArray:
        """Shorthand for transpose."""
        return self.transpose()

    @property
    def shape(self) -> tuple[int, int]:
        """Shape of the wrapped matrix."""
        return self._shape


class DenseArray(Operator):
    """AD representation of a constant numpy array.

    For sparse matrices, use :class:`SparseArray` instead.
    For time-dependent arrays see :class:`TimeDependentArray`.

    This is a shallow wrapper around the real array; it is needed to combine the array
    with other types of AD operators.

    Parameters:
        values: Numpy array to be represented.

    """

    def __init__(self, values: np.ndarray, name: Optional[str] = None) -> None:
        """Construct an Ad representation of a numpy array.

        Parameters:
            values: Numpy array to be represented.

        """
        super().__init__(name=name)
        # Force the data to be float, so that we limit the number of combinations of
        # data types that we need to consider in parsing.
        self._values = values.astype(float, copy=False)

    def __repr__(self) -> str:
        return f"Wrapped numpy array of size {self._values.size}."

    def __str__(self) -> str:
        s = "Array"
        if self._name is not None:
            s += f"({self._name})"
        return s

    def __neg__(self) -> DenseArray:
        """We override :meth:`Operator.__neg__` to prevent constructing a composite
        operator from just an array.

        Returns:
            Operator: The negative of the operator.

        """
        new_name = None if self.name is None else f"minus {self.name}"
        return DenseArray(values=-self._values, name=new_name)

    @property
    def size(self) -> int:
        """Number of elements in the wrapped array."""
        return self._values.size

    def parse(self, mdg: pp.MixedDimensionalGrid) -> np.ndarray:
        """See :meth:`Operator.parse`.

        Returns:
            The wrapped array.

        """
        return self._values


class TimeDependentDenseArray(TimeDependentOperator):
    """An Ad-wrapper around a time-dependent numpy array.

    The array is tied to a MixedDimensionalGrid, and is distributed among the data
    dictionaries associated with subdomains and interfaces.
    The array values are stored
    in ``data[pp.ITERATE_SOLUTIONS][self._name][0]`` for the current time and
    ``data[pp.TIME_STEP_SOLUTIONS][self._name][0]`` for the previous time.

    The array can be differentiated in time using ``pp.ad.dt()``.

    The intended use is to represent time-varying quantities in equations, e.g., source
    terms. Future use will also include numerical values of boundary conditions,
    however, this is pending an update to the model classes.

    Parameters:
        name: Name of the variable. Should correspond to items in
            ``data[pp.TIME_STEP_SOLUTIONS]``.
        subdomains: Subdomains on which the array is defined. Defaults to None.
        interfaces: Interfaces on which the array is defined. Defaults to None.
            Exactly one of subdomains and interfaces must be non-empty.
        previous_timestep: Flag indicating if the array should be evaluated at the
            previous time step.

    Attributes:
        previous_timestep: If True, the array will be evaluated using
            ``data[pp.TIME_STEP_SOLUTIONS]`` (data being the data dictionaries for
            subdomains and interfaces), if False, ``data[pp.ITERATE_SOLUTIONS]`` is used.

    Raises:
        ValueError: If either none of, or both of, subdomains and interfaces are empty.

    """

    def __init__(
        self,
        name: str,
        domains: GridLikeSequence,
    ):
        super().__init__(name=name, domains=domains)

    def parse(self, mdg: pp.MixedDimensionalGrid) -> np.ndarray:
        """Convert this array into numerical values.

        The numerical values will be picked from the representation of the array in
        ``data[pp.ITERATE_SOLUTIONS]`` (where data is the data dictionary of the
        subdomains
        or interfaces of this Array), or, if ``self.prev_time = True``,
        from ``data[pp.TIME_STEP_SOLUTIONS]``.

        Parameters:
            mdg: Mixed-dimensional grid.

        Returns:
            A numpy ndarray containing the numerical values of this array.

        """
        vals = []
        if self.is_previous_time:
            index_kwarg = {"time_step_index": self.time_step_index}
        else:
            index_kwarg = {"iterate_index": 0}

        for g in self._domains:
            if self._domain_type == "subdomains":
                assert isinstance(g, pp.Grid)
                data = mdg.subdomain_data(g)
            elif self._domain_type == "interfaces":
                assert isinstance(g, pp.MortarGrid)
                data = mdg.interface_data(g)
            elif self._domain_type == "boundary grids":
                assert isinstance(g, pp.BoundaryGrid)
                data = mdg.boundary_grid_data(g)
            else:
                raise ValueError(f"Unknown grid type: {self._domain_type}.")

            vals.append(
                pp.get_solution_values(name=self._name, data=data, **index_kwarg)
            )

        if len(vals) > 0:
            # Normal case: concatenate the values from all grids
            return np.hstack((vals))
        else:
            # Special case: No grids. Return an empty array.
            return np.empty(0, dtype=float)

    def __repr__(self) -> str:
        msg = (
            f"Wrapped time-dependent array with name {self._name}.\n"
            f"Defined on {len(self._domains)} {self._domain_type}.\n"
        )
        if self.is_previous_time:
            msg += f"Evaluated at the previous time step {self.time_step_index}.\n"
        return msg


class Scalar(Operator):
    """Ad representation of a scalar.

    This is a shallow wrapper around a real scalar. It may be useful to combine
    the scalar with other types of Ad objects.

    NOTE: Since this is a wrapper around a Python immutable, copying a Scalar will
    effectively create a deep copy, i.e., changes in the value of one Scalar will not
    be reflected in the other. This is in contrast to the behavior of the other
    Ad objects.

    """

    def __init__(self, value: float, name: Optional[str] = None) -> None:
        super().__init__(name=name)
        # Force the data to be float, so that we limit the number of combinations of
        # data types that we need to consider in parsing.
        self._value = float(value)

    def __repr__(self) -> str:
        return f"Wrapped scalar with value {self._value}"

    def __str__(self) -> str:
        s = "Scalar"
        if self._name is not None:
            s += f"({self._name})"
        return s

    def __neg__(self) -> Scalar:
        """We override :meth:`Operator.__neg__` to prevent constructing a composite
        operator from just a scalar.

        Returns:
            Operator: The negative of the operator.

        """
        new_name = None if self.name is None else f"minus {self.name}"
        return Scalar(value=-self._value, name=new_name)

    def parse(self, mdg: pp.MixedDimensionalGrid) -> float:
        """See :meth:`Operator.parse`.

        Returns:
            The wrapped number.

        """
        return self._value

    def set_value(self, value: float) -> None:
        """Set the value of this scalar.

        Usage includes changing the value of the scalar, as needed when using dynamic
        time stepping.

        Parameters:
            value: The new value.

        """
        self._value = value


class Variable(TimeDependentOperator, IterativeOperator):
    """AD operator representing a variable defined on a single grid or mortar grid.

    For combinations of variables on different subdomains, see
    :class:`MixedDimensionalVariable`.

    A variable is associated with either a grid or an interface. Therefore it is assumed
    that either ``subdomains`` or ``interfaces`` is passed as an argument.

    Also, a variable is associated with a specific time and iterate index. :meth:`parse`
    will return the values at respective index on its :meth:`domain`.

    Important:
        Each atomic variable (a variable on a single grid) has a :attr:`id`, unique
        among created variables. This ID is used to map the DOFs in the global system
        and hence critical.

        As of now, variable instances representing the same quantity at different
        time and iterate steps have the same ID.

        This might with future development (e.g. adaptive mesh refinement).

    Parameters:
        name: Variable name.
        ndof: Number of dofs per grid element.
            Valid keys are ``cells``, ``faces`` and ``nodes``.
        domain: A subdomain or interface on which the variable is defined.
        tags: A dictionary of tags.

    Raises:
        NotImplementedError: If ``domain`` is not a grid or mortar grid. Variables are
            not supported on boundaries.

    """

    # Identifiers for variables. This will assign a unique id to all instances of this
    # class. This is used when operators are parsed to the forward Ad format. The
    # value of the id has no particular meaning.
    _ids = count(0)

    def __init__(
        self,
        name: str,
        ndof: dict[Literal["cells", "faces", "nodes"], int],
        domain: GridLike,
        tags: Optional[dict[str, Any]] = None,
    ) -> None:

        # Variables are not supported on the boundary.
        if not isinstance(domain, (pp.Grid, pp.MortarGrid)):
            raise NotImplementedError(
                "Variables only supported on domains of type 'Grid' or 'MortarGrid'."
            )

        # Block a mypy warning here: Domain is known to be GridLike (grid, mortar grid,
        # or boundary grid), thus the below wrapping in a list gives a list of GridLike,
        # but the super constructor expects a sequence of grids, sequence or mortar
        # grids etc. Mypy makes a difference, but the additional entropy needed to
        # circumvent the warning is not worth it.
        super().__init__(name=name, domains=[domain])  # type: ignore [arg-type]

        self._id: int = next(Variable._ids)
        """See :meth:`id`."""
        self._g: GridLike = domain
        """See :meth:`domain`"""
        # dofs per
        self._cells: int = ndof.get("cells", 0)
        self._faces: int = ndof.get("faces", 0)
        self._nodes: int = ndof.get("nodes", 0)

        # tag
        self._tags: dict[str, Any] = tags if tags is not None else {}

    @property
    def id(self) -> int:
        """Returns an integer unique among variables used for identification.
        Assigned during instantiation.

        The id of a variable is common for all instances of the variable, regardless of
        whether it represents the present state, the previous iteration, or the previous
        time step.

        While a specific variable can be identified in terms of its id, it is often
        advisable to rather use its name and domain, preferrably using relevant
        functionality in
        :class:`~porepy.numerics.ad.equation_system.EquationSystem`.

        """
        return self._id

    @property
    def domain(self) -> GridLike:
        """The grid or mortar grid on which this variable is defined.

        Note:
            Not to be confused with :meth:`domains`, which has the grid in a sequence
            of length 1.

            This is for inheritance reasons, since :class:`Variable` inherits from
            :class:`Operator`.

            TODO: Clean up.


        """
        return self._g

    @property
    def tags(self) -> dict[str, Any]:
        """A dictionary of tags associated with this variable."""
        return self._tags

    @property
    def size(self) -> int:
        """Returns the total number of dofs this variable has."""
        if isinstance(self.domain, pp.MortarGrid):
            # This is a mortar grid. Assume that there are only cell dofs
            return self.domain.num_cells * self._cells
        if isinstance(self.domain, pp.Grid):
            return (
                self.domain.num_cells * self._cells
                + self.domain.num_faces * self._faces
                + self.domain.num_nodes * self._nodes
            )
        raise ValueError()

    def set_name(self, name: str) -> None:
        """
        Raises:
            RuntimeError: Variables must not be re-named once defined,
                since the name is used as an identifier.

        """
        raise RuntimeError("Cannot rename operators representing a variable.")

    def parse(self, mdg: pp.MixedDimensionalGrid) -> Any:
        """Returns the values stored for this variable at its time step or iterate
        index."""

        # By logic in the constructor, it can only be a subdomain or interface
        if isinstance(self._g, pp.Grid):
            data = mdg.subdomain_data(self._g)
        elif isinstance(self._g, pp.MortarGrid):
            data = mdg.interface_data(self._g)

        # We can safely use both indices as arguments, without checking prev time,
        # because iterate index is None if prev time, and vice versa
        return pp.get_solution_values(
            self.name,
            data,
            iterate_index=self.iterate_index,
            time_step_index=self.time_step_index,
        )

    def __repr__(self) -> str:
        s = f"Variable {self.name} with id {self.id}"
        if isinstance(self.domain, pp.MortarGrid):
            s += f" on interface {self.domain.id}\n"
        else:
            s += f" on grid {self.domain.id}\n"
        s += (
            f"Degrees of freedom: cells ({self._cells}), faces ({self._faces}), "
            f"nodes ({self._nodes})\n"
        )
        if self.is_previous_iterate:
            s += f"Evaluated at the previous iteration {self.iterate_index}.\n"
        elif self.is_previous_time:
            s += f"Evaluated at the previous time step {self.time_step_index}.\n"

        return s


class MixedDimensionalVariable(Variable):
    """Ad representation of a collection of variables that individually live on separate
    subdomains or interfaces, but represent the same quantity and are treated jointly in
    the mixed-dimensional sense.

    Note:
        As of now, the wrapped fixed-dimensional variables must fulfill the following
        assumptions:

        1. They have the same name
        2. They are at the same time step and iterate.
        3. They are defined in different grids (no overlaps).

    Parameters:
        variables: List of variables to be merged.

    Raises:
        AssertionError: If one of the above assumptions is violated.

    """

    def __init__(self, variables: list[Variable]) -> None:
        # IMPLEMENTATION NOTE VL
        # I guess the original idea was to have the md-variable as a leaf in an operator
        # tree, hence bypassing the super().__init__ and not having children.
        # The code would be clearer if the md-variable is **not** a leaf, with no
        # impairment to the efficiency of the parsing.
        # Then we could call super() here and would have no need to essentially mimic
        # its functionality here (along with the functionality of time-dependent and
        # iterate operators), no duplicate code and less margin for errors.
        # Unclear is however, how much of the remaining code must change, because
        # the md-variable would not have an ID anymore, only the atomic variables.
        # Also, there would be no attribute sub_vars, but the regular children, and the
        # class would need custom implementations for is_previous_time/iterate and
        # is_current_iterate, because these flags are useful on md-level as well.
        # My guess, it's not much because EquationSystem operatores solely on atomic
        # variables and their dofs, and changes are restricted to there (and tests)

        time_indices = []
        iter_indices = []
        current_iter = []
        names = []
        domains = []

        for var in variables:
            time_indices.append(var.time_step_index)
            iter_indices.append(var.iterate_index)
            current_iter.append(var.is_current_iterate)
            names.append(var.name)
            domains.append(var.domain)

        # check assumptions
        if len(variables) > 0:
            assert (
                len(set(time_indices)) == 1
            ), "Cannot create md-variable from variables at different time steps."
            # NOTE both must be unique for all sub-variables, to avoid md-variables
            # having sub-variables at different iterate states.
            # Both current value, and most recent previous iterate have iterate index 0,
            # hence the need to check the size of the current_iter set.
            assert (
                len(set(iter_indices)) == 1 and len(set(current_iter)) == 1
            ), "Cannot create md-variable from variables at different iterates."
            assert (
                len(set(names)) == 1
            ), "Cannot create md-variable from variables with different names."
            assert len(set(domains)) == len(
                domains
            ), "Cannot create md-variable from variables with overlapping domains."
        # Default values for empty md variable
        else:
            time_indices = [-1]
            iter_indices = [None]
            names = ["empty_md_variable"]
            current_iter = [True]

        # NOTE everything below here is redundent with a proper super() call
        # See top comment in constructor

        ### PRIVATE
        self._id = next(Variable._ids)
        # NOTE private time step index is -1 if public time step index of atomic
        # variables is None (current time)
        self._time_step_index = -1 if time_indices[0] is None else time_indices[0]

        # If current time and iterate
        if current_iter[0]:
            # NOTE need to catch current-iter in if-else, otherwise the md-variable at
            # current time (to be solved for) would get the private index 0, instead of
            # -1, because atomic vars at current time and iter have public iter index 0
            self._iterate_index = -1  # current time and iter
        else:
            # can be None if variables at previous time. Set iterate index to default
            # value.
            self._iterate_index = -1 if iter_indices[0] is None else iter_indices[0]

        self._name = names[0]

        # Mypy complains that we do not know that all variables have the same type of
        # domain. While formally correct, this should be picked up in other places so we
        # ignore the warning here.
        self._domains = domains  # type: ignore[assignment]

        # If someone attempts to create a prev time or iter md-variable using
        # atomic variables at prev time and iter, we have a missing reference to the
        # operator at current time and iter. Need ro reverse-engineer that, for
        # is_current_iterate to work on the md-variable-level
        if self.is_previous_iterate or self.is_previous_time:
            # Mypy complains because of the typing of original_operator
            original_mdg = MixedDimensionalVariable(
                [var.original_operator for var in variables]  # type:ignore[misc]
            )
            original_mdg._id = self._id
            self.original_operator = original_mdg

        ### PUBLIC

        self.sub_vars = variables
        """List of sub-variables passed at instantiation, each defined on a separate
        domain.

        """

        self._initialize_children()
        self.copy_common_sub_tags()

    def __repr__(self) -> str:
        if len(self.sub_vars) == 0:
            return (
                "Mixed-dimensional variable defined on an empty list of "
                "subdomains or interfaces."
            )

        s = "Mixed-dimensional"
        s += (
            f" variable with name {self.name}, id {self.id}\n"
            f"Composed of {len(self.sub_vars)} variables\n"
            f"Total size: {self.size}\n"
        )
        if self.is_previous_iterate:
            s += f"Evaluated at the previous iteration {self.iterate_index}.\n"
        elif self.is_previous_time:
            s += f"Evaluated at the previous time step {self.time_step_index}.\n"

        return s

    def copy_common_sub_tags(self) -> None:
        """Copy any shared tags from the sub-variables to this variable.

        Only tags with identical values are copied. Thus, the md variable can "trust"
        that its tags are consistent with all sub-variables.

        """
        self._tags = {}
        # If there are no sub variables, there is nothing to do.
        if len(self.sub_vars) == 0:
            return
        # Initialize with tags from the first sub-variable.
        common_tags = set(self.sub_vars[0].tags.keys())
        # Loop over all other sub-variables, take the intersection with the existing set
        # (common_tags) and update the set.
        for var in self.sub_vars[1:]:
            common_tags.intersection_update(set(var.tags.keys()))
        # Now, common_tags contains all tags that are shared by all sub-variables.
        for key in common_tags:
            # Find the tag values for the common tags. If the tag value is unique,
            # assign it to the md variable.
            values = set(var.tags[key] for var in self.sub_vars)
            if len(values) == 1:
                self.tags[key] = values.pop()

    @property
    def domain(self) -> list[GridLike]:  # type: ignore[override]
        """A tuple of all domains on which the atomic sub-variables are defined."""
        return [var.domain for var in self.sub_vars]

    @property
    def size(self) -> int:
        """Returns the total size of the mixed-dimensional variable
        by summing the sizes of sub-variables."""
        return sum([v.size for v in self.sub_vars])

    def parse(self, mdg: pp.MixedDimensionalGrid) -> Any:
        """Returns a sequence of values stored for each variable in :attr:`sub_vars`."""
        raise TypeError(
            "Md-variables parsed on a md-grid without the equation system."
            + " Use ``value(equation_system)`` instead."
        )

    def previous_timestep(self, steps: int = 1) -> MixedDimensionalVariable:
        """Mixed-dimensional variables have sub-variables which also need to be
        obtained at the previous time step."""

        op = super().previous_timestep(steps=steps)
        op.sub_vars = [var.previous_timestep(steps=steps) for var in self.sub_vars]
        return op

    def previous_iteration(self, steps: int = 1) -> MixedDimensionalVariable:
        """Mixed-dimensional variables have sub-variables which also need to be
        obtained at the previous iteration."""
        op = super().previous_iteration(steps=steps)
        op.sub_vars = [var.previous_iteration(steps=steps) for var in self.sub_vars]
        return op


@overload
def _ad_wrapper(
    vals: Union[pp.number, np.ndarray],
    as_array: Literal[False],
    size: Optional[int] = None,
    name: Optional[str] = None,
) -> SparseArray:
    # See md_grid for explanation of overloading and type hints.
    ...


@overload
def _ad_wrapper(
    vals: Union[pp.number, np.ndarray],
    as_array: Literal[True],
    size: Optional[int] = None,
    name: Optional[str] = None,
) -> DenseArray: ...


def _ad_wrapper(
    vals: Union[pp.number, np.ndarray],
    as_array: bool,
    size: Optional[int] = None,
    name: Optional[str] = None,
) -> DenseArray | pp.ad.SparseArray:
    """Create ad array or diagonal matrix.

    Utility method.

    Parameters:
        vals: Values to be wrapped. Floats are broadcast to an np array.
        array: Whether to return a matrix or vector.
        size: Size of the array or matrix. If not set, the size is inferred from vals.
        name: Name of ad object.

    Returns:
        Values wrapped as an Ad object.

    """
    if type(vals) is not np.ndarray:
        assert size is not None, "Size must be set if vals is not an array"
        value_array: np.ndarray = vals * np.ones(size)
    else:
        value_array = vals

    if as_array:
        return pp.ad.DenseArray(value_array, name)
    else:
        if size is None:
            size = value_array.size
        matrix = sps.diags(vals, shape=(size, size))
        return pp.ad.SparseArray(matrix, name)


def wrap_as_dense_ad_array(
    vals: pp.number | np.ndarray,
    size: Optional[int] = None,
    name: Optional[str] = None,
) -> DenseArray:
    """Wrap a number or array as ad array.

    Parameters:
        vals: Values to be wrapped. Floats are broadcast to an np array.
        size: Size of the array. If not set, the size is inferred from vals.
        name: Name of ad object.

    Returns:
        Values wrapped as an ad Array.

    """
    return _ad_wrapper(vals, True, size=size, name=name)


def wrap_as_sparse_ad_array(
    vals: Union[pp.number, np.ndarray],
    size: Optional[int] = None,
    name: Optional[str] = None,
) -> SparseArray:
    """Wrap a number or array as ad matrix.

    Parameters:
        vals: Values to be wrapped. Floats are broadcast to an np array.
        size: Size of the array. If not set, the size is inferred from vals.
        name: Name of ad object.

    Returns:
        Values wrapped as an ad Matrix.

    """
    return _ad_wrapper(vals, False, size=size, name=name)


def sum_operator_list(
    operators: list[Operator],
    name: Optional[str] = None,
) -> Operator:
    """Sum a list of operators.

    Parameters:
        operators: List of operators to be summed.
        name: Name of the resulting operator.

    Returns:
        Operator that is the sum of the input operators.

    """
    result = reduce(lambda a, b: a + b, operators)

    if name is not None:
        result.set_name(name)

    return result<|MERGE_RESOLUTION|>--- conflicted
+++ resolved
@@ -305,58 +305,8 @@
 
         For more information, see :class:`IterativeOperator`.
 
-<<<<<<< HEAD
-            if len(children) == 0:
-                # We are on an atomic operator. If this is a time-dependent operator,
-                # set it to be evaluated at the previous time step. If not, leave the
-                # operator as it is.
-                if isinstance(
-                    op, (Variable, MixedDimensionalVariable, TimeDependentDenseArray)
-                ):
-                    # Use the previous_timestep() method of the operator to get the
-                    # operator evaluated at the previous time step. This in effect
-                    # creates a copy of the operator.
-                    # If other time-dependent other operators are added, they will have
-                    # to override this previous_timestep method.
-                    return op.previous_timestep()
-
-                else:
-                    # No need to use a copy here.
-                    # This also means that operators that are not time dependent need not
-                    # override this previous_timestep method.
-                    return op
-            # Secondary expressions/operators have children, but also a prev time step
-            elif isinstance(op, pp.composite.SecondaryOperator):
-                return op.previous_timestep()
-            else:
-                # Recursively iterate over the subtree, get the children, evaluated at the
-                # previous time when relevant, and add it to the new list.
-                new_children: list[Operator] = list()
-                for ci, child in enumerate(children):
-                    # Recursive call to fix the subtree.
-                    new_children.append(_traverse_tree(child))
-
-                # Use the same lists of domains as in the old operator.
-                domains = op.domains
-
-                # Create new operator from the tree.
-                new_op = Operator(
-                    name=op.name,
-                    domains=domains,
-                    operation=op.operation,
-                    children=new_children,
-                )
-                return new_op
-
-        # Get a copy of the operator with all time-dependent quantities evaluated at the
-        # previous time step.
-        prev_time = _traverse_tree(self)
-
-        return prev_time
-=======
         """
         return _get_previous_time_or_iterate(self, prev_time=False, steps=steps)
->>>>>>> 892d2538
 
     def parse(self, mdg: pp.MixedDimensionalGrid) -> Any:
         """Translate the operator into a numerical expression.
@@ -592,30 +542,6 @@
                 + f" representation `func` implemented as a callable member."
             )
 
-<<<<<<< HEAD
-            # if the callable can be fed with AdArrays, do it
-            if func_op.ad_compatible:
-                return func_op.func(*results[1:])
-            else:
-                # This should be a Function with approximated Jacobian and value.
-                if all(isinstance(r, np.ndarray) for r in results[1:]):
-                    try:
-                        val = func_op.get_values(*results[1:])
-                    except Exception as exc:
-                        # TODO specify what can go wrong here (Exception type)
-                        msg = "Ad parsing: Error evaluating operator function:\n"
-                        msg += func_op._parse_readable()
-                    return val
-                else:
-                    try:
-                        val = func_op.get_values(*results[1:])
-                        jac = func_op.get_jacobian(*results[1:])
-                    except Exception as exc:
-                        # TODO specify what can go wrong here (Exception type)
-                        msg = "Ad parsing: Error evaluating operator function:\n"
-                        msg += func_op._parse_readable()
-                    return AdArray(val, jac)
-=======
             try:
                 return op.func(*results)
             except Exception as exc:
@@ -623,7 +549,6 @@
                 msg = "Error while parsing operator function:\n"
                 msg += op._parse_readable()
                 raise ValueError(msg) from exc
->>>>>>> 892d2538
 
         else:
             raise ValueError(f"Encountered unknown operation {operation}")
