--- conflicted
+++ resolved
@@ -431,342 +431,6 @@
         """
         raise NotImplementedError("This type of operator cannot be parsed right away")
 
-<<<<<<< HEAD
-    def _parse_operator(
-        self,
-        op: Operator,
-        eqs: pp.ad.EquationSystem,
-        ad_base: AdArray | np.ndarray,
-    ):
-        """Recursive parsing of operator tree to return numerical representation.
-
-        TODO: Currently, there is no prioritization between the operations; for
-        some reason, things just work. We may need to make an ordering in which the
-        operations should be carried out. It seems that the strategy of putting on
-        hold until all children are processed works, but there likely are cases where
-        this is not the case.
-
-        Parameters:
-            op: The operator to be parsed (for recursion in tree of ``self``).
-            eqs: Equation system and its grid on which to perform the parsing.
-            ad_base: Starting point for forward mode, containing values
-                (and possibly derivatives as identities) of the global vector at current
-                time and iterate.
-
-        Returns:
-            The numerical representation of this operator.
-
-        """
-
-        # The parsing strategy depends on the operator at hand:
-        # 1) If it is numeric, then it is already some sort of leaf. Return it.
-        # 2) If it is a leaf:
-        #    a) A md-variable with dofs per atomic variable.
-        #    b) An atomic variable with its dofs.
-        #    c) Some wrapper for discretizations or other data.
-        # 3) If it is an operator with children, invoke recursion and
-        #    proceed to the non-void operation.
-
-        # Case 1), Some numeric data, or already evaluated operator.
-        if isinstance(op, AdArray | np.ndarray | pp.number):
-            return op
-
-        # to continue, we must assert it is an actual, unparsed operator
-        assert isinstance(op, Operator), (
-            f"Failure in parsing: Unsupported type in operor tree {type(op)}."
-        )
-
-        # Case 2) Leaf operators or variables
-        # NOTE Should MD variables really be leaves?
-        if op.is_leaf():
-            # Case 2.a) Md-variable
-            if isinstance(op, MixedDimensionalVariable):
-                if op.is_previous_iterate or op.is_previous_time:
-                    # Empty vector like the global vector of unknowns for prev time/iter
-                    # insert the values at the right dofs and slice
-                    vals = np.empty_like(
-                        ad_base.val if isinstance(ad_base, AdArray) else ad_base
-                    )
-                    # list of indices for sub variables
-                    dofs = []
-                    for sub_var in op.sub_vars:
-                        sub_dofs = eqs.dofs_of([sub_var])
-                        vals[sub_dofs] = sub_var.parse(eqs.mdg)
-                        dofs.append(sub_dofs)
-
-                    return vals[np.hstack(dofs, dtype=int)] if dofs else np.array([])
-                # Like for atomic variables, ad_base contains current time and iter
-                else:
-                    return ad_base[eqs.dofs_of([op])]
-            # Case 2.b) atomic variables
-            elif isinstance(op, Variable):
-                # If a variable represents a previous iteration or time, parse values.
-                if op.is_previous_iterate or op.is_previous_time:
-                    return op.parse(eqs.mdg)
-                # Otherwise use the current time and iteration values.
-                else:
-                    return ad_base[eqs.dofs_of([op])]
-            # Case 2.c) All other leafs like discretizations or some wrapped data
-            else:
-                # Mypy complains because the return type of parse is Any.
-                return op.parse(eqs.mdg)  # type:ignore
-
-        # Case 3) This is a non-atomic operator with an assigned operation
-        # Invoke recursion
-        results = [self._parse_operator(child, eqs, ad_base) for child in op.children]
-
-        # Finally, do the operation
-        operation = op.operation
-        if operation == Operator.Operations.add:
-            # To add we need two objects
-            assert len(results) == 2
-
-            if isinstance(results[0], np.ndarray):
-                # We should not do numpy_array + Ad_array, since numpy will interpret
-                # this in a strange way. Instead switch the order of the operands and
-                # everything will be fine.
-                results = results[::-1]
-            try:
-                # An error here would typically be a dimension mismatch between the
-                # involved operators.
-                return results[0] + results[1]
-            except ValueError as exc:
-                msg = self._get_error_message("adding", op.children, results)
-                raise ValueError(msg) from exc
-
-        elif operation == Operator.Operations.sub:
-            # To subtract we need two objects
-            assert len(results) == 2
-
-            # We need a minor trick to take care of numpy arrays.
-            factor = 1.0
-            if isinstance(results[0], np.ndarray):
-                # We should not do numpy_array - Ad_array, since numpy will interpret
-                # this in a strange way. Instead switch the order of the operands, and
-                # switch the sign of factor to compensate.
-                results = results[::-1]
-                factor = -1.0
-            try:
-                # An error here would typically be a dimension mismatch between the
-                # involved operators.
-                return factor * (results[0] - results[1])
-            except ValueError as exc:
-                msg = self._get_error_message("subtracting", op.children, results)
-                raise ValueError(msg) from exc
-
-        elif operation == Operator.Operations.mul:
-            # To multiply we need two objects
-            assert len(results) == 2
-
-            if isinstance(results[0], np.ndarray) and isinstance(
-                results[1], (pp.ad.AdArray, pp.ad.forward_mode.AdArray)
-            ):
-                # In the implementation of multiplication between an AdArray and a
-                # numpy array (in the forward mode Ad), a * b and b * a do not
-                # commute. Flip the order of the results to get the expected behavior.
-                # This is permissible, since the elementwise product commutes.
-                results = results[::-1]
-            try:
-                # An error here would typically be a dimension mismatch between the
-                # involved operators.
-                return results[0] * results[1]
-            except ValueError as exc:
-                msg = self._get_error_message("multiplying", op.children, results)
-                raise ValueError(msg) from exc
-
-        elif operation == Operator.Operations.div:
-            # Some care is needed here, to account for cases where item in the results
-            # array is a numpy array
-            try:
-                if isinstance(results[0], np.ndarray) and isinstance(
-                    results[1], (pp.ad.AdArray, pp.ad.forward_mode.AdArray)
-                ):
-                    # If numpy's __truediv__ method is called here, the result will be
-                    # strange because of how numpy works. Instead we directly invoke the
-                    # right-truedivide method in the AdArary.
-                    return results[1].__rtruediv__(results[0])
-                else:
-                    return results[0] / results[1]
-            except ValueError as exc:
-                msg = self._get_error_message("dividing", op.children, results)
-                raise ValueError(msg) from exc
-
-        elif operation == Operator.Operations.pow:
-            try:
-                if isinstance(results[0], np.ndarray) and isinstance(
-                    results[1], (pp.ad.AdArray, pp.ad.forward_mode.AdArray)
-                ):
-                    # If numpy's __pow__ method is called here, the result will be
-                    # strange because of how numpy works. Instead we directly invoke the
-                    # right-power method in the AdArary.
-                    return results[1].__rpow__(results[0])
-                else:
-                    return results[0] ** results[1]
-            except ValueError as exc:
-                msg = self._get_error_message(
-                    "raising to a power", op.children, results
-                )
-                raise ValueError(msg) from exc
-
-        elif operation == Operator.Operations.matmul:
-            try:
-                if isinstance(results[0], np.ndarray) and isinstance(
-                    results[1], (pp.ad.AdArray, pp.ad.forward_mode.AdArray)
-                ):
-                    # Again, we do not want to call numpy's matmul method, but instead
-                    # directly invoke AdArarray's right matmul.
-                    return results[1].__rmatmul__(results[0])
-                # elif isinstance(results[1], np.ndarray) and isinstance(
-                #     results[0], (pp.ad.AdArray, pp.ad.forward_mode.AdArray)
-                # ):
-                #     # Again, we do not want to call numpy's matmul method, but instead
-                #     # directly invoke AdArarray's right matmul.
-                #     return results[0].__rmatmul__(results[1])
-                else:
-                    return results[0] @ results[1]
-            except ValueError as exc:
-                msg = self._get_error_message(
-                    "matrix multiplying", op.children, results
-                )
-                raise ValueError(msg) from exc
-
-        elif operation == Operator.Operations.evaluate:
-            # Operator functions should have at least 1 child (themselves)
-            assert len(results) >= 1, "Operator functions must have at least 1 child."
-            assert hasattr(op, "func"), (
-                f"Operators with operation {operation} must have a functional"
-                + " representation `func` implemented as a callable member."
-            )
-
-            try:
-                return op.func(*results)
-            except Exception as exc:
-                # TODO specify what can go wrong here (Exception type)
-                msg = "Error while parsing operator function:\n"
-                msg += op._parse_readable()
-                raise ValueError(msg) from exc
-
-        else:
-            raise ValueError(f"Encountered unknown operation {operation}")
-
-    def _get_error_message(
-        self, operation: str, children: Sequence[Operator], results: list
-    ) -> str:
-        # Helper function to format error message
-        msg_0 = children[0]._parse_readable()
-        msg_1 = children[1]._parse_readable()
-
-        nl = "\n"
-        msg = f"Ad parsing: Error when {operation}\n\n"
-        # First give name information. If the expression under evaluation is c = a + b,
-        # the below code refers to c as the intended result, and a and b as the first
-        # and second argument, respectively.
-        msg += "Information on names given to the operators involved: \n"
-        if len(self.name) > 0:
-            msg += f"Name of the intended result: {self.name}\n"
-        else:
-            msg += "The intended result is not named\n"
-        if len(children[0].name) > 0:
-            msg += f"Name of the first argument: {children[0].name}\n"
-        else:
-            msg += "The first argument is not named\n"
-        if len(children[1].name) > 0:
-            msg += f"Name of the second argument: {children[1].name}\n"
-        else:
-            msg += "The second argument is not named\n"
-        msg += nl
-
-        # Information on how the terms a and b are defined
-        msg += "The first argument represents the expression:\n " + msg_0 + nl + nl
-        msg += "The second argument represents the expression:\n " + msg_1 + nl
-
-        # Finally some information on sizes
-        if isinstance(results[0], sps.spmatrix):
-            msg += f"First argument is a sparse matrix of size {results[0].shape}\n"
-        elif isinstance(results[0], pp.ad.AdArray):
-            msg += (
-                f"First argument is an AdArray of size {results[0].val.size} "
-                f" and Jacobian of shape  {results[0].jac.shape} \n"
-            )
-        elif isinstance(results[0], np.ndarray):
-            msg += f"First argument is a numpy array of size {results[0].size}\n"
-
-        if isinstance(results[1], sps.spmatrix):
-            msg += f"Second argument is a sparse matrix of size {results[1].shape}\n"
-        elif isinstance(results[1], pp.ad.AdArray):
-            msg += (
-                f"Second argument is an AdArray of size {results[1].val.size} "
-                f" and Jacobian of shape  {results[1].jac.shape} \n"
-            )
-        elif isinstance(results[1], np.ndarray):
-            msg += f"Second argument is a numpy array of size {results[1].size}\n"
-
-        msg += nl
-        msg += "Note that a size mismatch may be caused by an error in the definition\n"
-        msg += "of the intended result, or in the definition of one of the arguments."
-        return msg
-
-    def _parse_readable(self) -> str:
-        """
-        Make a human-readable error message related to a parsing error.
-        NOTE: The exact formatting should be considered work in progress,
-        in particular when it comes to function evaluation.
-        """
-
-        # There are three cases to consider: Either the operator is a leaf,
-        # it is a composite operator with a name, or it is a general composite
-        # operator.
-        if self.is_leaf():
-            # Leafs are represented by their strings.
-            return str(self)
-        elif self._name is not None:
-            # Composite operators that have been given a name (possibly
-            # with a goal of simple identification of an error)
-            return self._name
-
-        # General operator. Split into its parts by recursion.
-        child_str = [child._parse_readable() for child in self.children]
-
-        is_func = False
-        operator_str = None
-
-        # readable representations of known operations
-        op = self.operation
-        if op == Operator.Operations.add:
-            operator_str = "+"
-        elif op == Operator.Operations.sub:
-            operator_str = "-"
-        elif op == Operator.Operations.mul:
-            operator_str = "*"
-        elif op == Operator.Operations.matmul:
-            operator_str = "@"
-        elif op == Operator.Operations.div:
-            operator_str = "/"
-        elif op == Operator.Operations.pow:
-            operator_str = "**"
-
-        # function evaluations have their own readable representation
-        elif op == Operator.Operations.evaluate:
-            is_func = True
-        # for unknown operations, 'operator_str' remains None
-
-        # error message for function evaluations
-        if is_func:
-            msg = f"{child_str[0]}("
-            msg += ", ".join([f"{child}" for child in child_str[1:]])
-            msg += ")"
-            return msg
-        # if operation is unknown, a new error will be raised to raise awareness
-        elif operator_str is None:
-            msg = "UNKNOWN parsing of operation on: "
-            msg += ", ".join([f"{child}" for child in child_str])
-            raise NotImplementedError(msg)
-        # error message for known Operations
-        else:
-            return f"({child_str[0]} {operator_str} {child_str[1]})"
-
-=======
->>>>>>> 82632b1c
     def viz(self):
         """Draws a visualization of the operator tree that has this operator as its root."""
         import matplotlib.pyplot as plt
