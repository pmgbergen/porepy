--- conflicted
+++ resolved
@@ -172,11 +172,7 @@
         """Dictionary mapping variable IDs to the atomic variables created and managed
         by this instance.
 
-<<<<<<< HEAD
-        Variables contained here are ordered according chronologically in terms of
-=======
         Variables contained here are ordered chronologically in terms of
->>>>>>> 0e943015
         instantiation. It does not reflect the order of DOFs, which is to some degree
         optimized.
 
@@ -195,11 +191,7 @@
         self._variable_numbers: dict[int, int] = dict()
         """A Map between a variable's ID and its index in the system vector.
 
-<<<<<<< HEAD
-        This is an optimized structure, meaning the order of entries are created in
-=======
         This is an optimized structure, meaning the order of entries is created in
->>>>>>> 0e943015
         :meth:`_cluster_dofs_gridwise`.
 
         """
@@ -311,11 +303,7 @@
         system.
 
         """
-<<<<<<< HEAD
-        return [var for _, var in self._variables.items()]
-=======
         return [var for var in self._variables.values()]
->>>>>>> 0e943015
 
     @property
     def variable_domains(self) -> list[pp.GridLike]:
@@ -775,9 +763,6 @@
 
             # Shift old values as requested.
             num_stored = len(data[location][name])
-<<<<<<< HEAD
-            for i in range(num_stored - 1, 0, -1):
-=======
             if location == pp.ITERATE_SOLUTIONS:
                 range_ = range(num_stored - 1, 0, -1)
             # previous time step values start with index 1.
@@ -789,7 +774,6 @@
                     f"Shift values not implemented for location {location}"
                 )
             for i in range_:
->>>>>>> 0e943015
                 data[location][name][i] = data[location][name][i - 1].copy()
 
     def _get_data(
@@ -931,13 +915,7 @@
                 parsed_variables.append(variable)
             elif isinstance(variable, str):
                 # Use _variables to avoid recursion (get_variables() calls this method)
-<<<<<<< HEAD
-                vars = [
-                    var for _, var in self._variables.items() if var.name == variable
-                ]
-=======
                 vars = [var for var in self._variables.values() if var.name == variable]
->>>>>>> 0e943015
                 parsed_variables += vars
             else:
                 raise ValueError(
@@ -1029,48 +1007,32 @@
             variables: VariableType input for which the indices are requested.
 
         Returns:
-<<<<<<< HEAD
-            An order-preserving array of indices of DOFs corresponding to ``variables``.
-=======
             An array of indices/ DOFs corresponding to ``variables``.
             Note that the order of indices corresponds to the order in ``variables``.
->>>>>>> 0e943015
 
         Raises:
             ValueError: If an unknown  variable is passed as argument.
 
         """
         variables = self._parse_variable_type(variables)
-        var_ids = [var.id for var in variables]
         global_variable_dofs = np.hstack((0, np.cumsum(self._variable_num_dofs)))
 
-<<<<<<< HEAD
-        # Storage of indices per requested variable.
-        # NOTE Loop over current order in variable numbers to preserve order of dofs
-        indices = list()
-        for id_, variable_number in self._variable_numbers.items():
-            if id_ in var_ids:
-=======
         indices: list[np.ndarray] = []
 
         for var in variables:
             if var.id in self._variable_numbers:
                 variable_number = self._variable_numbers[var.id]
->>>>>>> 0e943015
                 var_indices = np.arange(
                     global_variable_dofs[variable_number],
                     global_variable_dofs[variable_number + 1],
                     dtype=int,
                 )
                 indices.append(var_indices)
-<<<<<<< HEAD
-=======
             else:
                 raise ValueError(
                     f"Variable {var.name} with ID {var.id} not registered among DOFS"
                     + f" of equation system {self}."
                 )
->>>>>>> 0e943015
 
         # Concatenate indices, if any
         if len(indices) > 0:
@@ -1078,14 +1040,6 @@
         else:
             all_indices = np.array([], dtype=int)
 
-<<<<<<< HEAD
-        # sanity check that the indices are in ascending order, as intended
-        # strictly positive, because dofs are unique.
-        assert np.all(
-            np.diff(all_indices) > 0
-        ), "Failure in sorting DOFs to be ascending."
-=======
->>>>>>> 0e943015
         return all_indices
 
     def identify_dof(self, dof: int) -> Variable:
