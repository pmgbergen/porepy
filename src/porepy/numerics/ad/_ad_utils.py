"""
Utility functions for the AD package.

Functions:
    concatenate_ad_arrays: Concatenates a sequence of AD arrays into a single AD Array
        along a specified axis.

    wrap_discretization: Convert a discretization to its ad equivalent.

    uniquify_discretization_list: Define a unique list of discretization-keyword
        combinations from a list of AD discretizations.

    discretize_from_list: Perform the actual discretization for a list of AD
        discretizations.

    set_solution_values: Set values to the data dictionary providing parameter name and
        time step/iterate index.

    get_solution_values: Get values from the data dictionary providing parameter name
        and time step/iterate index.

Classes:
    MergedOperator: Representation of specific discretization fields for an AD
        discretization or a set of AD discretizations.

"""

from __future__ import annotations

import warnings
from abc import ABCMeta
from typing import Any, Optional, cast

import numpy as np
import scipy.sparse as sps

import porepy as pp
from porepy.numerics.discretization import Discretization, InterfaceDiscretization

from . import operators
from .forward_mode import AdArray


def concatenate_ad_arrays(ad_arrays: list[AdArray], axis=0):
    """Concatenates a sequence of AD arrays into a single AD Array along a specified
    axis."""
    msg = "This functionality is deprecated and will be removed in a future version"
    warnings.warn(msg, DeprecationWarning)
    vals = [var.val for var in ad_arrays]
    jacs = np.array([var.jac for var in ad_arrays])

    vals_stacked = np.concatenate(vals, axis=axis)
    jacs_stacked = sps.vstack(jacs)

    return AdArray(vals_stacked, jacs_stacked)


def wrap_discretization(
    obj: pp.ad.Discretization,
    discr: Discretization | InterfaceDiscretization,
    subdomains: Optional[list[pp.Grid]] = None,
    interfaces: Optional[list[pp.MortarGrid]] = None,
    coupling_terms: Optional[list[str]] = None,
):
    """Convert a discretization to its AD equivalent.

    For a (non-ad) discretization object ``D`` of type ``discr``, this function will
    identify all attributes of the form ``"foo_matrix_key"`` and create a corresponding
    method "foo" in the AD discretization ``obj``. Thus, after the call to this method,
    ``obj.foo()`` will represent the discretization matrix for the term ``foo``.

    For example: If ``D`` is an instance of ``Mpfa`` (which has an attribute
    ``flux_matrix_key``), then ``obj`` will be an instance of ``MpfaAd``, and this
    function equips ``obj`` with the method ``obj.flux()``. This method will return the
    discretization matrix for the flux term, for the parameter keyword associated with
    ``obj``. NOTE: For discretizations that involve coupling terms (the only known
    example is Biot), the coupling terms are treated differently, see description of the
    coupling_keywords and coupling_terms arguments below.

    Parameters:
        obj: An AD discretization object. discr: A non-AD discretization object.
        subdomains: List of grids on which the discretization is defined. interfaces:
        List of interfaces on which the discretization is defined.

        Either subdomains or interfaces must be provided, but not both.

        coupling_terms: List of (multiphysics) coupling terms provided by this
            discretization. For instance, for a Biot discretization, this would be
            ['displacement_divergence', 'bound_displacement_divergence',
            'bound_pressure', 'consistency', 'scalar_gradient'].

        The coupling keywords and coupling terms are combined in this wrapper, so that
        if ``obj`` has coupling terms ``foo`` and ``bar``, with a coupling keywords
        ``baz`` and ``qux``, then:
            * ``obj.foo('baz')`` and ``obj.bar('baz')`` will be instances of
                ``MergedOperator``, referring to the discretization matrices for ``foo``
                and ``bar``, for the ``baz`` physics.
            * ``obj.foo('baz')`` and ``obj.foo('qux')`` will be *separate* instances of
                ``MergedOperator``, referring to the discretization matrices for ``foo``
                for the ``baz`` and ``qux`` physics, respectively.
        Good luck digesting that - rather see how this is used in constitutive laws
        (search for BiotAd).

    """
    # The purpose of this function is to create a set of MergedOperator instances
    # that represent the discretization matrices for the discretization ``discr``. To
    # that end, we first identify all attributes of the form "foo_matrix_key" in the
    # discretization class, and create a MergerOperator instance for each of these
    # (the MergedOperator is a wrapper around the discretization matrices for a domain,
    # that is, a set of grids). Next, we assign these MergedOperator instances to
    # ``obj`` in the form of methods, so that ``obj.foo()`` will return the
    # MergedOperator instance for the discretization matrix for the term ``foo``.
    # Accounting for coupling terms makes each of these steps a bit more complicated.

    # Process the domains
    domains: pp.GridLikeSequence
    if subdomains is None:
        # This is an interface discretization
        if interfaces is None:
            raise ValueError("Either subdomains or interfaces must be provided")
        if not isinstance(interfaces, list):
            raise ValueError("Interfaces must be a list")

        domains = interfaces
    elif interfaces is None:
        # This is a subdomain discretization
        if not isinstance(subdomains, list):
            raise ValueError("Subdomains must be a list")
        domains = subdomains
    else:
        raise ValueError("Either subdomains or interfaces must be provided, not both")

    if coupling_terms is None:
        coupling_terms = []

    # Loop over all discretizations, identify all attributes that ends with
    # "_matrix_key". These will be taken as discretizations (they are discretization
    # matrices for specific terms, to be).
    discretization_term_key = []
    for s in dir(discr):
        if s.endswith("_matrix_key"):
            key = s[:-11]
            discretization_term_key.append(key)

    # Storage for which MergedOperator instances are associated with which terms *and*
    # (for coupling terms) which physics keywords.
    operators: dict[str, dict[str, MergedOperator]] = {}

    # Loop over all identified terms, assign a MergedOperator to non-coupling terms,
    # while postponing the treatment of coupling terms.
    for discretization_key in discretization_term_key:
        operators[discretization_key] = {}

        # Fetch all physics keywords associated with this discretization term. The
        # default option is that the only keyword is that of the base discretization
        # class.
        if discretization_key in coupling_terms:
            # This is a coupling term, which will receive special treatment below.
            continue
        else:
            # Create the merged operator that represents this discretization matrix
            op = MergedOperator(
                discr=discr,
                discretization_matrix_key=discretization_key,
                physics_key=discr.keyword,
                domains=domains,
            )
            # Store the new
            operators[discretization_key].update({discr.keyword: op})

    def from_single(discr_list):
        # Helper function for creating methods for a standard term.
        def get_discr():
            # From the list of discretizations, return the one corresponding to the
            # provided keyword.
            return list(discr_list.values())[0]

        return get_discr

    def get_merged_operator(discr_keyword):
        # Helper function for creating a merged operator for a coupling term.
        def get_discr(inner_physics_key):
            # Return the discretization matrix for the provided physics keyword.
            op = MergedOperator(
                discr=discr,
                discretization_matrix_key=discr_keyword,
                physics_key=discr.keyword,
                inner_physics_key=inner_physics_key,
                domains=domains,
            )
            return op

        return get_discr

    for key, discretization_list in operators.items():
        if key in coupling_terms:
            # This is a coupling term, we need to create a method for this term that
            # returns the discretization for the provided physics keyword.
            func = get_merged_operator(key)
        else:
            # This is a standard term. It turned out that it was necessary to assign the
            # discretization as a method to the object via a function.
            func = from_single(discretization_list)

        # Assign the discretization as a method to the object.
        setattr(obj, key, func)


def uniquify_discretization_list(
    all_discr: list[MergedOperator],
) -> dict[pp.discretization_type, list[pp.GridLike]]:
    """From a list of Ad discretizations (in an Operator), define a unique list
    of discretization-keyword combinations.

    The intention is to avoid that what is essentially the same discretization
    operation is executed twice. For instance, if the list all_discr contains
    elements

        Mpfa(key1).flux, Mpfa(key2).flux and Mpfa(key1).bound_flux,

    where key1 and key2 are different parameter keywords, the function will
    register Mpfa(key1) and Mpfa(key2) (since these use data specified by different
    parameter keywords) but ignore the second instance Mpfa(key1), since this
    discretization is already registered.

    """
    unique_discr_grids: dict[pp.discretization_type, list[pp.GridLike]] = dict()

    # Mapping from discretization classes to the discretization.
    # We needed this for some reason.
    cls_obj_map: dict[ABCMeta, pp.discretization_type] = {}
    # List of all combinations of discretizations and parameter keywords covered.
    cls_key_covered = []
    for discr in all_discr:
        # Get the class of the underlying discretization, so MpfaAd will return Mpfa.
        cls = discr._discr.__class__
        # Parameter keyword for this discretization
        param_keyword = discr._discr.keyword

        # This discretization-keyword combination
        key = (cls, param_keyword)

        if key in cls_key_covered:
            # If this has been encountered before, we add subdomains not earlier
            # associated with this discretization to the existing list. of subdomains.
            # Map from discretization class to Ad discretization
            d = cls_obj_map[cls]
            for g in discr.subdomains:
                if g not in unique_discr_grids[d]:
                    unique_discr_grids[d].append(g)
            for e in discr.interfaces:
                if e not in unique_discr_grids[d]:
                    unique_discr_grids[d].append(e)
        else:
            # Take note we have now encountered this discretization and parameter
            # keyword.
            cls_obj_map[cls] = discr._discr
            cls_key_covered.append(key)

            # Add new discretization with associated list of subdomains.
            # Need a copy here to avoid assigning additional subdomains to this
            # discretization (if not copy, this may happen if
            # the key-discr combination is encountered a second time and the
            # code enters the if part of this if-else).
            grid_likes = discr.subdomains.copy() + discr.interfaces.copy()
            unique_discr_grids[discr._discr] = grid_likes

    return unique_discr_grids


def discretize_from_list(
    discretizations: dict,
    mdg: pp.MixedDimensionalGrid,
) -> None:
    """For a list of (ideally uniquified) discretizations, perform the actual
    discretization.
    """
    for discr in discretizations:
        # discr is a discretization (on node or interface in the MixedDimensionalGrid
        # sense)

        # Loop over all subdomains (or MixedDimensionalGrid edges), do discretization.
        for grid in discretizations[discr]:
            if isinstance(grid, pp.MortarGrid):
                data = mdg.interface_data(grid)  # type:ignore
                g_primary, g_secondary = mdg.interface_to_subdomain_pair(grid)
                d_primary = mdg.subdomain_data(g_primary)
                d_secondary = mdg.subdomain_data(g_secondary)
                discr.discretize(
                    g_primary, g_secondary, grid, d_primary, d_secondary, data
                )
            else:
                data = mdg.subdomain_data(grid)
                try:
                    discr.discretize(grid, data)
                except NotImplementedError:
                    # This will likely be GradP and other Biot discretizations
                    pass


def _validate_indices(
    time_step_index: Optional[int] = None,
    iterate_index: Optional[int] = None,
) -> list[tuple[Any, int]]:
    """Helper method to validate the indexation of getter and setter methods for
    values in a grid's data dictionary.

    See :func:`set_solution_values` and :func:`get_solution_values`.

    """
    if time_step_index is None and iterate_index is None:
        raise ValueError(
            "At least one of time_step_index and iterate_index needs to be different"
            " from None."
        )

    out = []

    if iterate_index is not None:
        # Some valid iterate value.
        if iterate_index >= 0:
            out.append((pp.ITERATE_SOLUTIONS, iterate_index))
        # Negative iterate indices are not supported
        else:
            raise ValueError(
                "Use increasing, non-negative integers for iterate indices."
            )

    if time_step_index is not None:
        # Some previous time.
        if time_step_index >= 0:
            out.append((pp.TIME_STEP_SOLUTIONS, time_step_index))
        # Negative time step indices are not supported.
        else:
            raise ValueError(
                "Use increasing, non-negative integers for time step indices."
            )

    return out


def set_solution_values(
    name: str,
    values: np.ndarray,
    data: dict,
    time_step_index: Optional[int] = None,
    iterate_index: Optional[int] = None,
    additive: bool = False,
) -> None:
    """Function for setting values in the data dictionary, for some time-dependent or
    iterative term.

    Note:
        The stored array is always a **copy** of the provided values. This prevents
        later mutations of the user-provided array from propagating into the stored
        state.

    Parameters:
        name: Name of the quantity that is to be assigned values.
        values: The values that are set in the data dictionary.
        data: Data dictionary corresponding to the subdomain or interface in question.
        time_step_index: ``default=None``

            Determines the key of where ``values`` are to be stored in
            ``data[pp.TIME_STEP_SOLUTIONS][name]``.
            0 is the most recent time step, 1 the one before that and so on.
        iterate_index: ``default=None``

            Determines the key of where ``values`` are to be stored in
            ``data[pp.ITERATE_SOLUTIONS][name]``.
            0 is the current iterate, 1 the previous iterate, and so on.
        additive: ``default=False``

            Flag to decide whether the values already stored in the data dictionary
            should be added to or overwritten.

    Raises:
        ValueError: In the case of inconsistent usage of indices (both None, or negative
            values).
        ValueError: If the user attempts to set values additively at an index where no
            values were set before.

    """
    loc_index = _validate_indices(time_step_index, iterate_index)

    for loc, index in loc_index:
        if loc not in data:
            data[loc] = {}
        if name not in data[loc]:
            data[loc][name] = {}

        if additive:
            if index not in data[loc][name]:
                raise ValueError(
                    f"Cannot set value additively for {name} at {(loc, index)}:"
                    + " No values stored to add to."
                )
            data[loc][name][index] = data[loc][name][index] + values
        else:
            # Defensive copy: isolate from caller
            data[loc][name][index] = np.array(values, copy=True)


def get_solution_values(
    name: str,
    data: dict,
    time_step_index: Optional[int] = None,
    iterate_index: Optional[int] = None,
) -> np.ndarray:
    """Function for fetching values stored in the data dictionary, for some
    time-dependent or iterative term.

    Note:
        Compared to :func:`set_solution_values` the getter works only for 1 defined
        index, whereas the setter can take both a time and iterate index.

    Parameters:
        name: Name of the parameter whose values we are interested in.
        data: The data dictionary.
        time_step_index: ``default=None``

            Determines the key of where ``values`` are to be stored in
            ``data[pp.TIME_STEP_SOLUTIONS][name]``.
            0 is the most recent time step, 1 the one before that and so on.
        iterate_index: ``default=None``

            Determines the key of where ``values`` are to be stored in
            ``data[pp.ITERATE_SOLUTIONS][name]``.
            0 is the current iterate, 1 the previous iterate, and so on.

    Raises:
        ValueError: In the case of inconsistent usage of indices (both None or negative
            values).
        ValueError: If the user attempts to get multiple iterate and time step values
            simultaneously. Only 1 index is permitted in the getter.
        KeyError: If no values are stored for the passed index.

    Returns:
        A read-only view of the values stored at the passed index.

    """
    loc_index = _validate_indices(time_step_index, iterate_index)
    if len(loc_index) != 1:
        raise ValueError(
            "Cannot get value from both iterate and time step at once. Call separately."
        )

    loc, index = loc_index[0]

    try:
        value = cast(np.ndarray, data[loc][name][index])
    except KeyError as err:
        raise KeyError(
            f"No values stored for {name} at {(loc, index)}: {str(err)}."
        ) from err

    # NOTE: To avoid an unnecessary copy, we return a read-only view of the stored
    # values. This should be safe, as long as the user uses the values for something.
    # If the user wants to modify the values directly, it will raise an error which says
    # read-only. It is clear that the user should then make a copy.
    view_of_value = value.view()
    view_of_value.flags.writeable = False
    return view_of_value


def shift_solution_values(
    name: str,
    data: dict,
    location: Any,
    max_index: Optional[int] = None,
) -> None:
    """Function to shift numerical values stored in the data dictionary.

<<<<<<< HEAD
    The shift is implemented s.t. values at index ``i`` are moved to index ``i + 1``.
    Values at index 1 are copied to index 0 for consistency of the framework.
=======
    The method is implemented s.t. values at index ``i`` are shifted to index ``i + 1``.
>>>>>>> 8b3be48d

    Note:
        The data stored must have support for ``.copy()`` in order to avoid faulty
        referencing (e.g., numpy arrays or sparse matrices).

    Note:
        After this operation, values at index 0 and 1 will be the same.
        Use :meth:`set_solution_values` to update the latest values at index 0.

    Parameters:
        name: Key in ``data`` for which quantity the shift should be performed.
        data: A grid data dictionary.
        location: Either :data:`~porepy.utils.common_constants.TIME_STEP_SOLUTIONS`
            or :data:`~porepy.utils.common_constants.ITERATE_SOLUTIONS`.
        max_index: ``default=None``

            A non-negative integer, capping the range of the shift operation to
            ``i -> max_index``.
            If called repeatedly with ``None``, the depth in ``location`` keeps
            increasing. To be used in schemes with a defined maximal depth of stored
            iterate or time step values.

    Raises:
        ValueError: If unsupported ``location`` is passed.
        ValueError: if ``max_index`` is negative.

    """
    if location not in [pp.ITERATE_SOLUTIONS, pp.TIME_STEP_SOLUTIONS]:
        raise ValueError(f"Shifting values not implemented for location {location}")

    # NOTE return because nothing to be shifted. Avoid confusion by introducing data
    # dictionaries for values which were never set using pp.set_solution_values.
    if location not in data:
        return
    if name not in data[location]:
        return

    sub_data = cast(dict, data[location][name])
    # NOTE: We make a proper shift operation without copying the stored values by
    # creating a new dictionary with the shifted keys.
    # The resulting dictionary now has no entry for index 0, which is what we want after
    # a true shift operation.
    if max_index is not None:
        if max_index < 0:
            raise ValueError("Maximal index must be non-negative.")
        shifted = {k + 1: v for k, v in sub_data.items() if k + 1 <= max_index}
    else:
        shifted = {k + 1: v for k, v in sub_data.items()}

    # Re-insert the old index 0 at key 0
    shifted[0] = sub_data[0].copy()
    data[location][name] = shifted


class MergedOperator(operators.Operator):
    """Representation of specific discretization fields for an Ad discretization.

    This is the bridge between the representation of discretization classes, implemented
    in Discretization, and the matrices resulting from a discretization.

    Objects of this class should not be access directly, but rather through the
    Discretization class.

    """

    def __init__(
        self,
        discr: pp.discretization_type,
        discretization_matrix_key: str,
        physics_key: str,
        inner_physics_key: Optional[str] = None,
        domains: Optional[pp.GridLikeSequence] = None,
    ) -> None:
        """Initiate a merged discretization.

        Parameters:
            discr: Mapping between subdomains, or interfaces, where the discretization
                is applied, and the actual Discretization objects.
            key: Keyword that identifies this discretization matrix, e.g. for a class
                with an attribute foo_matrix_key, the key will be foo.
            mat_dict_key: Keyword used to access discretization matrices.
            domains: Domains on which the discretization is defined.

        """
        name = discr.__class__.__name__
        super().__init__(name=name, domains=domains)

        self._discretization_matrix_key = discretization_matrix_key
        self._discr = discr

        self._physics_key = physics_key
        self._inner_physics_key = inner_physics_key
        self.domain = domains

    def __repr__(self) -> str:
        if len(self.interfaces) == 0:
            s = f"Operator with key {self._discretization_matrix_key} defined on "
            s += f"{len(self.subdomains)} subdomains"
        else:
            s = f"Operator with key {self._discretization_matrix_key} defined on "
            s += f"{len(self.interfaces)} edges"
        return s

    def __str__(self) -> str:
        return f"{self._name}({self._physics_key}).{self._discretization_matrix_key}"

    def _key(self) -> str:
        # Mypy occasionally (but not always, sigh) complains that it cannot
        # self._cached_key determine the type of self._cached_key, despite it being
        # decleared as an Optional[str] in the class definition.
        if self._cached_key is None:  # type: ignore[has-type]
            domain_ids = [domain.id for domain in self.domains]
            s = f"(Merged_operator, name={self.name}, domains={domain_ids})"
            s += f", discretization_matrix_key={self._discretization_matrix_key}"
            s += f", physics_key={self._physics_key}"
            if self._inner_physics_key is not None:
                s += f", inner_physics_key={self._inner_physics_key}"

            self._cached_key = s
        return self._cached_key

    def parse(self, mdg: pp.MixedDimensionalGrid) -> sps.spmatrix:
        """Convert a merged operator into a sparse matrix by concatenating
        discretization matrices.

        Parameters:
            mdg: Mixed-dimensional grid.

        Returns:
            sps.spmatrix: The merged discretization matrices for the associated matrix.

        """

        # Data structure for matrices.
        mat = []

        if len(self.domains) == 0:
            # The underlying discretization is constructed on an empty grid list, for
            # instance on a mixed-dimensional grid containing no mortar subdomains. We
            # can return an empty matrix.
            return sps.csc_matrix((0, 0))

        # Loop over all grid-discretization combinations, get hold of the discretization
        # matrix for this grid quantity.
        for grid in self.domains:
            # Get data dictionary for either grid or interface
            if isinstance(grid, pp.MortarGrid):
                data = mdg.interface_data(grid)
            elif isinstance(grid, pp.Grid):
                data = mdg.subdomain_data(grid)
            else:
                s = "Did not expect a discretization defined on a BoundaryGrid."
                raise ValueError(s)

            mat_dict: dict[str, sps.spmatrix] = data[  # type: ignore
                pp.DISCRETIZATION_MATRICES
            ][self._physics_key]

            # Get the submatrix for the right discretization.
            key = self._discretization_matrix_key
            mat_key = getattr(self._discr, key + "_matrix_key")
            if self._inner_physics_key is not None:
                local_mat = mat_dict[mat_key][self._inner_physics_key]
            else:
                local_mat = mat_dict[mat_key]
            mat.append(local_mat)

        if all([isinstance(m, np.ndarray) for m in mat]):
            # EK is almost sure this never happens, but leave this check for now.
            raise NotImplementedError("")

        else:
            # This is a standard discretization; wrap it in a diagonal sparse matrix.

            if all([m.format == "dia" for m in mat]):
                # If all matrices are of dia-format, we can try to use a special method
                # for forming a sparse dia matrix from the blocks. This is more
                # efficient than the below csr-based method. However, the matrices can
                # only be nonzero along their main diagonal. This condition does not
                # hold true for all dia-matrices, so there is a chance a ValueError may
                # be raised. If so, we let it pass and fall back to the csr-based
                # method.
                try:
                    return pp.matrix_operations.sparse_dia_from_sparse_blocks(mat)
                except ValueError:
                    # Use the csr-based method below.
                    pass

            return pp.matrix_operations.csr_matrix_from_sparse_blocks(mat)<|MERGE_RESOLUTION|>--- conflicted
+++ resolved
@@ -471,12 +471,8 @@
 ) -> None:
     """Function to shift numerical values stored in the data dictionary.
 
-<<<<<<< HEAD
     The shift is implemented s.t. values at index ``i`` are moved to index ``i + 1``.
     Values at index 1 are copied to index 0 for consistency of the framework.
-=======
-    The method is implemented s.t. values at index ``i`` are shifted to index ``i + 1``.
->>>>>>> 8b3be48d
 
     Note:
         The data stored must have support for ``.copy()`` in order to avoid faulty
