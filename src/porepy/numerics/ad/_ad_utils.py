"""
Utility functions for the AD package.

Functions:
    concatenate_ad_arrays: Concatenates a sequence of AD arrays into a single AD Array
        along a specified axis.

    wrap_discretization: Convert a discretization to its ad equivalent.

    uniquify_discretization_list: Define a unique list of discretization-keyword
        combinations from a list of AD discretizations.

    discretize_from_list: Perform the actual discretization for a list of AD
        discretizations.

    set_solution_values: Set values to the data dictionary providing parameter name and
        time step/iterate index.

    get_solution_values: Get values from the data dictionary providing parameter name
        and time step/iterate index.

Classes:
    MergedOperator: Representation of specific discretization fields for an AD
        discretization or a set of AD discretizations.

"""

from __future__ import annotations

from abc import ABCMeta
from typing import Any, Optional

import numpy as np
import scipy.sparse as sps

import porepy as pp
from porepy.numerics.discretization import Discretization, InterfaceDiscretization

from . import operators
from .forward_mode import AdArray


def concatenate_ad_arrays(ad_arrays: list[AdArray], axis=0):
    """Concatenates a sequence of AD arrays into a single AD Array along a specified axis."""
    vals = [var.val for var in ad_arrays]
    jacs = np.array([var.jac for var in ad_arrays])

    vals_stacked = np.concatenate(vals, axis=axis)
    jacs_stacked = sps.vstack(jacs)

    return AdArray(vals_stacked, jacs_stacked)


def wrap_discretization(
    obj: pp.ad.Discretization,
    discr: Discretization | InterfaceDiscretization,
    subdomains: Optional[list[pp.Grid]] = None,
    interfaces: Optional[list[pp.MortarGrid]] = None,
    coupling_terms: Optional[list[str]] = None,
):
    """Convert a discretization to its AD equivalent.

    For a (non-ad) discretization object ``D`` of type ``discr``, this function will
    identify all attributes of the form ``"foo_matrix_key"`` and create a corresponding
    method "foo" in the AD discretization ``obj``. Thus, after the call to this method,
    ``obj.foo()`` will represent the discretization matrix for the term ``foo``.

    For example: If ``D`` is an instance of ``Mpfa`` (which has an attribute
    ``flux_matrix_key``), then ``obj`` will be an instance of ``MpfaAd``, and this
    function equips ``obj`` with the method ``obj.flux()``. This method will return the
    discretization matrix for the flux term, for the parameter keyword associated with
    ``obj``. NOTE: For discretizations that involve coupling terms (the only known
    example is Biot), the coupling terms are treated differently, see description of the
    coupling_keywords and coupling_terms arguments below.

    Parameters:
        obj: An AD discretization object. discr: A non-AD discretization object.
        subdomains: List of grids on which the discretization is defined. interfaces:
        List of interfaces on which the discretization is defined.

        Either subdomains or interfaces must be provided, but not both.

        coupling_terms: List of (multiphysics) coupling terms provided by this
            discretization. For instance, for a Biot discretization, this would be
            ['displacement_divergence', 'bound_displacement_divergence',
            'bound_pressure', 'consistency', 'scalar_gradient'].

        The coupling keywords and coupling terms are combined in this wrapper, so that
        if ``obj`` has coupling terms ``foo`` and ``bar``, with a coupling keywords
        ``baz`` and ``qux``, then:
            * ``obj.foo('baz')`` and ``obj.bar('baz')`` will be instances of
                ``MergedOperator``, referring to the discretization matrices for ``foo``
                and ``bar``, for the ``baz`` physics.
            * ``obj.foo('baz')`` and ``obj.foo('qux')`` will be *separate* instances of
                ``MergedOperator``, referring to the discretization matrices for ``foo``
                for the ``baz`` and ``qux`` physics, respectively.
        Good luck digesting that - rather see how this is used in constitutive laws
        (search for BiotAd).

    """
    # The purpose of this function is to create a set of MergedOperator instances
    # that represent the discretization matrices for the discretization ``discr``. To
    # that end, we first identify all attributes of the form "foo_matrix_key" in the
    # discretization class, and create a MergerOperator instance for each of these
    # (the MergedOperator is a wrapper around the discretization matrices for a domain,
    # that is, a set of grids). Next, we assign these MergedOperator instances to
    # ``obj`` in the form of methods, so that ``obj.foo()`` will return the
    # MergedOperator instance for the discretization matrix for the term ``foo``.
    # Accounting for coupling terms makes each of these steps a bit more complicated.

    # Process the domains
    domains: pp.GridLikeSequence
    if subdomains is None:
        # This is an interface discretization
        if interfaces is None:
            raise ValueError("Either subdomains or interfaces must be provided")
        if not isinstance(interfaces, list):
            raise ValueError("Interfaces must be a list")

        domains = interfaces
    elif interfaces is None:
        # This is a subdomain discretization
        if not isinstance(subdomains, list):
            raise ValueError("Subdomains must be a list")
        domains = subdomains
    else:
        raise ValueError("Either subdomains or interfaces must be provided, not both")

    if coupling_terms is None:
        coupling_terms = []

    # Loop over all discretizations, identify all attributes that ends with
    # "_matrix_key". These will be taken as discretizations (they are discretization
    # matrices for specific terms, to be).
    discretization_term_key = []
    for s in dir(discr):
        if s.endswith("_matrix_key"):
            key = s[:-11]
            discretization_term_key.append(key)

    # Storage for which MergedOperator instances are associated with which terms *and*
    # (for coupling terms) which physics keywords.
    operators: dict[str, dict[str, MergedOperator]] = {}

    # Loop over all identified terms, assign a MergedOperator to non-coupling terms,
    # while postponing the treatment of coupling terms.
    for discretization_key in discretization_term_key:

        operators[discretization_key] = {}

        # Fetch all physics keywords associated with this discretization term. The
        # default option is that the only keyword is that of the base discretization
        # class.
        if discretization_key in coupling_terms:
            # This is a coupling term, which will receive special treatment below.
            continue
        else:
            # Create the merged operator that represents this discretization matrix
            op = MergedOperator(
                discr=discr,
                discretization_matrix_key=discretization_key,
                physics_key=discr.keyword,
                domains=domains,
            )
            # Store the new
            operators[discretization_key].update({discr.keyword: op})

    def from_single(discr_list):
        # Helper function for creating methods for a standard term.
        def get_discr():
            # From the list of discretizations, return the one corresponding to the
            # provided keyword.
            return list(discr_list.values())[0]

        return get_discr

    def get_merged_operator(discr_keyword):
        # Helper function for creating a merged operator for a coupling term.
        def get_discr(inner_physics_key):
            # Return the discretization matrix for the provided physics keyword.
            op = MergedOperator(
                discr=discr,
                discretization_matrix_key=discr_keyword,
                physics_key=discr.keyword,
                inner_physics_key=inner_physics_key,
                domains=domains,
            )
            return op

        return get_discr

    for key, discretization_list in operators.items():
        if key in coupling_terms:
            # This is a coupling term, we need to create a method for this term that
            # returns the discretization for the provided physics keyword.
            func = get_merged_operator(key)
        else:
            # This is a standard term. It turned out that it was necessary to assign the
            # discretization as a method to the object via a function.
            func = from_single(discretization_list)

        # Assign the discretization as a method to the object.
        setattr(obj, key, func)


def uniquify_discretization_list(
    all_discr: list[MergedOperator],
) -> dict[pp.discretization_type, list[pp.GridLike]]:
    """From a list of Ad discretizations (in an Operator), define a unique list
    of discretization-keyword combinations.

    The intention is to avoid that what is essentially the same discretization
    operation is executed twice. For instance, if the list all_discr contains
    elements

        Mpfa(key1).flux, Mpfa(key2).flux and Mpfa(key1).bound_flux,

    where key1 and key2 are different parameter keywords, the function will
    register Mpfa(key1) and Mpfa(key2) (since these use data specified by different
    parameter keywords) but ignore the second instance Mpfa(key1), since this
    discretization is already registered.

    """
    unique_discr_grids: dict[pp.discretization_type, list[pp.GridLike]] = dict()

    # Mapping from discretization classes to the discretization.
    # We needed this for some reason.
    cls_obj_map: dict[ABCMeta, pp.discretization_type] = {}
    # List of all combinations of discretizations and parameter keywords covered.
    cls_key_covered = []
    for discr in all_discr:
        # Get the class of the underlying discretization, so MpfaAd will return Mpfa.
        cls = discr._discr.__class__
        # Parameter keyword for this discretization
        param_keyword = discr._discr.keyword

        # This discretization-keyword combination
        key = (cls, param_keyword)

        if key in cls_key_covered:
            # If this has been encountered before, we add subdomains not earlier associated
            # with this discretization to the existing list.
            # of subdomains.
            # Map from discretization class to Ad discretization
            d = cls_obj_map[cls]
            for g in discr.subdomains:
                if g not in unique_discr_grids[d]:
                    unique_discr_grids[d].append(g)
            for e in discr.interfaces:
                if e not in unique_discr_grids[d]:
                    unique_discr_grids[d].append(e)
        else:
            # Take note we have now encountered this discretization and parameter keyword.
            cls_obj_map[cls] = discr._discr
            cls_key_covered.append(key)

            # Add new discretization with associated list of subdomains.
            # Need a copy here to avoid assigning additional subdomains to this
            # discretization (if not copy, this may happen if
            # the key-discr combination is encountered a second time and the
            # code enters the if part of this if-else).
            grid_likes = discr.subdomains.copy() + discr.interfaces.copy()
            unique_discr_grids[discr._discr] = grid_likes

    return unique_discr_grids


def discretize_from_list(
    discretizations: dict,
    mdg: pp.MixedDimensionalGrid,
) -> None:
    """For a list of (ideally uniquified) discretizations, perform the actual
    discretization.
    """
    for discr in discretizations:
        # discr is a discretization (on node or interface in the MixedDimensionalGrid sense)

        # Loop over all subdomains (or MixedDimensionalGrid edges), do discretization.
        for g in discretizations[discr]:
            if isinstance(g, pp.MortarGrid):
                data = mdg.interface_data(g)  # type:ignore
                g_primary, g_secondary = mdg.interface_to_subdomain_pair(g)
                d_primary = mdg.subdomain_data(g_primary)
                d_secondary = mdg.subdomain_data(g_secondary)
                discr.discretize(
                    g_primary, g_secondary, g, d_primary, d_secondary, data
                )
            else:
                data = mdg.subdomain_data(g)
                try:
                    discr.discretize(g, data)
                except NotImplementedError:
                    # This will likely be GradP and other Biot discretizations
                    pass


def _validate_indices(
    time_step_index: Optional[int] = None,
    iterate_index: Optional[int] = None,
) -> list[tuple[Any, int]]:
    """Helper method to validate the indexation of getter and setter methods for
    values in a grid's data dictionary.

    See :func:`set_solution_values` and :func:`get_solution_values`.

    """
    if time_step_index is None and iterate_index is None:
        raise ValueError(
            "At least one of time_step_index and iterate_index needs to be different"
            " from None."
        )

    out = []

<<<<<<< HEAD
    if time_step_index is not None:
        if time_step_index < 0:
            raise ValueError(
                "Use increasing, non-negative integers for previous time step values."
            )
        else:
            out.append((pp.TIME_STEP_SOLUTIONS, time_step_index))
    if iterate_index is not None:
        if iterate_index < 0:
            raise ValueError(
                "Use increasing, non-negative integers for (previous) iterate values."
            )
        else:
            out.append((pp.ITERATE_SOLUTIONS, iterate_index))
=======
    if iterate_index is not None:
        # Some iterate values of the current time
        if iterate_index >= 0:
            out.append((pp.ITERATE_SOLUTIONS, iterate_index))
        # Negative iterate indices are not supported
        else:
            raise ValueError(
                "Use increasing, non-negative integers for (previous) iterate values."
            )

    if time_step_index is not None:
        # Some previous time.
        if time_step_index > 0:
            out.append((pp.TIME_STEP_SOLUTIONS, time_step_index))
        # Current time. NOTE this is ambigous since the current time is an unknown and
        # has multiple iterate values.
        # Alternatively, we could associate time_step_index = 0 with iterate_index = 0
        # the below elif branch introduces the convention that
        # time step = iterate step = 0 are equivalent.
        elif time_step_index == 0:
            # if (pp.ITERATE_SOLUTIONS, 0) not in out:
            #     out.append((pp.ITERATE_SOLUTIONS, 0))
            raise ValueError(
                "Using time_step_index = 0 (current time) is ambiguous."
                + " Specify iterate_index instead."
                + " First previous time step value is time_step_index = 1."
            )
        # Negative time step indices are not supported
        else:
            raise ValueError(
                "Use increasing, non-negative integers for previous time step values."
            )
>>>>>>> 0e943015

    return out


def set_solution_values(
    name: str,
    values: np.ndarray,
    data: dict,
    time_step_index: Optional[int] = None,
    iterate_index: Optional[int] = None,
    additive: bool = False,
) -> None:
    """Function for setting values in the data dictionary, for some time-dependent or
    iterative term.

    Parameters:
        name: Name of the quantity that is to be assigned values.
        values: The values that are set in the data dictionary.
        data: Data dictionary corresponding to the subdomain or interface in question.
        time_step_index (optional): Determines the key of where `values` are to be
            stored in `data[pp.TIME_STEP_SOLUTIONS][name]`. 0 means it is the most
            recent set of values, 1 means the one time step back in time, 2 is two time
            steps back, and so on.
        iterate_index (optional): Determines the key of where `values` are to be
            stored in `data[pp.ITERATE_SOLUTIONS][name]`. 0 means it is the most
            recent set of values, 1 means the values one iteration back in time, 2 is
            two iterations back, and so on.
        additive: Flag to decide whether the values already stored in the data
            dictionary should be added to or overwritten.

    Raises:
        ValueError: In the case of inconsistent usage of indices
            (both None, or negative values).
        ValueError: If the user attempts to set values additively at an index where no
            values were set before.

    """
    loc_index = _validate_indices(time_step_index, iterate_index)

    for loc, index in loc_index:
        if loc not in data:
            data[loc] = {}
        if name not in data[loc]:
            data[loc][name] = {}

        if additive:
            if index not in data[loc][name]:
                raise ValueError(
                    f"Cannot set value additively for {name} at {(loc, index)}:"
                    + " No values stored to add to."
                )
            data[loc][name][index] += values
        else:
            data[loc][name][index] = values.copy()


def get_solution_values(
    name: str,
    data: dict,
    time_step_index: Optional[int] = None,
    iterate_index: Optional[int] = None,
) -> np.ndarray:
    """Function for fetching values stored in the data dictionary, for some
    time-dependent or iterative term.

    Parameters:
        name: Name of the parameter whose values we are interested in.
        data: The data dictionary.
        time_step_index: Which time step we want to get values for. 0 is current, 1 is
            one time step back in time. This is only limited by how many time steps are
            stored from before.
        iterate_index: Which iterate we want to get values for. 0 is current, 1 is one
            iterate back in time. This is only limited by how many iterates are stored
            from before.

    Raises:
        ValueError: In the case of inconsistent usage of indices
            (both None or negative values).
        AssertionError: If the user attempts to get iterate and time step values
            simultanously. Only 1 index is permitted in getter
        KeyError: If no values are stored for the passed index.

    Returns:
        A copy of the values stored at the passed index.

    """
    loc_index = _validate_indices(time_step_index, iterate_index)
    assert (
        len(loc_index) == 1
    ), "Cannot get value from both iterate and time step at once. Call separately."
<<<<<<< HEAD

    loc, index = loc_index[0]

    try:
        value = data[loc][name][index].copy()
    except KeyError as err:
        raise KeyError(
            f"No values stored for {name} at {(loc, index)}: {str(err)}."
        ) from err

=======

    loc, index = loc_index[0]

    try:
        value = data[loc][name][index].copy()
    except KeyError as err:
        raise KeyError(
            f"No values stored for {name} at {(loc, index)}: {str(err)}."
        ) from err

>>>>>>> 0e943015
    return value


class MergedOperator(operators.Operator):
    """Representation of specific discretization fields for an Ad discretization.

    This is the bridge between the representation of discretization classes, implemented
    in Discretization, and the matrices resulting from a discretization.

    Objects of this class should not be access directly, but rather through the
    Discretization class.

    """

    def __init__(
        self,
        discr: pp.discretization_type,
        discretization_matrix_key: str,
        physics_key: str,
        inner_physics_key: Optional[str] = None,
        domains: Optional[pp.GridLikeSequence] = None,
    ) -> None:
        """Initiate a merged discretization.

        Parameters:
            discr: Mapping between subdomains, or interfaces, where the
                discretization is applied, and the actual Discretization objects.
            key: Keyword that identifies this discretization matrix, e.g.
                for a class with an attribute foo_matrix_key, the key will be foo.
            mat_dict_key: Keyword used to access discretization matrices.
            domains: Domains on which the discretization is defined.

        """
        name = discr.__class__.__name__
        super().__init__(name=name, domains=domains)

        self._discretization_matrix_key = discretization_matrix_key
        self._discr = discr

        self._physics_key = physics_key
        self._inner_physics_key = inner_physics_key
        self.domain = domains

    def __repr__(self) -> str:
        if len(self.interfaces) == 0:
            s = f"Operator with key {self._discretization_matrix_key} defined on "
            s += f"{len(self.subdomains)} subdomains"
        else:
            s = f"Operator with key {self._discretization_matrix_key} defined on "
            s += f"{len(self.interfaces)} edges"
        return s

    def __str__(self) -> str:
        return f"{self._name}({self._physics_key}).{self._discretization_matrix_key}"

    def parse(self, mdg: pp.MixedDimensionalGrid) -> sps.spmatrix:
        """Convert a merged operator into a sparse matrix by concatenating
        discretization matrices.

        Parameters:
            mdg: Mixed-dimensional grid.

        Returns:
            sps.spmatrix: The merged discretization matrices for the associated matrix.

        """

        # Data structure for matrices
        mat = []

        if len(self.domains) == 0:
            # The underlying discretization is constructed on an empty grid list, for
            # instance on a mixed-dimensional grid containing no mortar subdomains. We
            # can return an empty matrix.
            return sps.csc_matrix((0, 0))

        # Loop over all grid-discretization combinations, get hold of the discretization
        # matrix for this grid quantity
        for g in self.domains:
            # Get data dictionary for either grid or interface
            if isinstance(g, pp.MortarGrid):
                data = mdg.interface_data(g)
            elif isinstance(g, pp.Grid):
                data = mdg.subdomain_data(g)
            else:
                s = "Did not expect a discretization defined on a BoundaryGrid"
                raise ValueError(s)

            mat_dict: dict[str, sps.spmatrix] = data[  # type: ignore
                pp.DISCRETIZATION_MATRICES
            ][self._physics_key]

            # Get the submatrix for the right discretization
            key = self._discretization_matrix_key
            mat_key = getattr(self._discr, key + "_matrix_key")
            if self._inner_physics_key is not None:
                local_mat = mat_dict[mat_key][self._inner_physics_key]
            else:
                local_mat = mat_dict[mat_key]
            mat.append(local_mat)

        if all([isinstance(m, np.ndarray) for m in mat]):
            # TODO: EK is almost sure this never happens, but leave this check for now
            raise NotImplementedError("")

        else:
            # This is a standard discretization; wrap it in a diagonal sparse matrix
            return sps.block_diag(mat, format="csr")<|MERGE_RESOLUTION|>--- conflicted
+++ resolved
@@ -312,22 +312,6 @@
 
     out = []
 
-<<<<<<< HEAD
-    if time_step_index is not None:
-        if time_step_index < 0:
-            raise ValueError(
-                "Use increasing, non-negative integers for previous time step values."
-            )
-        else:
-            out.append((pp.TIME_STEP_SOLUTIONS, time_step_index))
-    if iterate_index is not None:
-        if iterate_index < 0:
-            raise ValueError(
-                "Use increasing, non-negative integers for (previous) iterate values."
-            )
-        else:
-            out.append((pp.ITERATE_SOLUTIONS, iterate_index))
-=======
     if iterate_index is not None:
         # Some iterate values of the current time
         if iterate_index >= 0:
@@ -360,7 +344,6 @@
             raise ValueError(
                 "Use increasing, non-negative integers for previous time step values."
             )
->>>>>>> 0e943015
 
     return out
 
@@ -451,7 +434,6 @@
     assert (
         len(loc_index) == 1
     ), "Cannot get value from both iterate and time step at once. Call separately."
-<<<<<<< HEAD
 
     loc, index = loc_index[0]
 
@@ -462,18 +444,6 @@
             f"No values stored for {name} at {(loc, index)}: {str(err)}."
         ) from err
 
-=======
-
-    loc, index = loc_index[0]
-
-    try:
-        value = data[loc][name][index].copy()
-    except KeyError as err:
-        raise KeyError(
-            f"No values stored for {name} at {(loc, index)}: {str(err)}."
-        ) from err
-
->>>>>>> 0e943015
     return value
 
 
