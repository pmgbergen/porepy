--- conflicted
+++ resolved
@@ -35,13 +35,10 @@
     "ADmethod",
 ]
 
-<<<<<<< HEAD
-=======
 
 def _raise_no_arithmetics_with_functions_error():
     raise TypeError("Operator functions must be called before applying any operation.")
 
->>>>>>> 0e943015
 
 class AbstractFunction(Operator):
     """Abstract class for all operator functions, i.e. functions called with some other
@@ -51,11 +48,7 @@
     and its operation set to
     :attr:`~porepy.numerics.ad.operators.Operator.Operations.evaluate`.
 
-<<<<<<< HEAD
-    Provided abstract methods to implement the computation of value and Jacobian of the
-=======
     Provides abstract methods to implement the computation of value and Jacobian of the
->>>>>>> 0e943015
     function independently.
 
     The abstract function itself has no arithmetic overloads, since its meaning
@@ -89,11 +82,7 @@
         """Renders this function operator callable, fulfilling its notion as 'function'.
 
         Parameters:
-<<<<<<< HEAD
-            *args: AD operators representing the arguments of the function, represented
-=======
             *args: AD operators representing the arguments of the function represented
->>>>>>> 0e943015
                 by this instance.
 
         Returns:
@@ -125,70 +114,43 @@
         return s
 
     def __neg__(self) -> Operator:
-<<<<<<< HEAD
-        raise TypeError(
-            "Operator functions must be called before applying any operation."
-        )
+        return _raise_no_arithmetics_with_functions_error()
 
     def __add__(self, other: Operator) -> Operator:
-        raise TypeError(
-            "Operator functions must be called before applying any operation."
-        )
+        return _raise_no_arithmetics_with_functions_error()
 
     def __radd__(self, other: Operator) -> Operator:
-        raise TypeError(
-            "Operator functions must be called before applying any operation."
-        )
+        return _raise_no_arithmetics_with_functions_error()
 
     def __sub__(self, other: Operator) -> Operator:
-        raise TypeError(
-            "Operator functions must be called before applying any operation."
-        )
+        return _raise_no_arithmetics_with_functions_error()
 
     def __rsub__(self, other: Operator) -> Operator:
-        raise TypeError(
-            "Operator functions must be called before applying any operation."
-        )
+        return _raise_no_arithmetics_with_functions_error()
 
     def __mul__(self, other: Operator) -> Operator:
-        raise TypeError(
-            "Operator functions must be called before applying any operation."
-        )
+        return _raise_no_arithmetics_with_functions_error()
 
     def __rmul__(self, other: Operator) -> Operator:
-        raise TypeError(
-            "Operator functions must be called before applying any operation."
-        )
+        return _raise_no_arithmetics_with_functions_error()
 
     def __truediv__(self, other: Operator) -> Operator:
-        raise TypeError(
-            "Operator functions must be called before applying any operation."
-        )
+        return _raise_no_arithmetics_with_functions_error()
 
     def __rtruediv__(self, other: Operator) -> Operator:
-        raise TypeError(
-            "Operator functions must be called before applying any operation."
-        )
+        return _raise_no_arithmetics_with_functions_error()
 
     def __pow__(self, other: Operator) -> Operator:
-        raise TypeError(
-            "Operator functions must be called before applying any operation."
-        )
+        return _raise_no_arithmetics_with_functions_error()
 
     def __rpow__(self, other: Operator) -> Operator:
-        raise TypeError(
-            "Operator functions must be called before applying any operation."
-        )
+        return _raise_no_arithmetics_with_functions_error()
 
     def __matmul__(self, other: Operator) -> Operator:
-        raise TypeError(
-            "Operator functions must be called before applying any operation."
-        )
+        return _raise_no_arithmetics_with_functions_error()
 
     def __rmatmul__(self, other):
-        raise TypeError(
-            "Operator functions must be called before applying any operation."
-        )
+        return _raise_no_arithmetics_with_functions_error()
 
     def parse(self, mdg: pp.MixedDimensionalGrid):
         """Operator functions return themselves to give the recursion in
@@ -203,59 +165,6 @@
         Called during parsing with the numerical representation of operator arguments
         and returning the numerical value and derivative of this operator instance.
 
-=======
-        return _raise_no_arithmetics_with_functions_error()
-
-    def __add__(self, other: Operator) -> Operator:
-        return _raise_no_arithmetics_with_functions_error()
-
-    def __radd__(self, other: Operator) -> Operator:
-        return _raise_no_arithmetics_with_functions_error()
-
-    def __sub__(self, other: Operator) -> Operator:
-        return _raise_no_arithmetics_with_functions_error()
-
-    def __rsub__(self, other: Operator) -> Operator:
-        return _raise_no_arithmetics_with_functions_error()
-
-    def __mul__(self, other: Operator) -> Operator:
-        return _raise_no_arithmetics_with_functions_error()
-
-    def __rmul__(self, other: Operator) -> Operator:
-        return _raise_no_arithmetics_with_functions_error()
-
-    def __truediv__(self, other: Operator) -> Operator:
-        return _raise_no_arithmetics_with_functions_error()
-
-    def __rtruediv__(self, other: Operator) -> Operator:
-        return _raise_no_arithmetics_with_functions_error()
-
-    def __pow__(self, other: Operator) -> Operator:
-        return _raise_no_arithmetics_with_functions_error()
-
-    def __rpow__(self, other: Operator) -> Operator:
-        return _raise_no_arithmetics_with_functions_error()
-
-    def __matmul__(self, other: Operator) -> Operator:
-        return _raise_no_arithmetics_with_functions_error()
-
-    def __rmatmul__(self, other):
-        return _raise_no_arithmetics_with_functions_error()
-
-    def parse(self, mdg: pp.MixedDimensionalGrid):
-        """Operator functions return themselves to give the recursion in
-        :class:`~porepy.numerics.ad.operators.Operator` access to the underlying
-        :meth:`func`."""
-        return self
-
-    def func(self, *args: FloatType) -> float | np.ndarray | AdArray:
-        """The underlying numerical function which is represented by this operator
-        function.
-
-        Called during parsing with the numerical representation of operator arguments
-        and returning the numerical value and derivative of this operator instance.
-
->>>>>>> 0e943015
         The numerical function calls in any case :meth:`get_values` with ``*args``.
         If ``*args`` contains an Ad array, it calls also :meth:`get_jacobian`.
 
@@ -417,11 +326,7 @@
 
 class InterpolatedFunction(AbstractFunction):
     """Represents the passed function as an interpolation of chosen order on a
-<<<<<<< HEAD
-    cartesian, uniform grid.
-=======
     Cartesian, uniform grid.
->>>>>>> 0e943015
 
     The image of the function is expected to be of dimension 1, while the domain can be
     multidimensional.
@@ -522,15 +427,9 @@
 
 class ADmethod:
     """(Decorator) Class for numerical functions, to wrap them into operator functions.
-<<<<<<< HEAD
 
     The designated operator function must be able to take a keyword argument ``func``.
 
-=======
-
-    The designated operator function must be able to take a keyword argument ``func``.
-
->>>>>>> 0e943015
     The decorated, numerical function is expected to be able to handle numerical
     arguments including Ad arrays.
 
@@ -572,16 +471,11 @@
         self,
         func: Optional[Callable] = None,
         ad_function_type: Type[AbstractFunction] = Function,
-<<<<<<< HEAD
-        operator_kwargs: dict = {"name": "unnamed_function"},
-    ) -> None:
-=======
         operator_kwargs: Optional[dict] = None,
     ) -> None:
         if operator_kwargs is None:
             operator_kwargs = {"name": "unnamed_function"}
 
->>>>>>> 0e943015
         assert "name" in operator_kwargs, "Operator functions must be named."
         # reference to decorated function object
         self._func = func
