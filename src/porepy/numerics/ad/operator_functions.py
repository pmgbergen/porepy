"""This module contains callable operators representing functions to be called with other
operators as input arguments.
Contains also a decorator class for callables, which transforms them automatically in the
specified operator function type.

"""
from __future__ import annotations

import abc
import numbers
from functools import partial
from typing import Callable, Optional, Type, Union

import numpy as np
import scipy.sparse as sps

import porepy as pp
from porepy.numerics.ad.forward_mode import AdArray

from .operators import Operator

__all__ = [
    "admethod",
    "Function",
    "ConstantFunction",
    "DiagonalJacobianFunction",
    "InterpolatedFunction",
    "SemiSmoothMin",
]

### BASE CLASSES -----------------------------------------------------------------------


class AbstractFunction(Operator):
    """Abstract class for all operator functions, i.e. functions evaluated on some other AD
    operators.

    Implements the callable-functionality and provides abstract methods for obtaining function
    values and the Jacobian.
    The abstraction intends to provide means for approximating operators, where values are
    e.g. interpolated and the Jacobian is approximated using FD.

    Note:
        One can flag the operator as ``ad_compatible``. If flagged, the AD framework passes
        AD arrays directly to the callable ``func`` and will **not** call the abstract methods
        for values and the Jacobian during operator parsing.
        If for some reason one wants to flag the function as AD compatible, but still have the
        abstract methods called, this is as of now **not** supported.

        For now only one child class, porepy.ad.Function, flags itself always as AD compatible.

    Parameters:
        func: callable Python object representing a (numeric) function.
            Expected to take numerical information in some form and return numerical
            information in the same form.
        name: name of this instance as an AD operator
        array_compatible (optional): If true, the callable ``func`` will be called
            using arrays (numpy.typing.ArrayLike). Flagging this true, the user ensures
            that the callable can work with arrays and return respectively
            formatted output. If false, the function will be evaluated element-wise
            (scalar input). Defaults to False.
        ad_compatible (Optional): If true, the callable ``func`` will be called using
            the porepy.ad.AdArray.

            Note that as of now, this will effectively bypass the abstract methods
            for generating values and the Jacobian, assuming both will be provided
            correctly by the return value of ``func``.

            Defaults to False.

    """

    def __init__(
        self,
        func: Callable,
        name: str,
        array_compatible: bool = False,
        ad_compatible: bool = False,
    ):
        ### PUBLIC

        self.func: Callable = func
        """Callable passed at instantiation"""

        self.array_compatible: bool = array_compatible
        """Indicator whether the callable can process arrays."""

<<<<<<< HEAD
        ### PRIVATE
        self._operation: Operator.Operations = Operator.Operations.evaluate

        self._name: str = name if name is not None else ""

        self._set_tree()
=======
        super().__init__(name=name, operation=Operator.Operations.evaluate)
>>>>>>> e4da7bdb

    def __call__(self, *args: pp.ad.Operator) -> pp.ad.Operator:
        """Renders this function operator callable, fulfilling its notion as 'function'.

        Parameters:
            *args: AD operators passed as symbolic arguments for the callable passed at
                instantiation.

        Returns:
            Operator with call-arguments as children in the operator tree.
            The assigned operation is ``evaluate``.

        """
        children = [self, *args]
        op = Operator(children=children, operation=self.operation)
        return op

    def __repr__(self) -> str:
        """String representation of this operator function.
        Uses currently only the given name."""

        s = f"AD Operator function '{self._name}'"
        return s

    def __mul__(self, other):
        raise RuntimeError(
            "AD Operator functions are meant to be called, not multiplied."
        )

    def __add__(self, other):
        raise RuntimeError("AD Operator functions are meant to be called, not added.")

    def __sub__(self, other):
        raise RuntimeError(
            "AD Operator functions are meant to be called, not subtracted."
        )

    def __rsub__(self, other):
        raise RuntimeError(
            "AD Operator functions are meant to be called, not subtracted."
        )

    def __div__(self, other):
        raise RuntimeError("AD Operator functions are meant to be called, not divided.")

    def __truediv__(self, other):
        raise RuntimeError("AD Operator functions are meant to be called, not divided.")

    def parse(self, md: pp.MixedDimensionalGrid):
        """Parsing to a numerical value.

        The real work will be done by combining the function with arguments, during
        parsing of an operator tree.

        Parameters:
            md: Mixed-dimensional grid.

        Returns:
            The instance itself.

        """
        return self

    @abc.abstractmethod
    def get_values(self, *args: AdArray) -> np.ndarray:
        """Abstract method for evaluating the callable passed at instantiation.

        This method will be called during the operator parsing.
        The AD arrays passed as arguments will be in the same order as the operators passed to
        the call to this instance.

        The returned numpy array will be set as 'val' argument for the AD array representing
        this instance.

        Parameters:
            *args: AdArray representation of the operators passed during the call to this
                instance

        Returns:
            Function values in numerical format.

        """
        pass

    @abc.abstractmethod
    def get_jacobian(self, *args: AdArray) -> sps.spmatrix:
        """
        Abstract method for evaluating the Jacobian of the callable passed at instantiation.

        This method will be called during the operator parsing.
        The AD arrays passed as arguments will be in the same order as the operators passed to
        the call to this instance.

        The returned numpy array will be be set as 'jac' argument for the AD array representing
        this instance.

        Note:
            The necessary dimensions for the jacobian can be extracted from the dimensions
            of the Jacobians of passed AdArray instances.

        Parameters:
            *args: AdArray representation of the operators passed during the call to this
                instance

        Returns:
            Numeric representation of the Jacobian of this function.

        """
        pass


class AbstractJacobianFunction(AbstractFunction):
    """Partially abstract base class, providing a call to the callable ``func`` in order to
    obtain numeric function values.

    What remains abstract is the Jacobian.

    """

    def get_values(self, *args: AdArray) -> np.ndarray:
        """
        Returns:
            The direct evaluation of the callable using ``val`` of passed AD arrays.

        """
        # get values of argument AdArrays.
        vals = (arg.val for arg in args)

        # if the callable is flagged as conform for vector operations, feed vectors
        if self.array_compatible:
            return self.func(*vals)
        else:
            # if not vector-conform, feed element-wise

            # TODO this displays some special behavior when val-arrays have different lengths:
            # it returns None-like things for every iteration more then shortest length
            # These Nones are ignored for some reason by the function call, as well as by the
            # array constructor.
            # If a mortar var and a subdomain var are given as args,
            # then the lengths will be different for example.
            return np.array([self.func(*vals_i) for vals_i in zip(*vals)])


### CONCRETE IMPLEMENTATIONS -----------------------------------------------------------


class Function(AbstractFunction):
    """Ad representation of an analytically given function,
    where it is expected that passing AdArrays directly to ``func`` will
    return the proper result.

    Here the values **and** the Jacobian are obtained exactly by the AD framework.

    The intended use is as a wrapper for operations on pp.ad.AdArray objects,
    in forms which are not directly or easily expressed by the rest of the Ad
    framework.

    Note:
        This is a special case where the abstract methods for getting values and the
        Jacobian are formally implemented but never used by the AD framework. A separate
        operation called ``evaluate`` is implemented instead, which simply feeds the AD
        arrays to ``func``.

    """

    def __init__(self, func: Callable, name: str, array_compatible: bool = True):
        super().__init__(func, name, array_compatible)
        self.ad_compatible = True

    def get_values(self, *args: AdArray) -> np.ndarray:
        result = self.func(*args)
        return result.val

    def get_jacobian(self, *args: AdArray) -> np.ndarray:
        result = self.func(*args)
        return result.jac


class ConstantFunction(AbstractFunction):
    """Function representing constant, scalar values with no dependencies and ergo a
    zero Jacobian.

    It still has to be called though since it fulfills the notion of a 'function'.

    Parameters:
        values: constant values per cell.

    """

    def __init__(self, name: str, values: np.ndarray):
        # dummy function, takes whatever and returns only the pre-set values
        def func(*args):
            return values

        super().__init__(func, name)
        self._values = values

    def get_values(self, *args: AdArray) -> np.ndarray:
        """
        Returns:
            The values passed at instantiation.

        """
        return self._values

    def get_jacobian(self, *args: AdArray) -> sps.spmatrix:
        """
        Note:
            The return value is not a sparse matrix as imposed by the parent method signature,
            but a zero.
            Numerical operations with a zero always works with any numeric formats in
            numpy, scipy and PorePy's AD framework.
            Since the constant function (most likely) gets no arguments passed, we have
            no way of knowing the necessary shape for a zero matrix. Hence scalar.

        Returns: the trivial derivative of a constant.

        """
        return 0.0


class DiagonalJacobianFunction(AbstractJacobianFunction):
    """Approximates the Jacobian of the function using identities and scalar multipliers
    per dependency.

    Parameters:
        multipliers: scalar multipliers for the identity blocks in the Jacobian,
            per dependency of ``func``. The order in ``multipliers`` is expected to match
            the order of AD operators passed to the call of this function.

    """

    def __init__(
        self,
        func: Callable,
        name: str,
        multipliers: float | list[float],
        array_compatible: bool = False,
    ):
        super().__init__(func, name, array_compatible)
        # check and format input for further use
        if isinstance(multipliers, list):
            self._multipliers = [float(val) for val in multipliers]
        else:
            self._multipliers = [float(multipliers)]

    def get_jacobian(self, *args: AdArray) -> sps.spmatrix:
        """The approximate Jacobian consists of identity blocks times scalar multiplier
        per every function dependency.

        """
        # the Jacobian of a (Merged) Variable is already a properly sized block identity
        jac = args[0].jac * self._multipliers[0] if isinstance(args[0], AdArray) else 0

        # summing identity blocks for each dependency
        if len(args) > 1:
            # TODO think about exception handling in case not enough
            # L-values were provided initially
            for arg, L in zip(args[1:], self._multipliers[1:]):
                jac += arg.jac * L if isinstance(arg, AdArray) else 0

        return jac


class InterpolatedFunction(AbstractFunction):
    """Represents the passed function as an interpolation of chosen order on a cartesian,
    uniform grid.

    The image of the function is expected to be of dimension 1, while the domain can be
    multidimensional.

    Note:
        All vector-valued ndarray arguments are assumed to be column vectors.
        Each row-entry represents a value for an argument of ``func`` in
        respective order.

    Parameters:
        min_val: lower bounds for the domain of ``func``.
        max_val: upper bound for the domain.
        npt: number of interpolation points per dimension of the domain.
        order: Order of interpolation. Supports currently only linear order.
        preval (optional): If True, pre-evaluates the values of the function at
            the points of interpolation and stores them.
            If False, evaluates them if necessary.
            Influences the runtime.
            Defaults to False.

    """

    def __init__(
        self,
        func: Callable,
        name: str,
        min_val: np.ndarray,
        max_val: np.ndarray,
        npt: np.ndarray,
        order: int = 1,
        preval: bool = False,
        array_compatible: bool = False,
    ):
        super().__init__(func, name, array_compatible)

        ### PUBLIC
        self.order: int = order

        ### PRIVATE
        self._prevaluated: bool = preval
        self._table: pp.InterpolationTable

        if self.order == 1:
            if self._prevaluated:
                self._table = pp.InterpolationTable(min_val, max_val, npt, func)
            else:
                # Find a grid resolution from the provided minimum and maximum values.
                # TODO: This will get an overhaul once we start using the adaptive
                # interpolation tables in actual computations.
                dx = (max_val - min_val) / npt
                self._table = pp.AdaptiveInterpolationTable(
                    dx, base_point=min_val, function=func, dim=1
                )
        else:
            raise NotImplementedError(
                f"Interpolation of order {self.order} not implemented."
            )

    def get_values(self, *args: AdArray) -> np.ndarray:
        # stacking argument values vertically for interpolation
        X = np.vstack([x.val for x in args])
        return self._table.interpolate(X)

    def get_jacobian(self, *args: AdArray) -> sps.spmatrix:
        # get points at which to evaluate the differentiation
        X = np.vstack([x.val for x in args])
        # allocate zero matrix for Jacobian with correct dimensions and in CSR format
        jac = sps.csr_matrix(args[0].jac.shape)

        for axis, arg in enumerate(args):
            # The trivial Jacobian of one argument gives us the correct position for the
            # entries as ones
            partial_jac = arg.jac
            # replace the ones with actual values
            # Since csr, we can simply replace the data array with the values of the derivative
            partial_jac.data = self._table.gradient(X, axis)[0]

            # add blocks to complete Jacobian
            jac += partial_jac

        return jac


class SemiSmoothMin(AbstractFunction):
    """Function representing the semi-smooth ``min(-,-)``-function for two operators.

    The evaluation of the derivative (and function-values) follows basically an
    active-set-strategy.

    The active set is defined by the those DOFs, where operator 1 has (strictly) larger values.
    On the active set, the values correspond to the values of operator 2.
    On the inactive set, the values correspond to the values of operator 1.

    The Jacobian is chosen from elements of the B-sub-differential.
    On the active set, the derivatives of operator 2 are chosen.
    On the inactive set, the derivatives of operator 1 are chosen.

    In a multi-dimensional setting this corresponds to selecting respective rows of each
    sub-differential and inserting them in the final Jacobian.

    Parameters:
        op1: first AD Operator, representing the first argument to the min-function.
        op1: second AD Operator, representing the second argument to the min-function.

    """

    def __init__(self):
        name = f"semi-smooth MIN operator"
        # dummy function, not supposed to be used

        def func(x, y):
            return x if x < y else y

        super().__init__(func, name, False, False)

        self.ad_compatible = False

    def get_values(self, *args: AdArray) -> np.ndarray:
        # this will throw an error if more than two arguments were passed
        op1, op2 = args
        # active set choice
        active_set = (op1.val - op2.val) > 0.0
        # default/inactive vals
        vals = op1.val.copy()
        # replace vals on active set
        vals[active_set] = op2.val[active_set]
        return vals

    def get_jacobian(self, *args: AdArray) -> sps.spmatrix:
        # this will throw an error if more than two arguments were passed
        op1, op2 = args
        # active set choice
        active_set = (op1.val - op2.val) > 0.0
        # default/inactive choice (lil format for faster assembly)
        jac = op1.jac.copy()
        # replace (active set) rows with the differential from the other operator
        jac[active_set] = op2.jac[active_set]
        return jac.tocsr()


### FUNCTION DECORATOR -----------------------------------------------------------------

NumericType = Union[numbers.Real, np.ndarray, AdArray]


def admethod(
    func: Optional[Callable] = None,
    ad_ftype: Type[AbstractFunction] = Function,
    ad_fkwargs: dict = {},
) -> Callable[[Callable], ADMethod] | ADMethod:
    """Decorator to be used for class methods and functions to turn them into
    AD operator functions if they receive AD operators as input arguments.

    Note:
        This function serves as a factory for :class:`ADMethod` instances, which
        will replace the decorated function.

        The process between decorations with ``@admethod`` and ``@admethod(...)`` are
        slightly different. See examples below and documentation of :class:`ADMethod`.

    Examples:

        .. rubric:: Example 1

        Here we demonstrate how to use this function, with and without a call during
        decoration.

        Without a call, the default arguments are used to create a
        :class:`Function` factory using :class:`ADMethod`.

        .. code:: python

            import porepy as pp

            @admethod
            def dummy_rel_perm(saturation):
                return saturation * saturation

        During execution time,
        above example code will call ``admethod`` with the function ``dummy_rel_perm``
        passed as argument ``func``.
        ``dummy_rel_perm`` will then be replaced with an instance of :class:`ADMethod`,
        which creates :class:`Function`
        instances and calls them everytime the argument ``saturation`` is
        an AD operator.
        So calling ``dummy_rel_perm`` with e.g.,
        a :class:`~porepy.numerics.ad.operators.Variable` will return another AD
        operator, equivalent to the syntax.

        >>> pp.ad.Function(dummy_rel_perm, name='')(saturation)

        If ``saturation`` is not an AD operator, but any other numerical format
        accepted by :class:`ADMethod`, then ``dummy_rel_perm`` is callable like usual
        and will immediatly return the value ``saturation * saturation``.

        .. rubric:: Example 2

        For using other operator functions besides :class:`Function`, you can use
        this function with a call during decoration:

        .. code:: python

            @admethod(
                ad_ftype=pp.ad.DiagonalJacobianFunction, ad_fkwargs={'multipliers'=[2]}
            )
            def dummy_rel_perm(saturation):
                return saturation * saturation

        This will give the same result as in above example, only that calls with
        AD operators will not perform a call to :class:`Function`, but to
        :class:`DiagonalJacobianFunction`.
        ``ad_fkwargs`` will be used as arguments in the instantiation of
        :class:`DiagonalJacobianFunction`.

        Warning:
            When decorating with a call to ``admethod``, the arguments
            ``ad_ftype`` and ``ad_fkwargs`` must be given as keyword arguments.

        .. rubric:: Example 3

        Consider a decorated function taking two arguments

        .. code:: python

            @admethod
            def mutiply(x, y):
                return x * y

        As seen above, here the multiplication will be wrapped into an
        :class:`Function`.

        We can compute cheap partial derivatives w.r.t. ``y``, if we let ``y`` be an
        :class:`~porepy.numerics.ad.forward_mode.AdArray` and ``x`` some other
        numeric format.
        ``y`` can either be a simple ``AdArray`` with ``val=...`` and
        ``jac=numpy.array([0, 1])``,
        or a :class:`~porepy.numerics.ad.operators.Variable`,
        which wrapps above construction.

        >>> x = 3
        >>> y = pp.ad.Variable(...)
        >>> dy = multiply(x, y).evaluate(...)

        ``dy`` will in effectively be an expression multiplying the constant value of
        ``x`` with the ``AdArray`` representing ``y``, hence a partial derivative.

        .. rubric:: Example 4

        As of now, this decorator is compatible with Python's
        :obj:`classmethod`, :obj:`staticmethod` and :obj:`~abc.abstractmethod`.

        In combination with other decorators, make sure to use ``admethod`` as the
        outermost/topmost decorator.

        .. code:: python

            import abc
            import porepy as pp

            class Foo(abc.ABC):

                @pp.ad.admethod
                @classmethod  # staticmethod
                @abc.abstractmethod
                def bar():
                    ...

    Note:
        **When to use this.**

        When dealing with complex heuristic laws implemented as functions,
        this decorator enables the user to evaluate the function as usual if
        the input args are not AD operators.

        But if one wants to use the AD framework, it is often very bad for performance
        reasons to implement the heuristic law directly with AD operators, due to
        the possibly large operator tree and expensive recursion in the evaluation.

        This function aims for feeding the heuristic law directly with instances of
        :class:`~porepy.numerics.ad.forward.AdArray`, using the framework provided
        by AD operator functions. It reduces the heuristic law to a single evaluation
        process in the final operator tree.

        Another obvious benefit is, that this approach does not produce any overhead if
        the decorated function is called without AD arguments, but nevertheless
        enabling the user to use both worlds in a flexible way.

    Parameters:
        func: ``default=None``

            Reference to the decorated function.
        ad_ftype: ``default=:class:`Function``

            A type of AD operator function
            (see :class:`AbstractFunction`) which should replace the decorated function
            if it is called with AD Operators as arguments.
        ad_fkwargs: ``default={}``

            A dictionary containing keyword arguments for the
            instantiation of the AD operator function of type ``ad_ftype``.

    Returns:
        An instance of :class:`ADMethod` mimicing the decorated function and capable
        of taking AD operators  and\or other numeric formats as arguments.

    """

    if func is None:
        # Here the first call to admethod was done in the decoration.
        # Meaning we must return a callable which will in the next call take the
        # decorated function as input.
        def admethod_(func_):
            # allow for compatibility with abstractmethod decorator
            decorated = ADMethod(func_, ad_ftype=ad_ftype, ad_fkwargs=ad_fkwargs)
            if hasattr(func_, "__isabstractmethod__"):
                setattr(decorated, "__isabstractmethod__", func_.__isabstractmethod__)
            return decorated

        return admethod_
    else:
        # Here admethod was used in the decorator without call.
        # This means that the first call to admethod contains the reference to the
        # decorated function.

        # allow for compatibility with abstractmethod decorator
        decorated = ADMethod(func, ad_ftype=ad_ftype, ad_fkwargs=ad_fkwargs)
        if hasattr(func, "__isabstractmethod__"):
            setattr(decorated, "__isabstractmethod__", func.__isabstractmethod__)
        return decorated


class ADMethod:
    """(Decorator) Class for methods/functions taking numerical values and
    returning numerical values, e.g. physical properties or heuristic laws.

    The decorated function is expected to take

    - real numbers ,
    - :obj:`~numpy.ndarray` or
    - :class:`~porepy.numerics.ad.forward_mode.AdArray`,

    and return one of above.

    Note:
        In this context, instances of :class:`~porepy.numerics.ad.forward_mode.AdArray`
        are treated as *numerical* values, whereas instances of
        :class:`~porepy.numerics.ad.operator.Operator` are treated as AD operators.

    Important:
        As of now, the framework for AD Operator functions treats only arguments,
        not keyword arguments.

        Therefore, this decorator is restricted to functions which take only positional
        arguments.

    The decorated function will be able to take
    :class:`~porepy.numerics.ad.operator.Operator`-instances as arguments and return
    another operator if done so.

    As soon as a single function argument is recognized to be an AD operator,
    a call to the decorated function will return an operator which needs to be
    evaluated using :meth:`~porepy.numerics.ad.operator.Operator.evaluate`.

    Otherwise the call will instantly pass the arguments to respective function and
    return its respective return values, if successful.

    In the case of AD operators as arguments,
    the return value will be an AD operator of the type passed to the decorator.

    Note:
        For full flexibility in the decoration, the user should resort to using
        the factory :func:`admethod` (see examples therein).

        The argument ``func`` is not optional, due to the creation of instances of this
        class being outsourced to :func:`admethod` for clarity reasons.

        For more information about how references to decorated functions are handled in
        Python, check Python's official docs.

    Parameters:
        func: Decorated function object.
        ad_ftype: Type reference to an AD operator function to be instantiated
            during a call with AD operator arguments.
        ad_fkwargs: Keyword arguments to be passed when instantiating an operator
            of type ``ad_function_type``.

    """

    def __init__(
        self,
        func: Callable,  # : Optional[Callable] = None
        ad_ftype: Type[AbstractFunction] = Function,
        ad_fkwargs: dict = {},
    ) -> None:
        # reference to decorated function object
        self._func: Callable = func
        # mark if decoration without explicit call to constructor
        self._explicit_init = func is None
        # Reference to object, to which the decorated bound method belongs, if any.
        # If this remains None, then an unbound method was decorated
        self._bound_to: Optional[object] = None
        self._bound_to_type: Optional[object] = None
        # reference to operator type which should wrap the decorated method
        self._ad_ftype = ad_ftype
        # keyword arguments for call to constructor of operator type
        self._op_kwargs = ad_fkwargs

    def __call__(self, *args, **kwargs) -> NumericType | Operator:
        """Wrapper factory.
        The decorated object is wrapped and/or evaluated here.

        Dependent on whether the decorated function is a method belonging to a class,
        or an unbound function, the wrapper will have a different signature.

        If bound to a class instance, the wrapper will include a partial function, where
        the instance of the class was already passed beforehand.

        If called with non-AD-operator ``args`` and ``kwargs``, it returns the
        return value of the decorated function in its respective format.

        Parameters:
            *args: Arguments for the call to the decorated function.
            **kwargs: Keyword arguments for the call.

        Returns:
            A call to this class will be treated as a call to the decorated function.

            Meaning, if numerical values are passed, the function is evaluated
            and its return value returned.

            If the function call is performed using AD Operator instances,
            the respective AD Operator function defined by instantiation argument
            ``ad_ftype`` is instantied and a call is performed using the arguments.

        """
        # If an explicit init was made, mimic a non-explicit init to get an object with
        # the descriptor protocol.
        # If decorated without explicit init, the function is passed during a call to
        # the decorator as first argument.
        # Without an explicit init, the first decorator itself replaces the decorated
        # function. This results in a call to ADmethod.__call__ instead of
        # a call to the decorated function
        # NOTE: Below code is used for including a factory in this class
        # but we are currently outsourcing the factory to admethod.

        # if self._func is None:
        #     self._func = args[0]

        # if self._explicit_init:
        #     return ADMethod(
        #         func=self._func,
        #         ad_ftype=self._ad_func_type,
        #         ad_fkwargs=self._op_kwargs,
        #     )

        # Make sure proper assignment of callable was made
        assert self._func is not None

        # when calling the decorator, distinguish between bound method call
        # ('args' contains 'self' or 'cls' of the decorated instance as first argument)
        # and an unbound function call
        # (whatever 'args' and 'kwargs' contain, we pass it to the wrapper)
        if self._bound_to == args[0] or self._bound_to_type == args[0]:
            # extract args which are neither 'self' nor 'cls'
            call_args = args[1:]

            # If bound, we use a partial evaluation of a bound function.
            # If the method was decorated with staticmethod, there is no partial eval.
            if isinstance(self._func, staticmethod):
                decorated_func = self._func.__func__

            # If the method was decorated with classmethod, make a partial eval using
            # type of the binding object.
            elif isinstance(self._func, classmethod):
                assert self._bound_to_type is not None
                decorated_func = partial(self._func.__func__, self._bound_to_type)

            # If the method is a regular instance method, make a partial eval using
            # the binding object itself.
            else:
                assert self._bound_to is not None
                decorated_func = partial(self._func, self._bound_to)

        # If unbound, we take the decorated function as is
        elif self._bound_to is None and self._bound_to_type is None:
            call_args = args
            decorated_func = self._func
        # Else something went wrong. This could happen if someone uses this class
        # in a hacky way
        else:
            raise ValueError(
                "Calling bound ADMethod instance\n\t"
                + str(self)
                + "\nwith unknown owner\n\t"
                + str(args[0])
                + "\nThis decorator is bound to\n\t"
                + str(self._bound_to)
            )

        # TODO: As of now, this decorator will NEVER turn functions without arguments
        # into AD operators, necessitating some additional work for that.

        # If any argument is an AD operator,
        # wrap the decorated method into an AD operator function
        # and perform a call to it.
        if self._check_if_arguments_ad(call_args, kwargs):
            # wrapping non-AD-operator arguments into AD for compatibility
            call_args, call_kwargs = self._wrap_into_ad(call_args, kwargs)

            # If name not explicitely set, give a default name to indicate origin
            if "name" not in self._op_kwargs.keys():
                name = "ADmethod-"
                name += (
                    str(self._ad_ftype.__qualname__)
                    + "-decorating-"
                    + str(self._func.__qualname__)
                )
                self._op_kwargs.update({"name": name})

            # calling the operator function
            ad_function = self._ad_ftype(func=decorated_func, **self._op_kwargs)
            # calling operator function with given arguments and returning
            return ad_function(*call_args, **call_kwargs)

        # If no argument is an AD operator,
        # we evaluate the function directly and return whatever is returned.
        else:
            return decorated_func(*call_args, **kwargs)

    def __get__(self, instance_: object, type_: type) -> Callable:
        """Descriptor protocol.

        If this ADmethod decorates a class method (and effectively replaces it), it will
        be bound to the class instance, similar to bound methods.

        Every time this instance is syntactically accessed as an attribute of the class
        instance, this getter is called and returns a partially evaluated call to this
        instance instead.
        By calling this instance this way, we can save a reference to the `self`
        (or 'cls') argument of the decorated class method and
        pass it as an argument to the decorated method.

        The reason why this is necessary is due to the fact, that class methods
        are always passed in unbound form to the decorator when the code is
        evaluated
        (i.e. they don't have a reference to the `self` argument, contrary to bound
        methods)

        Parameters:
            instance_: Instance, whose method has been decorated by this class and which
                is being accessed through the instance.
            type_: Object (f.e. class type) which has the decorated method in its
                directory

        Returns:
            A partially evaluated call to this instance with the binding instance
            as the first argument.

        """

        # If the decorated function is called using a binding instance of a class
        # ('self' in the decorated function)
        # perform a partial evaluation with 'self' as the first argument
        if instance_ is not None:
            # Save a reference to the binding instance
            # and to type of the instance, in case a classmethod was called
            self._bound_to = instance_
            self._bound_to_type = type_
            return partial(self.__call__, instance_)

        # If the decorated function is a member of a class (static or class method)
        # ('cls' in class methods)
        # perform a partial evaluation with 'cls' as the first argument
        elif isinstance(type_, type):
            # Save a reference to the binding type only
            # This happens if class methods are called without instantiation of
            # respective class
            self._bound_to_type = None
            self._bound_to_type = type_
            return partial(self.__call__, type_)

        # Else raise error? Descriptor protocoll probably never called without
        # instance or owner
        # TODO VL: As far as I know only 'self' and 'cls' are the two *behind-the-scene*
        # arguments for bound methods.
        else:
            self._bound_to = None
            self._bound_to_type = None
            return self.__call__

    def _check_if_arguments_ad(self, arguments: tuple, kwarguments: dict) -> bool:
        """Auxiliary function to check if a call to the AD method was done using
        arguments in AD operator form.

        Parameters:
            arguments: A tuple containing all the arguments in the function call.
            kwarguments: A dictionary containing the keyword-arguments in the function
                call.

        Raises:
            TypeError: If any argument is not a real number, a :obj:`~numpy.ndarray` or
                :class:`~porepy.numerics.ad.forward_mode.AdArray`,
                besides AD Operators.

        Returns:
            True, if any argument or keyword-argument-value is an instance of
            :class:`~porepy.numerics.ad.operator.Operator`.

            False, if they are (real) numbers or numpy arrays.

        """
        faulty_args = []
        faulty_kwargs = dict()
        has_ad_argument = False

        # checking arguments
        # if any is encountered, True is returned
        # TODO VL: The check for faulty arguments can be removed it wrapping is not
        # necessary. See comment about discussion with EK in _wrap_into_ad
        for arg in arguments:
            if isinstance(arg, (numbers.Real, np.ndarray, AdArray)):
                pass  # acceptable arguments
            elif isinstance(arg, Operator):
                has_ad_argument = True  # flag call as AD
            else:
                faulty_args.append(arg)

        for kw, arg in kwarguments.items():
            if isinstance(arg, (numbers.Real, np.ndarray, AdArray)):
                pass  # acceptable arguments
            elif isinstance(arg, Operator):
                has_ad_argument = True  # flag call as AD
            else:
                faulty_kwargs.update({kw: arg})

        if faulty_args or faulty_kwargs:
            msg = "Unsupported argument types:\n"
            for arg in faulty_args:
                msg += f"\t{str(type(arg))}\n"
            for kw, arg in faulty_kwargs.items():
                msg += f"'{kw}': {str(type(arg))}"

            raise TypeError(msg)

        return has_ad_argument

    def _wrap_into_ad(self, call_args: tuple, call_kwargs: dict) -> tuple[tuple, dict]:
        """Auxiliary function wrapping real numbers and numpy arrays into
        :class:`~porepy.numerics.ad.operators.Scalar` and
        :class:`~porepy.numerics.ad.operators.Array` respectively.

        This step is necessary, since as of now the AD framework treats call arguments
        for AD Operator functions as childer (other AD Operators) which must have
        :meth:`~porepy.numerics.ad.operators.Operator.parse` defined.

        Note:
            Instances of :class:`~porepy.numerics.ad.forward_mode.AdArray` and
            :class:`~porepy.numerics.ad.operators.Operator` need no wrapping and are
            not processed.

        Parameters:
            call_args: Arguments for the call to the decorated function
            call_kwargs: Keyword arguments for the call to the decorated function.

        Returns:
            Above (order-preserving) structure,
            where individual arguments and keyword-argument-values are wrapped in
            an AD operator if necessary.

        """
        wrapped_call_args = list()
        wrapped_call_kwargs = dict()

        # TODO VL: This wrapping is NOT necessary if we change Operator.evaluate
        # s.t. it returns AdArray with jac=0 for scalars and numpy arrays for instance.
        # Discuss with EK

        for arg in call_args:
            # wrap real numbers into AD scalars
            if isinstance(arg, numbers.Real):
                wrapped_call_args.append(pp.ad.Scalar(arg))
            # wrap np arrays into AD arrays
            elif isinstance(arg, np.ndarray):
                wrapped_call_args.append(pp.ad.Array(arg))
            # custom AdArray and operator instances are left as is
            elif isinstance(arg, (AdArray, Operator)):
                wrapped_call_args.append(arg)
            # anything else will raise an error, but this should not happen
            # due to the previous call to _check_if_arguments_ad
            else:
                raise TypeError("This should not happen.")

        for kw, arg in call_kwargs.items():
            # wrap real numbers into AD scalars
            if isinstance(arg, numbers.Real):
                wrapped_call_kwargs.update({kw: pp.ad.Scalar(arg)})
            # wrap np arrays into AD arrays
            elif isinstance(arg, np.ndarray):
                wrapped_call_kwargs.update({kw: pp.ad.Array(arg)})
            # custom AdArray and operator instances are left as is
            elif isinstance(arg, (AdArray, Operator)):
                wrapped_call_kwargs.update({kw: arg})
            # anything else will raise an error, but this should not happen
            # due to the previous call to _check_if_arguments_ad
            else:
                raise TypeError("This should not happen.")

        return tuple(wrapped_call_args), wrapped_call_kwargs<|MERGE_RESOLUTION|>--- conflicted
+++ resolved
@@ -85,16 +85,7 @@
         self.array_compatible: bool = array_compatible
         """Indicator whether the callable can process arrays."""
 
-<<<<<<< HEAD
-        ### PRIVATE
-        self._operation: Operator.Operations = Operator.Operations.evaluate
-
-        self._name: str = name if name is not None else ""
-
-        self._set_tree()
-=======
         super().__init__(name=name, operation=Operator.Operations.evaluate)
->>>>>>> e4da7bdb
 
     def __call__(self, *args: pp.ad.Operator) -> pp.ad.Operator:
         """Renders this function operator callable, fulfilling its notion as 'function'.
