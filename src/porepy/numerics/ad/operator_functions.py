--- conflicted
+++ resolved
@@ -15,13 +15,8 @@
 from __future__ import annotations
 
 import abc
-import numbers
 from functools import partial
-<<<<<<< HEAD
-from typing import Callable, Optional, Type, Union
-=======
 from typing import Callable, Optional, Sequence, Type
->>>>>>> 892d2538
 
 import numpy as np
 import scipy.sparse as sps
@@ -33,26 +28,16 @@
 from .operators import Operator
 
 __all__ = [
-<<<<<<< HEAD
-    "admethod",
-    "Function",
-    "ConstantFunction",
-=======
     "AbstractFunction",
->>>>>>> 892d2538
     "DiagonalJacobianFunction",
     "Function",
     "InterpolatedFunction",
-    "SemiSmoothMin",
+    "ADmethod",
 ]
 
-<<<<<<< HEAD
-### BASE CLASSES -----------------------------------------------------------------------
-=======
 
 def _raise_no_arithmetics_with_functions_error():
     raise TypeError("Operator functions must be called before applying any operation.")
->>>>>>> 892d2538
 
 
 class AbstractFunction(Operator):
@@ -282,9 +267,6 @@
         else:
             self._multipliers = [float(multipliers)]
 
-<<<<<<< HEAD
-### CONCRETE IMPLEMENTATIONS -----------------------------------------------------------
-=======
     def get_jacobian(self, *args: float | np.ndarray | AdArray) -> sps.spmatrix:
         """The approximate Jacobian consists of identity blocks times scalar multiplier
         per every function dependency."""
@@ -294,7 +276,6 @@
             if isinstance(arg, AdArray)
         ]
         return sum(jacs).tocsr()
->>>>>>> 892d2538
 
 
 class Function(AbstractFunction):
@@ -334,65 +315,6 @@
         result = self._func(*args)
         return result.val if isinstance(result, AdArray) else result
 
-<<<<<<< HEAD
-    def get_jacobian(self, *args: AdArray) -> sps.spmatrix:
-        """
-        Note:
-            The return value is not a sparse matrix as imposed by the parent method signature,
-            but a zero.
-            Numerical operations with a zero always works with any numeric formats in
-            numpy, scipy and PorePy's AD framework.
-            Since the constant function (most likely) gets no arguments passed, we have
-            no way of knowing the necessary shape for a zero matrix. Hence scalar.
-
-        Returns: the trivial derivative of a constant.
-
-        """
-        return 0.0
-
-
-class DiagonalJacobianFunction(AbstractJacobianFunction):
-    """Approximates the Jacobian of the function using identities and scalar multipliers
-    per dependency.
-
-    Parameters:
-        multipliers: scalar multipliers for the identity blocks in the Jacobian,
-            per dependency of ``func``. The order in ``multipliers`` is expected to match
-            the order of AD operators passed to the call of this function.
-
-    """
-
-    def __init__(
-        self,
-        func: Callable,
-        name: str,
-        multipliers: float | list[float],
-        array_compatible: bool = False,
-    ):
-        super().__init__(func, name, array_compatible)
-        # check and format input for further use
-        if isinstance(multipliers, list):
-            self._multipliers = [float(val) for val in multipliers]
-        else:
-            self._multipliers = [float(multipliers)]
-
-    def get_jacobian(self, *args: AdArray) -> sps.spmatrix:
-        """The approximate Jacobian consists of identity blocks times scalar multiplier
-        per every function dependency.
-
-        """
-        # the Jacobian of a (Merged) Variable is already a properly sized block identity
-        jac = args[0].jac * self._multipliers[0] if isinstance(args[0], AdArray) else 0
-
-        # summing identity blocks for each dependency
-        if len(args) > 1:
-            # TODO think about exception handling in case not enough
-            # L-values were provided initially
-            for arg, L in zip(args[1:], self._multipliers[1:]):
-                jac += arg.jac * L if isinstance(arg, AdArray) else 0
-
-        return jac
-=======
     def get_jacobian(self, *args: float | np.ndarray | AdArray) -> sps.spmatrix:
         assert any(
             isinstance(a, AdArray) for a in args
@@ -400,7 +322,6 @@
         result = self._func(*args)
         assert isinstance(result, AdArray)
         return result.jac
->>>>>>> 892d2538
 
 
 class InterpolatedFunction(AbstractFunction):
@@ -501,96 +422,9 @@
         return sum(jacs).tocsr()
 
 
-<<<<<<< HEAD
-class SemiSmoothMin(AbstractFunction):
-    """Function representing the semi-smooth ``min(-,-)``-function for two operators.
-=======
 ### FUNCTION DECORATOR
->>>>>>> 892d2538
-
-    The evaluation of the derivative (and function-values) follows basically an
-    active-set-strategy.
-
-<<<<<<< HEAD
-    The active set is defined by the those DOFs, where operator 1 has (strictly) larger values.
-    On the active set, the values correspond to the values of operator 2.
-    On the inactive set, the values correspond to the values of operator 1.
-
-    The Jacobian is chosen from elements of the B-sub-differential.
-    On the active set, the derivatives of operator 2 are chosen.
-    On the inactive set, the derivatives of operator 1 are chosen.
-
-    In a multi-dimensional setting this corresponds to selecting respective rows of each
-    sub-differential and inserting them in the final Jacobian.
-
-    Parameters:
-        op1: first AD Operator, representing the first argument to the min-function.
-        op1: second AD Operator, representing the second argument to the min-function.
-
-    """
-
-    def __init__(self):
-        name = f"semi-smooth MIN operator"
-        # dummy function, not supposed to be used
-
-        def func(x, y):
-            return x if x < y else y
-
-        super().__init__(func, name, False, False)
-
-        self.ad_compatible = False
-
-    def get_values(self, *args: AdArray | np.ndarray) -> np.ndarray:
-        # this will throw an error if more than two arguments were passed
-        op1, op2 = args
-        if all(isinstance(a, np.ndarray) for a in args):
-            # active set choice
-            active_set = (op1 - op2) > 0.0
-            # default/inactive vals
-            vals = op1.copy()
-            # replace vals on active set
-            vals[active_set] = op2[active_set]
-        else:
-            # active set choice
-            active_set = (op1.val - op2.val) > 0.0
-            # default/inactive vals
-            vals = op1.val.copy()
-            # replace vals on active set
-            vals[active_set] = op2.val[active_set]
-        return vals
-
-    def get_jacobian(self, *args: AdArray) -> sps.spmatrix:
-        # this will throw an error if more than two arguments were passed
-        op1, op2 = args
-        # active set choice
-        active_set = (op1.val - op2.val) > 0.0
-        # default/inactive choice (lil format for faster assembly)
-        jac = op1.jac.copy()
-        # replace (active set) rows with the differential from the other operator
-        jac[active_set] = op2.jac[active_set]
-        return jac.tocsr()
-
-
-### FUNCTION DECORATOR -----------------------------------------------------------------
-
-NumericType = Union[pp.number, np.ndarray, AdArray]
-
-
-def admethod(
-    func: Optional[Callable] = None,
-    ad_ftype: Type[AbstractFunction] = Function,
-    ad_fkwargs: dict = {},
-) -> Callable[[Callable], ADMethod] | ADMethod:
-    """Decorator to be used for class methods and functions to turn them into
-    AD operator functions if they receive AD operators as input arguments.
-
-    Note:
-        This function serves as a factory for :class:`ADMethod` instances, which
-        will replace the decorated function.
-
-        The process between decorations with ``@admethod`` and ``@admethod(...)`` are
-        slightly different. See examples below and documentation of :class:`ADMethod`.
-=======
+
+
 class ADmethod:
     """(Decorator) Class for numerical functions, to wrap them into operator functions.
 
@@ -598,228 +432,15 @@
 
     The decorated, numerical function is expected to be able to handle numerical
     arguments including Ad arrays.
->>>>>>> 892d2538
 
     Examples:
-
-        .. rubric:: Example 1
-
-        Here we demonstrate how to use this function, with and without a call during
-        decoration.
-
-        Without a call, the default arguments are used to create a
-        :class:`Function` factory using :class:`ADMethod`.
-
         .. code:: python
 
             import porepy as pp
 
-            @admethod
-            def dummy_rel_perm(saturation):
-                return saturation * saturation
-
-        During execution time,
-        above example code will call ``admethod`` with the function ``dummy_rel_perm``
-        passed as argument ``func``.
-        ``dummy_rel_perm`` will then be replaced with an instance of :class:`ADMethod`,
-        which creates :class:`Function`
-        instances and calls them everytime the argument ``saturation`` is
-        an AD operator.
-        So calling ``dummy_rel_perm`` with e.g.,
-        a :class:`~porepy.numerics.ad.operators.Variable` will return another AD
-        operator, equivalent to the syntax.
-
-        >>> pp.ad.Function(dummy_rel_perm, name='')(saturation)
-
-        If ``saturation`` is not an AD operator, but any other numerical format
-        accepted by :class:`ADMethod`, then ``dummy_rel_perm`` is callable like usual
-        and will immediatly return the value ``saturation * saturation``.
-
-        .. rubric:: Example 2
-
-        For using other operator functions besides :class:`Function`, you can use
-        this function with a call during decoration:
-
-        .. code:: python
-
-            @admethod(
-                ad_ftype=pp.ad.DiagonalJacobianFunction, ad_fkwargs={'multipliers'=[2]}
-            )
-            def dummy_rel_perm(saturation):
-                return saturation * saturation
-
-        This will give the same result as in above example, only that calls with
-        AD operators will not perform a call to :class:`Function`, but to
-        :class:`DiagonalJacobianFunction`.
-        ``ad_fkwargs`` will be used as arguments in the instantiation of
-        :class:`DiagonalJacobianFunction`.
-
-        Warning:
-            When decorating with a call to ``admethod``, the arguments
-            ``ad_ftype`` and ``ad_fkwargs`` must be given as keyword arguments.
-
-        .. rubric:: Example 3
-
-        Consider a decorated function taking two arguments
-
-        .. code:: python
-
-            @admethod
-            def mutiply(x, y):
-                return x * y
-
-        As seen above, here the multiplication will be wrapped into an
-        :class:`Function`.
-
-        We can compute cheap partial derivatives w.r.t. ``y``, if we let ``y`` be an
-        :class:`~porepy.numerics.ad.forward_mode.AdArray` and ``x`` some other
-        numeric format.
-        ``y`` can either be a simple ``AdArray`` with ``val=...`` and
-        ``jac=numpy.array([0, 1])``,
-        or a :class:`~porepy.numerics.ad.operators.Variable`,
-        which wrapps above construction.
-
-        >>> x = 3
-        >>> y = pp.ad.Variable(...)
-        >>> dy = multiply(x, y).evaluate(...)
-
-        ``dy`` will in effectively be an expression multiplying the constant value of
-        ``x`` with the ``AdArray`` representing ``y``, hence a partial derivative.
-
-        .. rubric:: Example 4
-
-        As of now, this decorator is compatible with Python's
-        :obj:`classmethod`, :obj:`staticmethod` and :obj:`~abc.abstractmethod`.
-
-        In combination with other decorators, make sure to use ``admethod`` as the
-        outermost/topmost decorator.
-
-        .. code:: python
-
-            import abc
-            import porepy as pp
-
-            class Foo(abc.ABC):
-
-                @pp.ad.admethod
-                @classmethod  # staticmethod
-                @abc.abstractmethod
-                def bar():
-                    ...
-
-    Note:
-        **When to use this.**
-
-        When dealing with complex heuristic laws implemented as functions,
-        this decorator enables the user to evaluate the function as usual if
-        the input args are not AD operators.
-
-        But if one wants to use the AD framework, it is often very bad for performance
-        reasons to implement the heuristic law directly with AD operators, due to
-        the possibly large operator tree and expensive recursion in the evaluation.
-
-        This function aims for feeding the heuristic law directly with instances of
-        :class:`~porepy.numerics.ad.forward.AdArray`, using the framework provided
-        by AD operator functions. It reduces the heuristic law to a single evaluation
-        process in the final operator tree.
-
-        Another obvious benefit is, that this approach does not produce any overhead if
-        the decorated function is called without AD arguments, but nevertheless
-        enabling the user to use both worlds in a flexible way.
-
-    Parameters:
-        func: ``default=None``
-
-            Reference to the decorated function.
-        ad_ftype: ``default=:class:`Function``
-
-            A type of AD operator function
-            (see :class:`AbstractFunction`) which should replace the decorated function
-            if it is called with AD Operators as arguments.
-        ad_fkwargs: ``default={}``
-
-            A dictionary containing keyword arguments for the
-            instantiation of the AD operator function of type ``ad_ftype``.
-
-    Returns:
-        An instance of :class:`ADMethod` mimicing the decorated function and capable
-        of taking AD operators  and\or other numeric formats as arguments.
-
-    """
-
-    if func is None:
-        # Here the first call to admethod was done in the decoration.
-        # Meaning we must return a callable which will in the next call take the
-        # decorated function as input.
-        def admethod_(func_):
-            # allow for compatibility with abstractmethod decorator
-            decorated = ADMethod(func_, ad_ftype=ad_ftype, ad_fkwargs=ad_fkwargs)
-            if hasattr(func_, "__isabstractmethod__"):
-                setattr(decorated, "__isabstractmethod__", func_.__isabstractmethod__)
-            return decorated
-
-        return admethod_
-    else:
-        # Here admethod was used in the decorator without call.
-        # This means that the first call to admethod contains the reference to the
-        # decorated function.
-
-        # allow for compatibility with abstractmethod decorator
-        decorated = ADMethod(func, ad_ftype=ad_ftype, ad_fkwargs=ad_fkwargs)
-        if hasattr(func, "__isabstractmethod__"):
-            setattr(decorated, "__isabstractmethod__", func.__isabstractmethod__)
-        return decorated
-
-
-class ADMethod:
-    """(Decorator) Class for methods/functions taking numerical values and
-    returning numerical values, e.g. physical properties or heuristic laws.
-
-<<<<<<< HEAD
-    The decorated function is expected to take
-
-    - real numbers ,
-    - :obj:`~numpy.ndarray` or
-    - :class:`~porepy.numerics.ad.forward_mode.AdArray`,
-
-    and return one of above.
-
-    Note:
-        In this context, instances of :class:`~porepy.numerics.ad.forward_mode.AdArray`
-        are treated as *numerical* values, whereas instances of
-        :class:`~porepy.numerics.ad.operator.Operator` are treated as AD operators.
-
-    Important:
-        As of now, the framework for AD Operator functions treats only arguments,
-        not keyword arguments.
-
-        Therefore, this decorator is restricted to functions which take only positional
-        arguments.
-
-    The decorated function will be able to take
-    :class:`~porepy.numerics.ad.operator.Operator`-instances as arguments and return
-    another operator if done so.
-
-    As soon as a single function argument is recognized to be an AD operator,
-    a call to the decorated function will return an operator which needs to be
-    evaluated using :meth:`~porepy.numerics.ad.operator.Operator.evaluate`.
-
-    Otherwise the call will instantly pass the arguments to respective function and
-    return its respective return values, if successful.
-
-    In the case of AD operators as arguments,
-    the return value will be an AD operator of the type passed to the decorator.
-
-    Note:
-        For full flexibility in the decoration, the user should resort to using
-        the factory :func:`admethod` (see examples therein).
-
-        The argument ``func`` is not optional, due to the creation of instances of this
-        class being outsourced to :func:`admethod` for clarity reasons.
-
-        For more information about how references to decorated functions are handled in
-        Python, check Python's official docs.
-=======
+            # decorating class methods
+            class IdealGas:
+
                 @ADmethod(ad_operator=pp.ad.Function,
                         operator_args={'name'='density'})
                 def density(self, p: float, T: float) -> float:
@@ -836,47 +457,39 @@
     Note:
         If used as decorator WITHOUT explicit instantiation, the instantiation will be
         done implicitly with default arguments (that's how Python decorators work).
->>>>>>> 892d2538
 
     Parameters:
-        func: Decorated function object.
-        ad_ftype: Type reference to an AD operator function to be instantiated
-            during a call with AD operator arguments.
-        ad_fkwargs: Keyword arguments to be passed when instantiating an operator
+        func: decorated function object
+        ad_function_type: type reference to an AD operator function to be instantiated.
+            When instantiated, that instance will effectively replace ``func``.
+        operator_kwargs: keyword arguments to be passed when instantiating an operator
             of type ``ad_function_type``.
 
     """
 
     def __init__(
         self,
-<<<<<<< HEAD
-        func: Callable,  # : Optional[Callable] = None
-        ad_ftype: Type[AbstractFunction] = Function,
-        ad_fkwargs: dict = {},
-=======
         func: Optional[Callable] = None,
         ad_function_type: Type[AbstractFunction] = Function,
         operator_kwargs: Optional[dict] = None,
->>>>>>> 892d2538
     ) -> None:
         if operator_kwargs is None:
             operator_kwargs = {"name": "unnamed_function"}
 
         assert "name" in operator_kwargs, "Operator functions must be named."
         # reference to decorated function object
-        self._func: Callable = func
+        self._func = func
         # mark if decoration without explicit call to constructor
         self._explicit_init = func is None
-        # Reference to object, to which the decorated bound method belongs, if any.
-        # If this remains None, then an unbound method was decorated
+        # reference to instance, to which the decorated bound method belongs, if any
+        # if this remains None, then an unbound method was decorated
         self._bound_to: Optional[object] = None
-        self._bound_to_type: Optional[object] = None
         # reference to operator type which should wrap the decorated method
-        self._ad_ftype = ad_ftype
+        self._ad_func_type = ad_function_type
         # keyword arguments for call to constructor of operator type
-        self._op_kwargs = ad_fkwargs
-
-    def __call__(self, *args, **kwargs) -> NumericType | Operator:
+        self._op_kwargs = operator_kwargs
+
+    def __call__(self, *args, **kwargs) -> ADmethod | pp.ad.Operator:
         """Wrapper factory.
         The decorated object is wrapped and/or evaluated here.
 
@@ -886,10 +499,6 @@
         If bound to a class instance, the wrapper will include a partial function, where
         the instance of the class was already passed beforehand.
 
-<<<<<<< HEAD
-        If called with non-AD-operator ``args`` and ``kwargs``, it returns the
-        return value of the decorated function in its respective format.
-=======
         Note:
             If the decorator was explicitly instantiated during decoration,
             that instance will effectively be replaced by another decorator instance
@@ -898,133 +507,47 @@
             when used as a decorator, hence properly dereferencing the original
             instance. If used differently or if another reference is saved between
             explicit instantiation and call, this is a potential memory leak.
->>>>>>> 892d2538
-
-        Parameters:
-            *args: Arguments for the call to the decorated function.
-            **kwargs: Keyword arguments for the call.
-
-        Returns:
-            A call to this class will be treated as a call to the decorated function.
-
-            Meaning, if numerical values are passed, the function is evaluated
-            and its return value returned.
-
-            If the function call is performed using AD Operator instances,
-            the respective AD Operator function defined by instantiation argument
-            ``ad_ftype`` is instantied and a call is performed using the arguments.
 
         """
+        # If decorated without explicit init, the function is passed during a call to
+        # the decorator as first argument.
+        if self._func is None:
+            self._func = args[0]
+
         # If an explicit init was made, mimic a non-explicit init to get an object with
         # the descriptor protocol.
-        # If decorated without explicit init, the function is passed during a call to
-        # the decorator as first argument.
+        if self._explicit_init:
+            return ADmethod(
+                func=self._func,
+                ad_function_type=self._ad_func_type,
+                operator_kwargs=self._op_kwargs,
+            )
+
         # Without an explicit init, the first decorator itself replaces the decorated
         # function. This results in a call to ADmethod.__call__ instead of
         # a call to the decorated function
-        # NOTE: Below code is used for including a factory in this class
-        # but we are currently outsourcing the factory to admethod.
-
-        # if self._func is None:
-        #     self._func = args[0]
-
-        # if self._explicit_init:
-        #     return ADMethod(
-        #         func=self._func,
-        #         ad_ftype=self._ad_func_type,
-        #         ad_fkwargs=self._op_kwargs,
-        #     )
-
-        # Make sure proper assignment of callable was made
-        assert self._func is not None
 
         # when calling the decorator, distinguish between bound method call
-<<<<<<< HEAD
-        # ('args' contains 'self' or 'cls' of the decorated instance as first argument)
-        # and an unbound function call
-        # (whatever 'args' and 'kwargs' contain, we pass it to the wrapper)
-        if self._bound_to == args[0] or self._bound_to_type == args[0]:
-            # extract args which are neither 'self' nor 'cls'
-            call_args = args[1:]
-
-            # If bound, we use a partial evaluation of a bound function.
-            # If the method was decorated with staticmethod, there is no partial eval.
-            if isinstance(self._func, staticmethod):
-                decorated_func = self._func.__func__
-
-            # If the method was decorated with classmethod, make a partial eval using
-            # type of the binding object.
-            elif isinstance(self._func, classmethod):
-                assert self._bound_to_type is not None
-                decorated_func = partial(self._func.__func__, self._bound_to_type)
-
-            # If the method is a regular instance method, make a partial eval using
-            # the binding object itself.
-            else:
-                assert self._bound_to is not None
-                decorated_func = partial(self._func, self._bound_to)
-
-        # If unbound, we take the decorated function as is
-        elif self._bound_to is None and self._bound_to_type is None:
-            call_args = args
-            decorated_func = self._func
-        # Else something went wrong. This could happen if someone uses this class
-        # in a hacky way
-=======
         # ('args' contains 'self' of the decorated instance) and an unbound function
         # call (whatever 'args' and 'kwargs' contain, we pass it to the wrapper)
         if self._bound_to is None:
             wrapped_function = self.ad_wrapper(*args, **kwargs)
         elif self._bound_to == args[0]:
             wrapped_function = self.ad_wrapper(*args[1:], **kwargs)
->>>>>>> 892d2538
         else:
             raise ValueError(
-                "Calling bound ADMethod instance\n\t"
+                "Calling bound decorator "
                 + str(self)
-                + "\nwith unknown owner\n\t"
+                + " with unknown instance "
                 + str(args[0])
-                + "\nThis decorator is bound to\n\t"
+                + "\n This decorator is bound to "
                 + str(self._bound_to)
             )
 
-        # TODO: As of now, this decorator will NEVER turn functions without arguments
-        # into AD operators, necessitating some additional work for that.
-
-        # If any argument is an AD operator,
-        # wrap the decorated method into an AD operator function
-        # and perform a call to it.
-        if self._check_if_arguments_ad(call_args, kwargs):
-            # wrapping non-AD-operator arguments into AD for compatibility
-            call_args, call_kwargs = self._wrap_into_ad(call_args, kwargs)
-
-            # If name not explicitely set, give a default name to indicate origin
-            if "name" not in self._op_kwargs.keys():
-                name = "ADmethod-"
-                name += (
-                    str(self._ad_ftype.__qualname__)
-                    + "-decorating-"
-                    + str(self._func.__qualname__)
-                )
-                self._op_kwargs.update({"name": name})
-
-<<<<<<< HEAD
-            # calling the operator function
-            ad_function = self._ad_ftype(func=decorated_func, **self._op_kwargs)
-            # calling operator function with given arguments and returning
-            return ad_function(*call_args, **call_kwargs)
-
-        # If no argument is an AD operator,
-        # we evaluate the function directly and return whatever is returned.
-        else:
-            return decorated_func(*call_args, **kwargs)
-
-    def __get__(self, instance_: object, type_: type) -> Callable:
-        """Descriptor protocol.
-=======
+        return wrapped_function
+
     def __get__(self, binding_instance: object, binding_type: type) -> Callable:
         """Implemenation of descriptor protocol.
->>>>>>> 892d2538
 
         If this ADmethod decorates a class method (and effectively replaces it), it will
         be bound to the class instance, similar to bound methods.
@@ -1033,8 +556,8 @@
         instance, this getter is called and returns a partially evaluated call to this
         instance instead.
         By calling this instance this way, we can save a reference to the `self`
-        (or 'cls') argument of the decorated class method and
-        pass it as an argument to the decorated method.
+        argument of the decorated class method and pass it as an argument to the
+        decorated method.
 
         The reason why this is necessary is due to the fact, that class methods
         are always passed in unbound form to the decorator when the code is
@@ -1043,110 +566,30 @@
         methods)
 
         Parameters:
-            instance_: Instance, whose method has been decorated by this class and which
-                is being accessed through the instance.
-            type_: Object (f.e. class type) which has the decorated method in its
-                directory
-
-        Returns:
-            A partially evaluated call to this instance with the binding instance
-            as the first argument.
+            binding_instance: instance, whose method has been decorated by this class.
+            binding_type: type instance of the decorated method's class/owner.
 
         """
-
-<<<<<<< HEAD
-        # If the decorated function is called using a binding instance of a class
-        # ('self' in the decorated function)
-        # perform a partial evaluation with 'self' as the first argument
-        if instance_ is not None:
-            # Save a reference to the binding instance
-            # and to type of the instance, in case a classmethod was called
-            self._bound_to = instance_
-            self._bound_to_type = type_
-            return partial(self.__call__, instance_)
-
-        # If the decorated function is a member of a class (static or class method)
-        # ('cls' in class methods)
-        # perform a partial evaluation with 'cls' as the first argument
-        elif isinstance(type_, type):
-            # Save a reference to the binding type only
-            # This happens if class methods are called without instantiation of
-            # respective class
-            self._bound_to_type = None
-            self._bound_to_type = type_
-            return partial(self.__call__, type_)
-
-        # Else raise error? Descriptor protocoll probably never called without
-        # instance or owner
-        # TODO VL: As far as I know only 'self' and 'cls' are the two *behind-the-scene*
-        # arguments for bound methods.
-        else:
-            self._bound_to = None
-            self._bound_to_type = None
-            return self.__call__
-
-    def _check_if_arguments_ad(self, arguments: tuple, kwarguments: dict) -> bool:
-        """Auxiliary function to check if a call to the AD method was done using
-        arguments in AD operator form.
-=======
+        # Save a reference to the binding instance
+        self._bound_to = binding_instance
+        # A partial call to the decorator is returned, not the decorator itself.
+        # This will trigger the function evaluation.
+        return partial(self.__call__, binding_instance)
+
     def ad_wrapper(self, *args, **kwargs) -> Operator:
         """Actual wrapper function.
 
         Constructs the necessary AD-Operator class wrapping the decorated callable
         and performs the evaluation/call.
->>>>>>> 892d2538
 
         Parameters:
-            arguments: A tuple containing all the arguments in the function call.
-            kwarguments: A dictionary containing the keyword-arguments in the function
-                call.
-
-        Raises:
-            TypeError: If any argument is not a real number, a :obj:`~numpy.ndarray` or
-                :class:`~porepy.numerics.ad.forward_mode.AdArray`,
-                besides AD Operators.
-
-        Returns:
-            True, if any argument or keyword-argument-value is an instance of
-            :class:`~porepy.numerics.ad.operator.Operator`.
-
-            False, if they are (real) numbers or numpy arrays.
+            *args: arguments for the call to the wrapping AD operator function
+            **kwargs: keyword argument for the call to the wrapping Ad operator function
 
         """
-        faulty_args = []
-        faulty_kwargs = dict()
-        has_ad_argument = False
-
-        # checking arguments
-        # if any is encountered, True is returned
-        # TODO VL: The check for faulty arguments can be removed it wrapping is not
-        # necessary. See comment about discussion with EK in _wrap_into_ad
-        for arg in arguments:
-            if isinstance(arg, (numbers.Real, np.ndarray, AdArray)):
-                pass  # acceptable arguments
-            elif isinstance(arg, Operator):
-                has_ad_argument = True  # flag call as AD
-            else:
-                faulty_args.append(arg)
-
-<<<<<<< HEAD
-        for kw, arg in kwarguments.items():
-            if isinstance(arg, (numbers.Real, np.ndarray, AdArray)):
-                pass  # acceptable arguments
-            elif isinstance(arg, Operator):
-                has_ad_argument = True  # flag call as AD
-            else:
-                faulty_kwargs.update({kw: arg})
-
-        if faulty_args or faulty_kwargs:
-            msg = "Unsupported argument types:\n"
-            for arg in faulty_args:
-                msg += f"\t{str(type(arg))}\n"
-            for kw, arg in faulty_kwargs.items():
-                msg += f"'{kw}': {str(type(arg))}"
-
-            raise TypeError(msg)
-=======
+        # Make sure proper assignment of callable was made
+        assert self._func is not None
+
         # extra safety measure to ensure a bound call is done to the right binding
         # instance. We pass only the binding instance referenced in the descr. protocol.
         if self._bound_to is None:
@@ -1165,69 +608,8 @@
                 + str(self._func.__qualname__)
             )
             self._op_kwargs.update({"name": name})
->>>>>>> 892d2538
-
-        return has_ad_argument
-
-    def _wrap_into_ad(self, call_args: tuple, call_kwargs: dict) -> tuple[tuple, dict]:
-        """Auxiliary function wrapping real numbers and numpy arrays into
-        :class:`~porepy.numerics.ad.operators.Scalar` and
-        :class:`~porepy.numerics.ad.operators.Array` respectively.
-
-        This step is necessary, since as of now the AD framework treats call arguments
-        for AD Operator functions as childer (other AD Operators) which must have
-        :meth:`~porepy.numerics.ad.operators.Operator.parse` defined.
-
-        Note:
-            Instances of :class:`~porepy.numerics.ad.forward_mode.AdArray` and
-            :class:`~porepy.numerics.ad.operators.Operator` need no wrapping and are
-            not processed.
-
-        Parameters:
-            call_args: Arguments for the call to the decorated function
-            call_kwargs: Keyword arguments for the call to the decorated function.
-
-        Returns:
-            Above (order-preserving) structure,
-            where individual arguments and keyword-argument-values are wrapped in
-            an AD operator if necessary.
-
-        """
-        wrapped_call_args = list()
-        wrapped_call_kwargs = dict()
-
-        # TODO VL: This wrapping is NOT necessary if we change Operator.evaluate
-        # s.t. it returns AdArray with jac=0 for scalars and numpy arrays for instance.
-        # Discuss with EK
-
-        for arg in call_args:
-            # wrap real numbers into AD scalars
-            if isinstance(arg, numbers.Real):
-                wrapped_call_args.append(pp.ad.Scalar(arg))
-            # wrap np arrays into AD arrays
-            elif isinstance(arg, np.ndarray):
-                wrapped_call_args.append(pp.ad.Array(arg))
-            # custom AdArray and operator instances are left as is
-            elif isinstance(arg, (AdArray, Operator)):
-                wrapped_call_args.append(arg)
-            # anything else will raise an error, but this should not happen
-            # due to the previous call to _check_if_arguments_ad
-            else:
-                raise TypeError("This should not happen.")
-
-        for kw, arg in call_kwargs.items():
-            # wrap real numbers into AD scalars
-            if isinstance(arg, numbers.Real):
-                wrapped_call_kwargs.update({kw: pp.ad.Scalar(arg)})
-            # wrap np arrays into AD arrays
-            elif isinstance(arg, np.ndarray):
-                wrapped_call_kwargs.update({kw: pp.ad.Array(arg)})
-            # custom AdArray and operator instances are left as is
-            elif isinstance(arg, (AdArray, Operator)):
-                wrapped_call_kwargs.update({kw: arg})
-            # anything else will raise an error, but this should not happen
-            # due to the previous call to _check_if_arguments_ad
-            else:
-                raise TypeError("This should not happen.")
-
-        return tuple(wrapped_call_args), wrapped_call_kwargs+
+        # calling the operator
+        wrapping_operator = self._ad_func_type(func=operator_func, **self._op_kwargs)
+
+        return wrapping_operator(*args, **kwargs)