"""This module contains callable operators representing functions to be called with other
operators as input arguments.
Contains also a decorator class for callables, which transforms them automatically in the
specified operator function type.

"""
from __future__ import annotations

import abc
from enum import Enum
from functools import partial
<<<<<<< HEAD
from typing import Callable, Optional, Type
=======
from typing import Callable, Optional, Type, Union
>>>>>>> 51a38f9d

import numpy as np
import scipy.sparse as sps

import porepy as pp
from porepy.numerics.ad.forward_mode import Ad_array

from .operators import Operator, Tree

__all__ = [
    "Function",
    "ConstantFunction",
    "DiagonalJacobianFunction",
    "InterpolatedFunction",
    "ADmethod",
]

### BASE CLASSES ------------------------------------------------------------------------------


class AbstractFunction(Operator):
    """Abstract class for all operator functions, i.e. functions evaluated on some other AD
    operators.

    Implements the callable-functionality and provides abstract methods for obtaining function
    values and the Jacobian.
    The abstraction intends to provide means for approximating operators, where values are
    e.g. interpolated and the Jacobian is approximated using FD.

<<<<<<< HEAD
    Parameters:
        func: callable Python object representing a (numeric) function
        name: name of this instance as an AD operator
        array_compatible (optional): If true, the callable ``func`` will be called
            using arrays (numpy.typing.ArrayLike). Flagging this true, the user ensures
            that the callable can work with arrays and return respectively
            formatted output. If false, the function will be evaluated element-wise
            (scalar input).
=======
    Note:
        One can flag the operator as ``ad_compatible``. If flagged, the AD framework passes
        AD arrays directly to the callable ``func`` and will **not** call the abstract methods
        for values and the Jacobian during operator parsing.
        If for some reason one wants to flag the function as AD compatible, but still have the
        abstract methods called, this is as of now **not** supported.

        For now only one child class, porepy.ad.Function, flags itself always as AD compatible.
>>>>>>> 51a38f9d

    Parameters:
        func: callable Python object representing a (numeric) function.
            Expected to take numerical information in some form and return numerical
            information in the same form.
        name: name of this instance as an AD operator
        array_compatible (optional): If true, the callable ``func`` will be called
            using arrays (numpy.typing.ArrayLike). Flagging this true, the user ensures
            that the callable can work with arrays and return respectively
            formatted output. If false, the function will be evaluated element-wise
            (scalar input). Defaults to False.
        ad_compatible (Optional): If true, the callable ``func`` will be called using
            the porepy.ad.Ad_array.

            Note that as of now, this will effectively bypass the abstract methods
            for generating values and the Jacobian, assuming both will be provided
            correctly by the return value of ``func``.

            Defaults to False.

    """

<<<<<<< HEAD
    def __init__(self, func: Callable, name: str, array_compatible: bool = False):
        super().__init__(name=name)
=======
    def __init__(
        self,
        func: Callable,
        name: str,
        array_compatible: bool = False,
        ad_compatible: bool = False,
    ):
>>>>>>> 51a38f9d
        ### PUBLIC

        self.func: Callable = func
        """Callable passed at instantiation"""

        self.array_compatible: bool = array_compatible
        """Indicator whether the callable can process arrays."""

        ### PRIVATE
        self._operation: Enum = Operator.Operations.approximate

<<<<<<< HEAD
    def __call__(self, *args: pp.ad.Operator | Ad_array):
        """Renders this function operator callable, fulfilling its notion as 'function'.

        Parameters:
            *args: AD operators passed as symbolic arguments to the callable passed at
=======
    def __call__(self, *args: pp.ad.Operator | Ad_array) -> pp.ad.Operator:
        """Renders this function operator callable, fulfilling its notion as 'function'.

        Parameters:
            *args: AD operators passed as symbolic arguments for the callable passed at
>>>>>>> 51a38f9d
                instantiation.

        Returns:
            Operator with call-arguments as children in the operator tree.
<<<<<<< HEAD
            The assigned operation is ``approximate``.
=======
            The assigned operation is ``evaluate``.
>>>>>>> 51a38f9d

        """
        children = [self, *args]
        op = Operator(tree=Tree(self._operation, children=children))
        return op

    def __repr__(self) -> str:
        """String representation of this operator function.
        Uses currently only the given name."""

        s = f"AD Operator function '{self._name}'"
        return s

    def __mul__(self, other):
        raise RuntimeError(
            "AD Operator functions are meant to be called, not multiplied."
        )

    def __add__(self, other):
        raise RuntimeError("AD Operator functions are meant to be called, not added.")

    def __sub__(self, other):
        raise RuntimeError(
            "AD Operator functions are meant to be called, not subtracted."
        )

    def __rsub__(self, other):
        raise RuntimeError(
            "AD Operator functions are meant to be called, not subtracted."
        )

    def __div__(self, other):
        raise RuntimeError("AD Operator functions are meant to be called, not divided.")

    def __truediv__(self, other):
        raise RuntimeError("AD Operator functions are meant to be called, not divided.")

    def parse(self, md: pp.MixedDimensionalGrid):
        """Parsing to a numerical value.

        The real work will be done by combining the function with arguments, during
        parsing of an operator tree.

        Parameters:
            md: Mixed-dimensional grid.

<<<<<<< HEAD
        Returns: the instance itself.
=======
        Returns:
            The instance itself.
>>>>>>> 51a38f9d

        """
        return self

    @abc.abstractmethod
    def get_values(self, *args: Ad_array) -> np.ndarray:
        """Abstract method for evaluating the callable passed at instantiation.

        This method will be called during the operator parsing.
        The AD arrays passed as arguments will be in the same order as the operators passed to
        the call to this instance.

        The returned numpy array will be set as 'val' argument for the AD array representing
        this instance.

        Parameters:
            *args: Ad_array representation of the operators passed during the call to this
                instance

        Returns:
            Function values in numerical format.

        """
        pass

    @abc.abstractmethod
    def get_jacobian(self, *args: Ad_array) -> sps.spmatrix:
        """
        Abstract method for evaluating the Jacobian of the callable passed at instantiation.

        This method will be called during the operator parsing.
        The AD arrays passed as arguments will be in the same order as the operators passed to
        the call to this instance.

        The returned numpy array will be be set as 'jac' argument for the AD array representing
        this instance.

<<<<<<< HEAD
        Notes:
=======
        Note:
>>>>>>> 51a38f9d
            The necessary dimensions for the jacobian can be extracted from the dimensions
            of the Jacobians of passed Ad_array instances.

        Parameters:
            *args: Ad_array representation of the operators passed during the call to this
                instance

        Returns:
            Numeric representation of the Jacobian of this function.

        """
        pass


class AbstractJacobianFunction(AbstractFunction):
    """Partially abstract base class, providing a call to the callable ``func`` in order to
    obtain numeric function values.

    What remains abstract is the Jacobian.

    """

    def get_values(self, *args: Ad_array) -> np.ndarray:
        """
        Returns:
            The direct evaluation of the callable using ``val`` of passed AD arrays.

        """
        # get values of argument Ad_arrays.
        vals = (arg.val for arg in args)

        # if the callable is flagged as conform for vector operations, feed vectors
        if self.array_compatible:
            return self.func(*vals)
        else:
            # if not vector-conform, feed element-wise

            # TODO this displays some special behavior when val-arrays have different lengths:
            # it returns None-like things for every iteration more then shortest length
            # These Nones are ignored for some reason by the function call, as well as by the
            # array constructor.
            # If a mortar var and a subdomain var are given as args,
            # then the lengths will be different for example.
            return np.array([self.func(*vals_i) for vals_i in zip(*vals)])


### CONCRETE IMPLEMENTATIONS ------------------------------------------------------------------


class Function(AbstractFunction):
    """Ad representation of an analytically given function,
    where it is expected that passing Ad_arrays directly to ``func`` will
    return the proper result.

    Here the values **and** the Jacobian are obtained exactly by the AD framework.

    The intended use is as a wrapper for operations on pp.ad.Ad_array objects,
    in forms which are not directly or easily expressed by the rest of the Ad
    framework.

<<<<<<< HEAD
    Notes:
        This is a special case where the abstract methods for getting values and the Jacobian
        are formally implemented but never used by the AD framework.
        A separate operation called ``evaluate`` is implemented instead, which simply feeds
        the AD arrays to ``func``.
=======
    Note:
        This is a special case where the abstract methods for getting values and the Jacobian
        are formally implemented but never used by the AD framework (see ``ad_compatible``)
>>>>>>> 51a38f9d

    """

    def __init__(self, func: Callable, name: str, array_compatible: bool = True):
        super().__init__(func, name, array_compatible)
        self._operation = Operator.Operations.evaluate
        self.ad_compatible = True

    def get_values(self, *args: Ad_array) -> np.ndarray:
        result = self.func(*args)
        return result.val

    def get_jacobian(self, *args: Ad_array) -> np.ndarray:
        result = self.func(*args)
        return result.jac


class ConstantFunction(AbstractFunction):
    """Function representing constant, scalar values with no dependencies and ergo a
    zero Jacobian.

    It still has to be called though since it fulfills the notion of a 'function'.

<<<<<<< HEAD
=======
    Parameters:
        values: constant values per cell.

>>>>>>> 51a38f9d
    """

    def __init__(self, name: str, values: np.ndarray):
        # dummy function, takes whatever and returns only the pre-set values
        def func(*args):
            return values

        super().__init__(func, name)
        self._values = values

    def get_values(self, *args: Ad_array) -> np.ndarray:
        """
        Returns:
            The values passed at instantiation.

        """
        return self._values

    def get_jacobian(self, *args: Ad_array) -> sps.spmatrix:
        """
<<<<<<< HEAD
        Notes:
=======
        Note:
>>>>>>> 51a38f9d
            The return value is not a sparse matrix as imposed by the parent method signature,
            but a zero.
            Numerical operations with a zero always works with any numeric formats in
            numpy, scipy and PorePy's AD framework.
            Since the constant function (most likely) gets no arguments passed,
            we have no way of knowing the necessary SHAPE for a zero matrix. Hence scalar.

        Returns: the trivial derivative of a constant.

        """
        return 0.0


class DiagonalJacobianFunction(AbstractJacobianFunction):
    """Approximates the Jacobian of the function using identities and scalar multipliers
    per dependency.

    Parameters:
        multipliers: scalar multipliers for the identity blocks in the Jacobian,
            per dependency of ``func``. The order in ``multipliers`` is expected to match
            the order of AD operators passed to the call of this function.

    """

    def __init__(
        self,
        func: Callable,
        name: str,
        multipliers: float | list[float],
        array_compatible: bool = False,
    ):
        super().__init__(func, name, array_compatible)
        # check and format input for further use
        if isinstance(multipliers, list):
            self._multipliers = [float(val) for val in multipliers]
        else:
            self._multipliers = [float(multipliers)]

    def get_jacobian(self, *args: Ad_array) -> sps.spmatrix:
        """The approximate Jacobian consists of identity blocks times scalar multiplier
        per every function dependency.

        """
        # the Jacobian of a (Merged) Variable is already a properly sized block identity
        jac = args[0].jac * self._multipliers[0]

        # summing identity blocks for each dependency
        if len(args) > 1:
            # TODO think about exception handling in case not enough
            # L-values were provided initially
            for arg, L in zip(args[1:], self._multipliers[1:]):
                jac += arg.jac * L

        return jac


class InterpolatedFunction(AbstractFunction):
    """Represents the passed function as an interpolation of chosen order on a cartesian,
    uniform grid.

    The image of the function is expected to be of dimension 1, while the domain can be
    multidimensional.

    Note:
        All vector-valued ndarray arguments are assumed to be column vectors.
        Each row-entry represents a value for an argument of ``func`` in
        respective order.

    Parameters:
        min_val: lower bounds for the domain of ``func``.
        max_val: upper bound for the domain.
        npt: number of interpolation points per dimension of the domain.
        order: Order of interpolation. Supports currently only linear order.
        preval (optional): If True, pre-evaluates the values of the function at
            the points of interpolation and stores them.
            If False, evaluates them if necessary.
            Influences the runtime.
            Defaults to False.

    """

    def __init__(
        self,
        func: Callable,
        name: str,
        min_val: np.ndarray,
        max_val: np.ndarray,
        npt: np.ndarray,
        order: int = 1,
        preval: bool = False,
        array_compatible: bool = False,
    ):
<<<<<<< HEAD
        """All vector-valued ndarray arguments are assumed to be column vectors.
        Each row-entry represents a value for an argument of ``func`` in
        respective order.

        Args:
            min_val: lower bounds for the domain of ``func``.
            max_val: upper bound for the domain.
            npt: number of interpolation points per dimension of the domain.
            order: Order of interpolation. Supports currently only linear order.
            preval (default=False): If True, pre-evaluates the values of the function at
                the points of interpolation and stores them.
                If False, evaluates them if necessary.
                Influences the runtime.

        """
=======
>>>>>>> 51a38f9d
        super().__init__(func, name, array_compatible)

        ### PUBLIC
        self.order: int = order

        ### PRIVATE
        self._prevaluated: bool = preval
        self._table: pp.InterpolationTable

        if self.order == 1:
            if self._prevaluated:
                self._table = pp.InterpolationTable(min_val, max_val, npt, func)
            else:
                # Find a grid resolution from the provided minimum and maximum values.
                # TODO: This will get an overhaul once we start using the adaptive
                # interpolation tables in actual computations.
                dx = (max_val - min_val) / npt
                self._table = pp.AdaptiveInterpolationTable(
                    dx, base_point=min_val, function=func, dim=1
                )
        else:
            raise NotImplementedError(
                f"Interpolation of order {self.order} not implemented."
            )

    def get_values(self, *args: Ad_array) -> np.ndarray:
        # stacking argument values vertically for interpolation
        X = np.vstack([x.val for x in args])
        return self._table.interpolate(X)

    def get_jacobian(self, *args: Ad_array) -> sps.spmatrix:
        # get points at which to evaluate the differentiation
        X = np.vstack([x.val for x in args])
        # allocate zero matrix for Jacobian with correct dimensions and in CSR format
        jac = sps.csr_matrix(args[0].jac.shape)

        for axis, arg in enumerate(args):
            # The trivial Jacobian of one argument gives us the correct position for the
            # entries as ones
            partial_jac = arg.jac
            # replace the ones with actual values
            # Since csr, we can simply replace the data array with the values of the derivative
            partial_jac.data = self._table.gradient(X, axis)[0]

            # add blocks to complete Jacobian
            jac += partial_jac

        return jac


### FUNCTION DECORATOR ------------------------------------------------------------------------


class ADmethod:
    """(Decorator) Class for methods representing e.g., physical properties.
    The decorated function is expected to take scalars/vectors and return a scalar/vector.

    The return value will be an AD operator of a type passed to the decorator.

    Examples:
<<<<<<< HEAD

        .. code-block:: python
            import porepy as pp

            # decorating class methods
            class IdealGas:

                @ADmethod(ad_operator=pp.ad.DiagonalJacobianFunction,
                        operators_args={"multipliers"=[1,1]})
                def density(self, p: float, T: float) -> float:
                    return p/T

            # decorating function
            @ADmethod(ad_operator=pp.ad.Function)
            def dummy_rel_perm(s):
                return s**2

    With above code, the density of an instance of 'IdealGas' can be called using
    AD operators representing pressure and temperature.
    Analogously, `dummy_rel_perm` can be called with one representing the saturation.

=======
        .. code:: python

            import porepy as pp

            # decorating class methods
            class IdealGas:

                @ADmethod(ad_operator=pp.ad.DiagonalJacobianFunction,
                        operators_args={"multipliers"=[1,1]})
                def density(self, p: float, T: float) -> float:
                    return p/T

            # decorating function
            @ADmethod(ad_operator=pp.ad.Function)
            def dummy_rel_perm(s):
                return s**2

        With above code, the density of an instance of ``IdealGas`` can be called using
        :class:`~porepy.numerics.ad.operators.MergedVariable` representing
        pressure and temperature.
        Analogously, ``dummy_rel_perm`` can be called with one representing the saturation.

    Note:
        If used as decorator WITHOUT explicit instantiation, the instantiation will be
        done implicitly with above default arguments (that's how Python decorators work).

    Parameters:
        func: decorated function object
        ad_function_type: type reference to an AD operator function to be instantiated.
            When instantiated, that instance will effectively replace ``func``.
        operator_kwargs: keyword arguments to be passed when instantiating an operator
            of type ``ad_function_type``.

>>>>>>> 51a38f9d
    """

    def __init__(
        self,
        func: Optional[Callable] = None,
        ad_function_type: Type[AbstractFunction] = Function,
        operator_kwargs: dict = {},
    ) -> None:
<<<<<<< HEAD
        """
        Decorator class constructor.
        Saves information about the requested AD Function type and keyword arguments necessary
        for its instantiation.

        NOTE: If used as decorator WITHOUT explicit instantiation, the instantiation will be
        done implicitly with above default arguments (that's how Python decorators work).

        Args:
            func: decorated function object
            ad_function_type: type reference to an AD operator function to be instantiated.
                When instantiated, that instance will effectively replace ``func``.
            operator_kwargs: keyword arguments to be passed when instantiating an operator
                of type ``ad_function_type``.

        """
=======
>>>>>>> 51a38f9d
        # reference to decorated function object
        self._func = func
        # mark if decoration without explicit call to constructor
        self._explicit_init = func is None
        # reference to instance, to which the decorated bound method belongs, if any
        # if this remains None, then an unbound method was decorated
        self._bound_to: Optional[object] = None
        # reference to operator type which should wrap the decorated method
        self._ad_func_type = ad_function_type
        # keyword arguments for call to constructor of operator type
        self._op_kwargs = operator_kwargs

<<<<<<< HEAD
    def __call__(self, *args, **kwargs) -> ADmethod | pp.ad.Operator:
        """
        Wrapper factory.
=======
    def __call__(self, *args, **kwargs) -> Union[ADmethod, pp.ad.Operator]:
        """Wrapper factory.
>>>>>>> 51a38f9d
        The decorated object is wrapped and/or evaluated here.

        Dependent on whether the decorated function is a method belonging to a class,
        or an unbound function, the wrapper will have a different signature.

        If bound to a class instance, the wrapper will include a partial function, where
        the instance of the class was already passed beforehand.

<<<<<<< HEAD
        Notes:
=======
        Note:
>>>>>>> 51a38f9d
            If the decorator was explicitly instantiated during decoration,
            that instance will effectively be replaced by another decorator instance created
            here in the call.
            It is expected that the the call will follow the instantiation immediately when
            used as a decorator, hence properly dereferencing the original instance.
            If used differently or if another reference is saved between explicit instantiation
            and call, this is a potential memory leak.

        """
        # If decorated without explicit init, the function is passed during a call to
        # the decorator as first argument.
        if self._func is None:
            self._func = args[0]

        # If an explicit init was made, mimic a non-explicit init to get an object with
        # the descriptor protocol.
        if self._explicit_init:
            return ADmethod(
                func=self._func,
                ad_function_type=self._ad_func_type,
                operator_kwargs=self._op_kwargs,
            )

        # Without an explicit init, the first decorator itself replaces the decorated
        # function. This results in a call to ADmethod.__call__ instead of
        # a call to the decorated function

        # when calling the decorator, distinguish between bound method call
        # ('args' contains 'self' of the decorated instance) and an unbound function call
        # (whatever 'args' and 'kwargs' contain, we pass it to the wrapper)
        if self._bound_to is None:
            wrapped_function = self.ad_wrapper(*args, **kwargs)
        elif self._bound_to == args[0]:
            wrapped_function = self.ad_wrapper(*args[1:], **kwargs)
        else:
            raise ValueError(
                "Calling bound decorator "
                + str(self)
                + " with unknown instance "
                + str(args[0])
                + "\n This decorator is bound to "
                + str(self._bound_to)
            )

        return wrapped_function

    def __get__(self, binding_instance: object, binding_type: type) -> Callable:
        """
        Descriptor protocol.

        If this ADmethod decorates a class method (and effectively replaces it), it will
        be bound to the class instance, similar to bound methods.

        Every time this instance is syntactically accessed as an attribute of the class
        instance, this getter is called and returns a partially evaluated call to this
        instance instead.
        By calling this instance this way, we can save a reference to the `self`
        argument of the decorated class method and pass it as an argument to the
        decorated method.

        The reason why this is necessary is due to the fact, that class methods
        are always passed in unbound form to the decorator when the code is
        evaluated
        (i.e. they don't have a reference to the `self` argument, contrary to bound
        methods)

        Parameters:
            binding_instance: instance, whose method has been decorated by this class.
            binding_type: type instance of the decorated method's class/owner.

        """
        # Save a reference to the binding instance
        self._bound_to = binding_instance
        # A partial call to the decorator is returned, not the decorator itself.
        # This will trigger the function evaluation.
        return partial(self.__call__, binding_instance)

    def ad_wrapper(self, *args, **kwargs) -> Operator:
        """Actual wrapper function.
        Constructs the necessary AD-Operator class wrapping the decorated callable
        and performs the evaluation/call.

        Parameters:
            *args: arguments for the call to the wrapping AD operator function
            **kwargs: keyword argument for the call to the wrapping Ad operator function

        """
        # Make sure proper assignment of callable was made
        assert self._func is not None

        # extra safety measure to ensure a bound call is done to the right binding instance.
        # We pass only the binding instance referenced in the descriptor protocol.
        if self._bound_to is None:
            operator_func = self._func
        else:
            # partial evaluation of a bound function,
            # since the AD operator has no reference to binding instance
            operator_func = partial(self._func, self._bound_to)

        # Resulting AD operator has a special name to mark its origin
        if "name" not in self._op_kwargs.keys():
            name = "ADmethod-"
            name += (
                str(self._ad_func_type.__qualname__)
                + "-decorating-"
                + str(self._func.__qualname__)
            )
            self._op_kwargs.update({"name": name})

        # calling the operator
        wrapping_operator = self._ad_func_type(func=operator_func, **self._op_kwargs)

        return wrapping_operator(*args, **kwargs)<|MERGE_RESOLUTION|>--- conflicted
+++ resolved
@@ -9,11 +9,7 @@
 import abc
 from enum import Enum
 from functools import partial
-<<<<<<< HEAD
-from typing import Callable, Optional, Type
-=======
 from typing import Callable, Optional, Type, Union
->>>>>>> 51a38f9d
 
 import numpy as np
 import scipy.sparse as sps
@@ -43,16 +39,6 @@
     The abstraction intends to provide means for approximating operators, where values are
     e.g. interpolated and the Jacobian is approximated using FD.
 
-<<<<<<< HEAD
-    Parameters:
-        func: callable Python object representing a (numeric) function
-        name: name of this instance as an AD operator
-        array_compatible (optional): If true, the callable ``func`` will be called
-            using arrays (numpy.typing.ArrayLike). Flagging this true, the user ensures
-            that the callable can work with arrays and return respectively
-            formatted output. If false, the function will be evaluated element-wise
-            (scalar input).
-=======
     Note:
         One can flag the operator as ``ad_compatible``. If flagged, the AD framework passes
         AD arrays directly to the callable ``func`` and will **not** call the abstract methods
@@ -61,7 +47,6 @@
         abstract methods called, this is as of now **not** supported.
 
         For now only one child class, porepy.ad.Function, flags itself always as AD compatible.
->>>>>>> 51a38f9d
 
     Parameters:
         func: callable Python object representing a (numeric) function.
@@ -84,10 +69,6 @@
 
     """
 
-<<<<<<< HEAD
-    def __init__(self, func: Callable, name: str, array_compatible: bool = False):
-        super().__init__(name=name)
-=======
     def __init__(
         self,
         func: Callable,
@@ -95,7 +76,6 @@
         array_compatible: bool = False,
         ad_compatible: bool = False,
     ):
->>>>>>> 51a38f9d
         ### PUBLIC
 
         self.func: Callable = func
@@ -107,28 +87,16 @@
         ### PRIVATE
         self._operation: Enum = Operator.Operations.approximate
 
-<<<<<<< HEAD
-    def __call__(self, *args: pp.ad.Operator | Ad_array):
-        """Renders this function operator callable, fulfilling its notion as 'function'.
-
-        Parameters:
-            *args: AD operators passed as symbolic arguments to the callable passed at
-=======
     def __call__(self, *args: pp.ad.Operator | Ad_array) -> pp.ad.Operator:
         """Renders this function operator callable, fulfilling its notion as 'function'.
 
         Parameters:
             *args: AD operators passed as symbolic arguments for the callable passed at
->>>>>>> 51a38f9d
                 instantiation.
 
         Returns:
             Operator with call-arguments as children in the operator tree.
-<<<<<<< HEAD
-            The assigned operation is ``approximate``.
-=======
             The assigned operation is ``evaluate``.
->>>>>>> 51a38f9d
 
         """
         children = [self, *args]
@@ -175,12 +143,8 @@
         Parameters:
             md: Mixed-dimensional grid.
 
-<<<<<<< HEAD
-        Returns: the instance itself.
-=======
         Returns:
             The instance itself.
->>>>>>> 51a38f9d
 
         """
         return self
@@ -218,11 +182,7 @@
         The returned numpy array will be be set as 'jac' argument for the AD array representing
         this instance.
 
-<<<<<<< HEAD
-        Notes:
-=======
         Note:
->>>>>>> 51a38f9d
             The necessary dimensions for the jacobian can be extracted from the dimensions
             of the Jacobians of passed Ad_array instances.
 
@@ -283,17 +243,11 @@
     in forms which are not directly or easily expressed by the rest of the Ad
     framework.
 
-<<<<<<< HEAD
-    Notes:
-        This is a special case where the abstract methods for getting values and the Jacobian
-        are formally implemented but never used by the AD framework.
-        A separate operation called ``evaluate`` is implemented instead, which simply feeds
-        the AD arrays to ``func``.
-=======
     Note:
-        This is a special case where the abstract methods for getting values and the Jacobian
-        are formally implemented but never used by the AD framework (see ``ad_compatible``)
->>>>>>> 51a38f9d
+        This is a special case where the abstract methods for getting values and the
+        Jacobian are formally implemented but never used by the AD framework. A separate
+        operation called ``evaluate`` is implemented instead, which simply feeds the AD
+        arrays to ``func``.
 
     """
 
@@ -317,12 +271,9 @@
 
     It still has to be called though since it fulfills the notion of a 'function'.
 
-<<<<<<< HEAD
-=======
     Parameters:
         values: constant values per cell.
 
->>>>>>> 51a38f9d
     """
 
     def __init__(self, name: str, values: np.ndarray):
@@ -343,17 +294,13 @@
 
     def get_jacobian(self, *args: Ad_array) -> sps.spmatrix:
         """
-<<<<<<< HEAD
-        Notes:
-=======
         Note:
->>>>>>> 51a38f9d
             The return value is not a sparse matrix as imposed by the parent method signature,
             but a zero.
             Numerical operations with a zero always works with any numeric formats in
             numpy, scipy and PorePy's AD framework.
-            Since the constant function (most likely) gets no arguments passed,
-            we have no way of knowing the necessary SHAPE for a zero matrix. Hence scalar.
+            Since the constant function (most likely) gets no arguments passed, we have
+            no way of knowing the necessary shape for a zero matrix. Hence scalar.
 
         Returns: the trivial derivative of a constant.
 
@@ -440,24 +387,6 @@
         preval: bool = False,
         array_compatible: bool = False,
     ):
-<<<<<<< HEAD
-        """All vector-valued ndarray arguments are assumed to be column vectors.
-        Each row-entry represents a value for an argument of ``func`` in
-        respective order.
-
-        Args:
-            min_val: lower bounds for the domain of ``func``.
-            max_val: upper bound for the domain.
-            npt: number of interpolation points per dimension of the domain.
-            order: Order of interpolation. Supports currently only linear order.
-            preval (default=False): If True, pre-evaluates the values of the function at
-                the points of interpolation and stores them.
-                If False, evaluates them if necessary.
-                Influences the runtime.
-
-        """
-=======
->>>>>>> 51a38f9d
         super().__init__(func, name, array_compatible)
 
         ### PUBLIC
@@ -518,29 +447,6 @@
     The return value will be an AD operator of a type passed to the decorator.
 
     Examples:
-<<<<<<< HEAD
-
-        .. code-block:: python
-            import porepy as pp
-
-            # decorating class methods
-            class IdealGas:
-
-                @ADmethod(ad_operator=pp.ad.DiagonalJacobianFunction,
-                        operators_args={"multipliers"=[1,1]})
-                def density(self, p: float, T: float) -> float:
-                    return p/T
-
-            # decorating function
-            @ADmethod(ad_operator=pp.ad.Function)
-            def dummy_rel_perm(s):
-                return s**2
-
-    With above code, the density of an instance of 'IdealGas' can be called using
-    AD operators representing pressure and temperature.
-    Analogously, `dummy_rel_perm` can be called with one representing the saturation.
-
-=======
         .. code:: python
 
             import porepy as pp
@@ -574,7 +480,6 @@
         operator_kwargs: keyword arguments to be passed when instantiating an operator
             of type ``ad_function_type``.
 
->>>>>>> 51a38f9d
     """
 
     def __init__(
@@ -583,25 +488,6 @@
         ad_function_type: Type[AbstractFunction] = Function,
         operator_kwargs: dict = {},
     ) -> None:
-<<<<<<< HEAD
-        """
-        Decorator class constructor.
-        Saves information about the requested AD Function type and keyword arguments necessary
-        for its instantiation.
-
-        NOTE: If used as decorator WITHOUT explicit instantiation, the instantiation will be
-        done implicitly with above default arguments (that's how Python decorators work).
-
-        Args:
-            func: decorated function object
-            ad_function_type: type reference to an AD operator function to be instantiated.
-                When instantiated, that instance will effectively replace ``func``.
-            operator_kwargs: keyword arguments to be passed when instantiating an operator
-                of type ``ad_function_type``.
-
-        """
-=======
->>>>>>> 51a38f9d
         # reference to decorated function object
         self._func = func
         # mark if decoration without explicit call to constructor
@@ -614,14 +500,8 @@
         # keyword arguments for call to constructor of operator type
         self._op_kwargs = operator_kwargs
 
-<<<<<<< HEAD
     def __call__(self, *args, **kwargs) -> ADmethod | pp.ad.Operator:
-        """
-        Wrapper factory.
-=======
-    def __call__(self, *args, **kwargs) -> Union[ADmethod, pp.ad.Operator]:
         """Wrapper factory.
->>>>>>> 51a38f9d
         The decorated object is wrapped and/or evaluated here.
 
         Dependent on whether the decorated function is a method belonging to a class,
@@ -630,11 +510,7 @@
         If bound to a class instance, the wrapper will include a partial function, where
         the instance of the class was already passed beforehand.
 
-<<<<<<< HEAD
-        Notes:
-=======
         Note:
->>>>>>> 51a38f9d
             If the decorator was explicitly instantiated during decoration,
             that instance will effectively be replaced by another decorator instance created
             here in the call.
