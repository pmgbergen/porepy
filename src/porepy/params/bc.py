# -*- coding: utf-8 -*-
"""
Created on Mon Feb 29 14:30:22 2016
<<<<<<< HEAD

@author: eke001
"""

import numpy as np

class BoundaryCondition(object):

    """ Class to store information on boundary conditions.

    The BCs are specified by face number, and can have type Dirichlet or
    Neumann (Robin may be included later). For details on default values etc.,
    see constructor.

    Attributes:
        num_faces (int): Number of faces in the grid
        dim (int): Dimension of the boundary. One less than the dimension of
            the grid.
        is_neu (np.ndarray boolean, size g.num_faces): Element i is true if
            face i has been assigned a Neumann condition. Tacitly assumes that
            the face is on the boundary. Should be false for internal faces, as
            well as Dirichlet faces.
        is_dir (np.ndarary, boolean, size g.num_faces): Element i is true if
            face i has been assigned a Neumann condition.

    """

    def __init__(self, g, faces=None, cond=None):
        """Constructor for BoundaryConditions.

        The conditions are specified by face numbers. Faces that do not get an
        explicit condition will have Neumann conditions assigned.

        Parameters:
            g (grid): For which boundary conditions are set.
            faces (np.ndarray): Faces for which conditions are assigned.
            cond (list of str): Conditions on the faces, in the same order as
                used in faces. Should be as long as faces.

        Example:
            # Assign Dirichlet condititons on the left side of a grid; implicit
            # Neumann conditions on the rest
            g = CartGrid([2, 2])
            west_face = bc.face_on_side(g, 'west')
            bound_cond = BoundaryCondition(g, faces=west_face, cond=['dir',
                                                                     'dir'])

        """

        self.num_faces = g.num_faces
        self.dim = g.dim - 1

        self.bc_type = 'scalar'

        # Find boundary faces
        bf = g.get_boundary_faces()

        self.is_neu = np.zeros(self.num_faces, dtype=bool)
        self.is_dir = np.zeros(self.num_faces, dtype=bool)

        # By default, all faces are Neumann.
        self.is_neu[bf] = True

        if faces is not None:
            # Validate arguments
            assert cond is not None
            if not np.all(np.in1d(faces, bf)):
                raise ValueError('Give boundary condition only on the boundary')
            if faces.size != len(cond):
                raise ValueError('One BC per face')

            for l in np.arange(faces.size):
                s = cond[l]
                if s.lower() == 'neu':
                    pass  # Neumann is already default
                elif s.lower() == 'dir':
                    self.is_dir[faces[l]] = True
                    self.is_neu[faces[l]] = False
                else:
                    raise ValueError('Boundary should be Dirichlet or Neumann')

                
class BoundaryConditionVectorial(object):

    """ Class to store information on boundary conditions.

        The BCs are specified by face number and assigned to the single
        component, and can have type Dirichlet or
        Neumann (Robin may be included later).
        NOTE: Currently works for boundary faces aligned with the coordinate
        system.

        For description of attributes, parameters and constructors,
        refer to the above class BoundaryCondition.

        NOTE: g.dim > 1 for the procedure to make sense

    """

    def __init__(self, g, faces=None, cond=None):

        self.num_faces = g.num_faces
        self.dim = g.dim

        self.bc_type = 'vectorial'

        # Find boundary faces
        bf = g.get_boundary_faces()

        self.is_neu = np.zeros((g.dim, self.num_faces), dtype=bool)
        self.is_dir = np.zeros((g.dim, self.num_faces), dtype=bool)

        self.is_neu[:, bf] = True

        if faces is not None:
            # Validate arguments
            assert cond is not None
            if not np.all(np.in1d(faces, bf)):
                raise ValueError('Give boundary condition only on the boundary')
            if faces.size != len(cond):
                raise ValueError('One BC per face')

            for j in np.arange(faces.size):
                s = cond[j]
                if s.lower() == 'neu':
                    pass  # Neumann is already default
                elif s.lower() == 'dir':
                    self.is_dir[:, faces[j]] = True
                    self.is_neu[:, faces[j]] = False
                elif s.lower() == 'dir_x':
                    self.is_dir[0, faces[j]] = True
                    self.is_neu[0, faces[j]] = False
                    self.is_dir[1, faces[j]] = False
                    self.is_neu[1, faces[j]] = True
                    if self.dim == 3:
                        self.is_dir[2, faces[j]] = False
                        self.is_neu[2, faces[j]]= True
                elif s.lower() == 'dir_y':
                    self.is_dir[0, faces[j]] = False
                    self.is_dir[1, faces[j]] = True
                    self.is_neu[0, faces[j]] = True
                    self.is_neu[1, faces[j]] = False
                    if self.dim == 3:
                        self.is_dir[2, faces[j]] = False
                        self.is_neu[2, faces[j]]= True
                elif s.lower() == 'dir_z':
                    self.is_dir[0, faces[j]] = False
                    self.is_dir[1, faces[j]] = False
                    self.is_dir[2, faces[j]] = True
                    self.is_neu[0, faces[j]] = True
                    self.is_neu[1, faces[j]] = True
                    self.is_neu[2, faces[j]] = False
                else:
                    raise ValueError('Boundary should be Dirichlet or Neumann')



"""
import numpy as np


class BoundaryCondition(object):
    """ Class to store information on boundary conditions.

    The BCs are specified by face number, and can have type Dirichlet or
    Neumann (Robin may be included later). For details on default values etc.,
    see constructor.

    Attributes:
        num_faces (int): Number of faces in the grid
        dim (int): Dimension of the boundary. One less than the dimension of
            the grid.
        is_neu (np.ndarray boolean, size g.num_faces): Element i is true if
            face i has been assigned a Neumann condition. Tacitly assumes that
            the face is on the boundary. Should be false for internal faces, as
            well as Dirichlet faces.
        is_dir (np.ndarary, boolean, size g.num_faces): Element i is true if
            face i has been assigned a Neumann condition.

    """

    def __init__(self, g, faces=None, cond=None):
        """Constructor for BoundaryConditions.

        The conditions are specified by face numbers. Faces that do not get an
        explicit condition will have Neumann conditions assigned.

        Parameters:
            g (grid): For which boundary conditions are set.
            faces (np.ndarray): Faces for which conditions are assigned.
            cond (list of str): Conditions on the faces, in the same order as
                used in faces. Should be as long as faces.

        Example:
            # Assign Dirichlet condititons on the left side of a grid; implicit
            # Neumann conditions on the rest
            g = CartGrid([2, 2])
            west_face = bc.face_on_side(g, 'west')
            bound_cond = BoundaryCondition(g, faces=west_face, cond=['dir',
                                                                     'dir'])

        """

        self.num_faces = g.num_faces
        self.dim = g.dim - 1

        # Find boundary faces
        bf = g.get_boundary_faces()

        self.is_neu = np.zeros(self.num_faces, dtype=bool)
        self.is_dir = np.zeros(self.num_faces, dtype=bool)

        # By default, all faces are Neumann.
        self.is_neu[bf] = True

        if faces is not None:
            # Validate arguments
            assert cond is not None
            if not np.all(np.in1d(faces, bf)):
                raise ValueError('Give boundary condition only on the boundary')
            if faces.size != len(cond):
                raise ValueError('One BC per face')

            for l in np.arange(faces.size):
                s = cond[l]
                if s.lower() == 'neu':
                    pass  # Neumann is already default
                elif s.lower() == 'dir':
                    self.is_dir[faces[l]] = True
                    self.is_neu[faces[l]] = False
                else:
                    raise ValueError('Boundary should be Dirichlet or Neumann')


def face_on_side(g, side, tol=1e-8):
    """ Find faces on specified sides of a grid.

    It is assumed that the grid forms a box in 2d or 3d.

    The faces are specified by one of two type of keywords: (xmin / west),
    (xmax / east), (ymin / south), (ymax / north), (zmin, bottom),
    (zmax / top).

    Parameters:
        g (grid): For which we want to find faces.
        side (str, or list of str): Sides for which we want to find the
            boundary faces.
        tol (double, optional): Geometric tolerance for deciding whether a face
            lays on the boundary. Defaults to 1e-8.

    Returns:
        list of lists: Outer list has one element per element in side (same
            ordering). Inner list contains global indices of faces laying on
            that side.

    """
    if isinstance(side, str):
        side = [side]

    faces = []
    for s in side:
        s = s.lower().strip()
        if s == 'west' or s == 'xmin':
            xm = g.nodes[0].min()
            faces.append(np.squeeze(np.where(np.abs(g.face_centers[0] - xm) <
                                              tol)))
        if s == 'east' or s == 'xmax':
            xm = g.nodes[0].max()
            faces.append(np.squeeze(np.where(np.abs(g.face_centers[0] - xm) <
                                              tol)))
        if s == 'south' or s == 'ymin':
            xm = g.nodes[1].min()
            faces.append(np.squeeze(np.where(np.abs(g.face_centers[1] - xm) <
                                              tol)))
        if s == 'north' or s == 'ymax':
            xm = g.nodes[1].max()
            faces.append(np.squeeze(np.where(np.abs(g.face_centers[1] - xm) <
                                              tol)))
        if s == 'bottom' or s == 'zmin':
            xm = g.nodes[2].min()
            faces.append(np.squeeze(np.where(np.abs(g.face_centers[2] - xm) <
                                              tol)))
        if s == 'top' or s == 'zmax':
            xm = g.nodes[2].max()
            faces.append(np.squeeze(np.where(np.abs(g.face_centers[2] - xm) <
                                              tol)))
    return faces

=======
>>>>>>> 50a1f458

@author: eke001
"""
import numpy as np
import warnings


class BoundaryCondition(object):

    """ Class to store information on boundary conditions.

    The BCs are specified by face number, and can have type Dirichlet or
    Neumann (Robin may be included later). For details on default values etc.,
    see constructor.

    Attributes:
        num_faces (int): Number of faces in the grid
        dim (int): Dimension of the boundary. One less than the dimension of
            the grid.
        is_neu (np.ndarray boolean, size g.num_faces): Element i is true if
            face i has been assigned a Neumann condition. Tacitly assumes that
            the face is on the boundary. Should be false for internal faces, as
            well as Dirichlet faces.
        is_dir (np.ndarary, boolean, size g.num_faces): Element i is true if
            face i has been assigned a Neumann condition.

    """

    def __init__(self, g, faces=None, cond=None):
        """Constructor for BoundaryConditions.

        The conditions are specified by face numbers. Faces that do not get an
        explicit condition will have Neumann conditions assigned.

        Parameters:
            g (grid): For which boundary conditions are set.
            faces (np.ndarray): Faces for which conditions are assigned.
            cond (list of str): Conditions on the faces, in the same order as
                used in faces. Should be as long as faces.

        Example:
            # Assign Dirichlet condititons on the left side of a grid; implicit
            # Neumann conditions on the rest
            g = CartGrid([2, 2])
            west_face = bc.face_on_side(g, 'west')
            bound_cond = BoundaryCondition(g, faces=west_face, cond=['dir',
                                                                     'dir'])

        """

        self.num_faces = g.num_faces
        self.dim = g.dim - 1

        self.bc_type = 'scalar'

        # Find boundary faces
        bf = g.get_all_boundary_faces()

        # Keep track of internal boundaries
        self.is_internal = g.tags['fracture_faces']

        self.is_neu = np.zeros(self.num_faces, dtype=bool)
        self.is_dir = np.zeros(self.num_faces, dtype=bool)

        # By default, all faces are Neumann.
        self.is_neu[bf] = True

        if faces is not None:
            # Validate arguments
            assert cond is not None
            if faces.dtype == bool:
                if faces.size != self.num_faces:
                    raise ValueError('''When giving logical faces, the size of
                                        array must match number of faces''')
                faces = np.argwhere(faces)
            if not np.all(np.in1d(faces, bf)):
                raise ValueError('Give boundary condition only on the \
                                 boundary')
            domain_boundary_and_tips = np.argwhere(np.logical_or(
                g.tags['domain_boundary_faces'], g.tags['tip_faces']))
            if not np.all(np.in1d(faces, domain_boundary_and_tips)):
                warnings.warn('You are now specifying conditions on internal \
                              boundaries. Be very careful!')
            if isinstance(cond, str):
                cond = [cond] * faces.size
            if faces.size != len(cond):
                raise ValueError('One BC per face')

            for l in np.arange(faces.size):
                s = cond[l]
                if s.lower() == 'neu':
                    pass  # Neumann is already default
                elif s.lower() == 'dir':
                    self.is_dir[faces[l]] = True
                    self.is_neu[faces[l]] = False
                else:
                    raise ValueError('Boundary should be Dirichlet or Neumann')

class BoundaryConditionVectorial(object):

    """ Class to store information on boundary conditions.

        The BCs are specified by face number and assigned to the single
        component, and can have type Dirichlet or
        Neumann (Robin may be included later).
        NOTE: Currently works for boundary faces aligned with the coordinate
        system.

        For description of attributes, parameters and constructors,
        refer to the above class BoundaryCondition.

        NOTE: g.dim > 1 for the procedure to make sense

    """

    def __init__(self, g, faces=None, cond=None):

        self.num_faces = g.num_faces
        self.dim = g.dim

        self.bc_type = 'vectorial'

        # Find boundary faces
        bf = g.get_all_boundary_faces()

        self.is_neu = np.zeros((g.dim, self.num_faces), dtype=bool)
        self.is_dir = np.zeros((g.dim, self.num_faces), dtype=bool)

        self.is_neu[:, bf] = True

        if faces is not None:
            # Validate arguments
            assert cond is not None
            if not np.all(np.in1d(faces, bf)):
                raise ValueError('Give boundary condition only on the boundary')
            if isinstance(cond, str):
                cond = [cond] * faces.size
            if faces.size != len(cond):
                raise ValueError(str(g.dim) + ' BC per face')

            for j in np.arange(faces.size):
                s = cond[j]
                if s.lower() == 'neu':
                    pass  # Neumann is already default
                elif s.lower() == 'dir':
                    self.is_dir[:, faces[j]] = True
                    self.is_neu[:, faces[j]] = False
                elif s.lower() == 'dir_x':
                    self.is_dir[0, faces[j]] = True
                    self.is_neu[0, faces[j]] = False
                    self.is_dir[1, faces[j]] = False
                    self.is_neu[1, faces[j]] = True
                    if self.dim == 3:
                        self.is_dir[2, faces[j]] = False
                        self.is_neu[2, faces[j]]= True
                elif s.lower() == 'dir_y':
                    self.is_dir[0, faces[j]] = False
                    self.is_dir[1, faces[j]] = True
                    self.is_neu[0, faces[j]] = True
                    self.is_neu[1, faces[j]] = False
                    if self.dim == 3:
                        self.is_dir[2, faces[j]] = False
                        self.is_neu[2, faces[j]]= True
                elif s.lower() == 'dir_z':
                    self.is_dir[0, faces[j]] = False
                    self.is_dir[1, faces[j]] = False
                    self.is_dir[2, faces[j]] = True
                    self.is_neu[0, faces[j]] = True
                    self.is_neu[1, faces[j]] = True
                    self.is_neu[2, faces[j]] = False
                else:
                    raise ValueError('Boundary should be Dirichlet or Neumann')


def face_on_side(g, side, tol=1e-8):
    """ Find faces on specified sides of a grid.

    It is assumed that the grid forms a box in 2d or 3d.

    The faces are specified by one of two type of keywords: (xmin / west),
    (xmax / east), (ymin / south), (ymax / north), (zmin, bottom),
    (zmax / top).

    Parameters:
        g (grid): For which we want to find faces.
        side (str, or list of str): Sides for which we want to find the
            boundary faces.
        tol (double, optional): Geometric tolerance for deciding whether a face
            lays on the boundary. Defaults to 1e-8.

    Returns:
        list of lists: Outer list has one element per element in side (same
            ordering). Inner list contains global indices of faces laying on
            that side.

    """
    if isinstance(side, str):
        side = [side]

    faces = []
    for s in side:
        s = s.lower().strip()
        if s == 'west' or s == 'xmin':
            xm = g.nodes[0].min()
            faces.append(np.squeeze(np.where(np.abs(g.face_centers[0] - xm) <
                                             tol)))
        elif s == 'east' or s == 'xmax':
            xm = g.nodes[0].max()
            faces.append(np.squeeze(np.where(np.abs(g.face_centers[0] - xm) <
                                             tol)))
        elif s == 'south' or s == 'ymin':
            xm = g.nodes[1].min()
            faces.append(np.squeeze(np.where(np.abs(g.face_centers[1] - xm) <
                                             tol)))
        elif s == 'north' or s == 'ymax':
            xm = g.nodes[1].max()
            faces.append(np.squeeze(np.where(np.abs(g.face_centers[1] - xm) <
                                             tol)))
        elif s == 'bottom' or s == 'bot' or s == 'zmin':
            xm = g.nodes[2].min()
            faces.append(np.squeeze(np.where(np.abs(g.face_centers[2] - xm) <
                                             tol)))
        elif s == 'top' or s == 'zmax':
            xm = g.nodes[2].max()
            faces.append(np.squeeze(np.where(np.abs(g.face_centers[2] - xm) <
                                             tol)))
        else:
            raise ValueError('Unknow face side')
    return faces<|MERGE_RESOLUTION|>--- conflicted
+++ resolved
@@ -1,12 +1,12 @@
 # -*- coding: utf-8 -*-
 """
 Created on Mon Feb 29 14:30:22 2016
-<<<<<<< HEAD
 
 @author: eke001
 """
-
 import numpy as np
+import warnings
+
 
 class BoundaryCondition(object):
 
@@ -57,7 +57,10 @@
         self.bc_type = 'scalar'
 
         # Find boundary faces
-        bf = g.get_boundary_faces()
+        bf = g.get_all_boundary_faces()
+
+        # Keep track of internal boundaries
+        self.is_internal = g.tags['fracture_faces']
 
         self.is_neu = np.zeros(self.num_faces, dtype=bool)
         self.is_dir = np.zeros(self.num_faces, dtype=bool)
@@ -68,8 +71,21 @@
         if faces is not None:
             # Validate arguments
             assert cond is not None
+            if faces.dtype == bool:
+                if faces.size != self.num_faces:
+                    raise ValueError('''When giving logical faces, the size of
+                                        array must match number of faces''')
+                faces = np.argwhere(faces)
             if not np.all(np.in1d(faces, bf)):
-                raise ValueError('Give boundary condition only on the boundary')
+                raise ValueError('Give boundary condition only on the \
+                                 boundary')
+            domain_boundary_and_tips = np.argwhere(np.logical_or(
+                g.tags['domain_boundary_faces'], g.tags['tip_faces']))
+            if not np.all(np.in1d(faces, domain_boundary_and_tips)):
+                warnings.warn('You are now specifying conditions on internal \
+                              boundaries. Be very careful!')
+            if isinstance(cond, str):
+                cond = [cond] * faces.size
             if faces.size != len(cond):
                 raise ValueError('One BC per face')
 
@@ -83,7 +99,6 @@
                 else:
                     raise ValueError('Boundary should be Dirichlet or Neumann')
 
-                
 class BoundaryConditionVectorial(object):
 
     """ Class to store information on boundary conditions.
@@ -109,7 +124,7 @@
         self.bc_type = 'vectorial'
 
         # Find boundary faces
-        bf = g.get_boundary_faces()
+        bf = g.get_all_boundary_faces()
 
         self.is_neu = np.zeros((g.dim, self.num_faces), dtype=bool)
         self.is_dir = np.zeros((g.dim, self.num_faces), dtype=bool)
@@ -121,8 +136,10 @@
             assert cond is not None
             if not np.all(np.in1d(faces, bf)):
                 raise ValueError('Give boundary condition only on the boundary')
+            if isinstance(cond, str):
+                cond = [cond] * faces.size
             if faces.size != len(cond):
-                raise ValueError('One BC per face')
+                raise ValueError(str(g.dim) + ' BC per face')
 
             for j in np.arange(faces.size):
                 s = cond[j]
@@ -158,84 +175,6 @@
                     raise ValueError('Boundary should be Dirichlet or Neumann')
 
 
-
-"""
-import numpy as np
-
-
-class BoundaryCondition(object):
-    """ Class to store information on boundary conditions.
-
-    The BCs are specified by face number, and can have type Dirichlet or
-    Neumann (Robin may be included later). For details on default values etc.,
-    see constructor.
-
-    Attributes:
-        num_faces (int): Number of faces in the grid
-        dim (int): Dimension of the boundary. One less than the dimension of
-            the grid.
-        is_neu (np.ndarray boolean, size g.num_faces): Element i is true if
-            face i has been assigned a Neumann condition. Tacitly assumes that
-            the face is on the boundary. Should be false for internal faces, as
-            well as Dirichlet faces.
-        is_dir (np.ndarary, boolean, size g.num_faces): Element i is true if
-            face i has been assigned a Neumann condition.
-
-    """
-
-    def __init__(self, g, faces=None, cond=None):
-        """Constructor for BoundaryConditions.
-
-        The conditions are specified by face numbers. Faces that do not get an
-        explicit condition will have Neumann conditions assigned.
-
-        Parameters:
-            g (grid): For which boundary conditions are set.
-            faces (np.ndarray): Faces for which conditions are assigned.
-            cond (list of str): Conditions on the faces, in the same order as
-                used in faces. Should be as long as faces.
-
-        Example:
-            # Assign Dirichlet condititons on the left side of a grid; implicit
-            # Neumann conditions on the rest
-            g = CartGrid([2, 2])
-            west_face = bc.face_on_side(g, 'west')
-            bound_cond = BoundaryCondition(g, faces=west_face, cond=['dir',
-                                                                     'dir'])
-
-        """
-
-        self.num_faces = g.num_faces
-        self.dim = g.dim - 1
-
-        # Find boundary faces
-        bf = g.get_boundary_faces()
-
-        self.is_neu = np.zeros(self.num_faces, dtype=bool)
-        self.is_dir = np.zeros(self.num_faces, dtype=bool)
-
-        # By default, all faces are Neumann.
-        self.is_neu[bf] = True
-
-        if faces is not None:
-            # Validate arguments
-            assert cond is not None
-            if not np.all(np.in1d(faces, bf)):
-                raise ValueError('Give boundary condition only on the boundary')
-            if faces.size != len(cond):
-                raise ValueError('One BC per face')
-
-            for l in np.arange(faces.size):
-                s = cond[l]
-                if s.lower() == 'neu':
-                    pass  # Neumann is already default
-                elif s.lower() == 'dir':
-                    self.is_dir[faces[l]] = True
-                    self.is_neu[faces[l]] = False
-                else:
-                    raise ValueError('Boundary should be Dirichlet or Neumann')
-
-
 def face_on_side(g, side, tol=1e-8):
     """ Find faces on specified sides of a grid.
 
@@ -267,236 +206,6 @@
         if s == 'west' or s == 'xmin':
             xm = g.nodes[0].min()
             faces.append(np.squeeze(np.where(np.abs(g.face_centers[0] - xm) <
-                                              tol)))
-        if s == 'east' or s == 'xmax':
-            xm = g.nodes[0].max()
-            faces.append(np.squeeze(np.where(np.abs(g.face_centers[0] - xm) <
-                                              tol)))
-        if s == 'south' or s == 'ymin':
-            xm = g.nodes[1].min()
-            faces.append(np.squeeze(np.where(np.abs(g.face_centers[1] - xm) <
-                                              tol)))
-        if s == 'north' or s == 'ymax':
-            xm = g.nodes[1].max()
-            faces.append(np.squeeze(np.where(np.abs(g.face_centers[1] - xm) <
-                                              tol)))
-        if s == 'bottom' or s == 'zmin':
-            xm = g.nodes[2].min()
-            faces.append(np.squeeze(np.where(np.abs(g.face_centers[2] - xm) <
-                                              tol)))
-        if s == 'top' or s == 'zmax':
-            xm = g.nodes[2].max()
-            faces.append(np.squeeze(np.where(np.abs(g.face_centers[2] - xm) <
-                                              tol)))
-    return faces
-
-=======
->>>>>>> 50a1f458
-
-@author: eke001
-"""
-import numpy as np
-import warnings
-
-
-class BoundaryCondition(object):
-
-    """ Class to store information on boundary conditions.
-
-    The BCs are specified by face number, and can have type Dirichlet or
-    Neumann (Robin may be included later). For details on default values etc.,
-    see constructor.
-
-    Attributes:
-        num_faces (int): Number of faces in the grid
-        dim (int): Dimension of the boundary. One less than the dimension of
-            the grid.
-        is_neu (np.ndarray boolean, size g.num_faces): Element i is true if
-            face i has been assigned a Neumann condition. Tacitly assumes that
-            the face is on the boundary. Should be false for internal faces, as
-            well as Dirichlet faces.
-        is_dir (np.ndarary, boolean, size g.num_faces): Element i is true if
-            face i has been assigned a Neumann condition.
-
-    """
-
-    def __init__(self, g, faces=None, cond=None):
-        """Constructor for BoundaryConditions.
-
-        The conditions are specified by face numbers. Faces that do not get an
-        explicit condition will have Neumann conditions assigned.
-
-        Parameters:
-            g (grid): For which boundary conditions are set.
-            faces (np.ndarray): Faces for which conditions are assigned.
-            cond (list of str): Conditions on the faces, in the same order as
-                used in faces. Should be as long as faces.
-
-        Example:
-            # Assign Dirichlet condititons on the left side of a grid; implicit
-            # Neumann conditions on the rest
-            g = CartGrid([2, 2])
-            west_face = bc.face_on_side(g, 'west')
-            bound_cond = BoundaryCondition(g, faces=west_face, cond=['dir',
-                                                                     'dir'])
-
-        """
-
-        self.num_faces = g.num_faces
-        self.dim = g.dim - 1
-
-        self.bc_type = 'scalar'
-
-        # Find boundary faces
-        bf = g.get_all_boundary_faces()
-
-        # Keep track of internal boundaries
-        self.is_internal = g.tags['fracture_faces']
-
-        self.is_neu = np.zeros(self.num_faces, dtype=bool)
-        self.is_dir = np.zeros(self.num_faces, dtype=bool)
-
-        # By default, all faces are Neumann.
-        self.is_neu[bf] = True
-
-        if faces is not None:
-            # Validate arguments
-            assert cond is not None
-            if faces.dtype == bool:
-                if faces.size != self.num_faces:
-                    raise ValueError('''When giving logical faces, the size of
-                                        array must match number of faces''')
-                faces = np.argwhere(faces)
-            if not np.all(np.in1d(faces, bf)):
-                raise ValueError('Give boundary condition only on the \
-                                 boundary')
-            domain_boundary_and_tips = np.argwhere(np.logical_or(
-                g.tags['domain_boundary_faces'], g.tags['tip_faces']))
-            if not np.all(np.in1d(faces, domain_boundary_and_tips)):
-                warnings.warn('You are now specifying conditions on internal \
-                              boundaries. Be very careful!')
-            if isinstance(cond, str):
-                cond = [cond] * faces.size
-            if faces.size != len(cond):
-                raise ValueError('One BC per face')
-
-            for l in np.arange(faces.size):
-                s = cond[l]
-                if s.lower() == 'neu':
-                    pass  # Neumann is already default
-                elif s.lower() == 'dir':
-                    self.is_dir[faces[l]] = True
-                    self.is_neu[faces[l]] = False
-                else:
-                    raise ValueError('Boundary should be Dirichlet or Neumann')
-
-class BoundaryConditionVectorial(object):
-
-    """ Class to store information on boundary conditions.
-
-        The BCs are specified by face number and assigned to the single
-        component, and can have type Dirichlet or
-        Neumann (Robin may be included later).
-        NOTE: Currently works for boundary faces aligned with the coordinate
-        system.
-
-        For description of attributes, parameters and constructors,
-        refer to the above class BoundaryCondition.
-
-        NOTE: g.dim > 1 for the procedure to make sense
-
-    """
-
-    def __init__(self, g, faces=None, cond=None):
-
-        self.num_faces = g.num_faces
-        self.dim = g.dim
-
-        self.bc_type = 'vectorial'
-
-        # Find boundary faces
-        bf = g.get_all_boundary_faces()
-
-        self.is_neu = np.zeros((g.dim, self.num_faces), dtype=bool)
-        self.is_dir = np.zeros((g.dim, self.num_faces), dtype=bool)
-
-        self.is_neu[:, bf] = True
-
-        if faces is not None:
-            # Validate arguments
-            assert cond is not None
-            if not np.all(np.in1d(faces, bf)):
-                raise ValueError('Give boundary condition only on the boundary')
-            if isinstance(cond, str):
-                cond = [cond] * faces.size
-            if faces.size != len(cond):
-                raise ValueError(str(g.dim) + ' BC per face')
-
-            for j in np.arange(faces.size):
-                s = cond[j]
-                if s.lower() == 'neu':
-                    pass  # Neumann is already default
-                elif s.lower() == 'dir':
-                    self.is_dir[:, faces[j]] = True
-                    self.is_neu[:, faces[j]] = False
-                elif s.lower() == 'dir_x':
-                    self.is_dir[0, faces[j]] = True
-                    self.is_neu[0, faces[j]] = False
-                    self.is_dir[1, faces[j]] = False
-                    self.is_neu[1, faces[j]] = True
-                    if self.dim == 3:
-                        self.is_dir[2, faces[j]] = False
-                        self.is_neu[2, faces[j]]= True
-                elif s.lower() == 'dir_y':
-                    self.is_dir[0, faces[j]] = False
-                    self.is_dir[1, faces[j]] = True
-                    self.is_neu[0, faces[j]] = True
-                    self.is_neu[1, faces[j]] = False
-                    if self.dim == 3:
-                        self.is_dir[2, faces[j]] = False
-                        self.is_neu[2, faces[j]]= True
-                elif s.lower() == 'dir_z':
-                    self.is_dir[0, faces[j]] = False
-                    self.is_dir[1, faces[j]] = False
-                    self.is_dir[2, faces[j]] = True
-                    self.is_neu[0, faces[j]] = True
-                    self.is_neu[1, faces[j]] = True
-                    self.is_neu[2, faces[j]] = False
-                else:
-                    raise ValueError('Boundary should be Dirichlet or Neumann')
-
-
-def face_on_side(g, side, tol=1e-8):
-    """ Find faces on specified sides of a grid.
-
-    It is assumed that the grid forms a box in 2d or 3d.
-
-    The faces are specified by one of two type of keywords: (xmin / west),
-    (xmax / east), (ymin / south), (ymax / north), (zmin, bottom),
-    (zmax / top).
-
-    Parameters:
-        g (grid): For which we want to find faces.
-        side (str, or list of str): Sides for which we want to find the
-            boundary faces.
-        tol (double, optional): Geometric tolerance for deciding whether a face
-            lays on the boundary. Defaults to 1e-8.
-
-    Returns:
-        list of lists: Outer list has one element per element in side (same
-            ordering). Inner list contains global indices of faces laying on
-            that side.
-
-    """
-    if isinstance(side, str):
-        side = [side]
-
-    faces = []
-    for s in side:
-        s = s.lower().strip()
-        if s == 'west' or s == 'xmin':
-            xm = g.nodes[0].min()
-            faces.append(np.squeeze(np.where(np.abs(g.face_centers[0] - xm) <
                                              tol)))
         elif s == 'east' or s == 'xmax':
             xm = g.nodes[0].max()
