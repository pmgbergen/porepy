--- conflicted
+++ resolved
@@ -18,9 +18,6 @@
     and kyy, and no cross terms.
     """
 
-<<<<<<< HEAD
-    def __init__(self, kxx, kyy=None, kzz=None, kxy=None, kxz=None, kyz=None):
-=======
     def __init__(
         self,
         kxx: np.ndarray,
@@ -30,7 +27,6 @@
         kxz: Optional[np.ndarray] = None,
         kyz: Optional[np.ndarray] = None,
     ):
->>>>>>> 6ae83539
         """Initialize permeability
 
         Args:
@@ -110,13 +106,8 @@
 
         self.values = perm
 
-<<<<<<< HEAD
-    def copy(self):
-        """
-=======
     def copy(self) -> "SecondOrderTensor":
         """`
->>>>>>> 6ae83539
         Define a deep copy of the tensor.
 
         Returns:
@@ -134,11 +125,7 @@
 
         return SecondOrderTensor(kxx, kxy=kxy, kxz=kxz, kyy=kyy, kyz=kyz, kzz=kzz)
 
-<<<<<<< HEAD
-    def rotate(self, R):
-=======
     def rotate(self, R: np.ndarray) -> None:
->>>>>>> 6ae83539
         """
         Rotate the permeability given a rotation matrix.
 
@@ -175,13 +162,9 @@
 
     """
 
-<<<<<<< HEAD
-    def __init__(self, mu, lmbda, phi=None):
-=======
     def __init__(
         self, mu: np.ndarray, lmbda: np.ndarray, phi: Optional[np.ndarray] = None
     ):
->>>>>>> 6ae83539
         """Constructor for fourth order tensor on Lame-parameter form
 
         Args:
@@ -267,9 +250,6 @@
         c = mu_mat * mu + lmbda_mat * lmbda + phi_mat * phi
         self.values = c
 
-<<<<<<< HEAD
-    def copy(self):
-=======
     def copy(self) -> "FourthOrderTensor":
         """`
         Define a deep copy of the tensor.
@@ -278,7 +258,6 @@
             FourthOrderTensor: New tensor with identical fields, but separate
                 arrays (in the memory sense).
         """
->>>>>>> 6ae83539
         C = FourthOrderTensor(mu=self.mu, lmbda=self.lmbda)
         C.values = self.values.copy()
         return C