--- conflicted
+++ resolved
@@ -618,16 +618,10 @@
                             phase.extended_fraction_of[component](subdomains),
                             state=state,
                         )
-<<<<<<< HEAD
-                        if self._has_unified_equilibrium
+                        if has_unified_equilibrium(self)
                         else self.equation_system.evaluate(
                             phase.partial_fraction_of[component](subdomains),
                             state=state,
-=======
-                        if has_unified_equilibrium(self)
-                        else phase.partial_fraction_of[component](subdomains).value(
-                            self.equation_system, state
->>>>>>> 28001a67
                         )
                     )
                     for component in phase
