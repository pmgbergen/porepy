"""The compositional subpackage provides utilities to model multi-phase multi-component
fluid mixtures, and fluid phase equilibrium problems.

The entry point to compositional modelling is the module
:mod:`porepy.compositional.base`, wich provides means to model a component-context, a
phase-context and a fluid mixture. Classes for storing the state of a fluid (values of
primary and secondary variables and their derivatives) can be found in
:mod:`porepy.compositional.states`, while functionality for coupling with the models is
provided in :mod:`porepy.compositional.compositional_mixins`.

While the package is in principal self-contained, it provides two interfaces to PorePy's
modelling framework in the form of model mixins:

1. :mod:`porepy.compositional.compositional_mixins`
2. :mod:`porepy.compositional.equilibrium_mixins`

.. rubric:: Some additional information.

    1. The package is built to support the unified formulation of the equilibrium
       problem [1,2].
    2. While thermodynamically consistent, it does not provide full support for any kind
       of thermodynamic computations. It focues on properties required for
       flow & transport.
    3. For the case of more sophisticated thermodynamics, the groundwork is layed by
       defining a thermodynamic reference state (:mod:`~porepy.compositional._core`)
       most commonly used in other packages and literature [3].
    4. Units are standard SI units, and there is in principal no distinguishing between
       massic or molar quantities. Once the modeller decides what the model represents,
       massic or molar values must be consistently enforced.
       The only exception is :data:`~porepy.compositional._core.R_IDEAL_MOL`, which is
       given as a molar quantity.

References:
    [1]: `Lauser et al. (2011) <https://doi.org/10.1016/j.advwatres.2011.04.021>`_
    [2]: `Ben Gharbia et al. (2021) <https://doi.org/10.1051/m2an/2021075>`_
    [3]: `IAPWS <http://iapws.org/relguide/IF97-Rev.html>`_

"""

__all__ = []

<<<<<<< HEAD
from . import _core, base, chem_species, compositional_mixins, states, utils
=======
from . import _core, base, compositional_mixins, materials, states, utils
>>>>>>> b9969f09
from ._core import *
from .base import *
from .compositional_mixins import *
from .materials import *
from .states import *
from .utils import *

__all__.extend(_core.__all__)
__all__.extend(base.__all__)
__all__.extend(utils.__all__)
__all__.extend(compositional_mixins.__all__)
__all__.extend(states.__all__)
__all__.extend(materials.__all__)<|MERGE_RESOLUTION|>--- conflicted
+++ resolved
@@ -39,11 +39,7 @@
 
 __all__ = []
 
-<<<<<<< HEAD
-from . import _core, base, chem_species, compositional_mixins, states, utils
-=======
 from . import _core, base, compositional_mixins, materials, states, utils
->>>>>>> b9969f09
 from ._core import *
 from .base import *
 from .compositional_mixins import *
