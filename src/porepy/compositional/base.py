--- conflicted
+++ resolved
@@ -682,12 +682,6 @@
     ) -> PhaseProperties:
         """Shortcut to compute the properties calling
         :meth:`EquationOfState.compute_phase_state` of :attr:`eos` with :attr:`state` as
-<<<<<<< HEAD
-        argument."""
-        return self.eos.compute_phase_properties(
-            self.state, *thermodynamic_input, params=params
-        )
-=======
         argument.
 
         Raises:
@@ -695,13 +689,14 @@
 
         """
         if isinstance(self.eos, EquationOfState):
-            return self.eos.compute_phase_properties(self.state, *thermodynamic_input)
+            return self.eos.compute_phase_properties(
+                self.state, *thermodynamic_input, params=params
+            )
         else:
             raise CompositionalModellingError(
                 f"Phase ({self.state, self.name}) has no EoS assigned for computing "
                 + "phase properties."
             )
->>>>>>> febb87be
 
 
 PhaseLike = TypeVar("PhaseLike", bound=Phase, covariant=True)
