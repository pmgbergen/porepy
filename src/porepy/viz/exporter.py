"""
Module for data IO from and to vtu format via meshio.

"""

from __future__ import annotations

import sys
import warnings
import xml.etree.ElementTree as ET
from collections import namedtuple
from pathlib import Path
from typing import Any, Dict, Iterable, List, Literal, Optional, Tuple, Union

import meshio
import numpy as np

import porepy as pp

# Object type to store data to export.
Field = namedtuple("Field", ["name", "values"])

# Object for managing meshio-relevant data, as well as a container for its storage,
# taking dimensions as inputs. Since 0d grids are stored as 'None', allow for such
# values.
Meshio_Geom = namedtuple("Meshio_Geom", ["pts", "connectivity", "cell_ids"])
MD_Meshio_Geom = Dict[int, Union[None, Meshio_Geom]]

# All allowed data structures to define data for exporting
DataInput = Union[
    # Keys for states
    str,
    # Subdomain specific data types
    Tuple[List[pp.Grid], str],
    Tuple[pp.Grid, str, np.ndarray],
    Tuple[str, np.ndarray],
    # Interface specific data types
    Tuple[List[pp.MortarGrid], str],
    Tuple[pp.MortarGrid, str, np.ndarray],
]

# Data structure in which data is stored after preprocessing
SubdomainData = Dict[Tuple[pp.Grid, str], np.ndarray]
InterfaceData = Dict[Tuple[pp.MortarGrid, str], np.ndarray]


class Exporter:
    """Class for convering internal grid and data structures to meshio format, allowing
    to export and import data (and grid - only export) to and from vtu format.

    The Exporter allows for various ways to express which state variables, on which
    grids, and which extra data should be exported. A thorough demonstration is
    available as a dedicated tutorial. Check out tutorials/exporter.ipynb.

    In general, pvd files gather data exported in separate files, including data on
    differently dimensioned grids, constant data, and finally time steps. For
    transient simulations with multiple time steps, a single pvd file takes care of
    the ordering of all printed vtu files.

    In the case of different keywords, change the file name with "change_name".

    NOTE: the following names are reserved for constant data exporting and should not
    be used otherwise (otherwise data is overwritten): grid_dim, is_mortar,
    mortar_side, cell_id, subdomain_id, interface_id, node_id.

    Parameters:
        grid: Subdomain or mixed-dimensional grid containing all mesh information
            (and data in the latter case) to be exported.
        file_name: Basis for file names used for storing the output.
        folder_name: Name of the folder in which files are stored.
        kwargs: Optional keywords arguments:
            fixed_grid (boolean): to control whether the grid may be redefined later
                (default True).
            binary (boolean): controlling whether data is stored in binary format
                (default True).
            export_constants_separately (boolean): controlling whether constant data is
                exported in separate files, which may be of interest when exporting
                large data sets (in particular of constant data) for many time steps
                (default False); note, however, that the mesh is exported to each vtu
                file, which may also require significant amount of storage.

    Raises:
        TypeError: If grid has other type than :class:`~pp.grids.grid.Grid` or
            :class:`~pp.grids.md_grid.MixedDimensionalGrid`.
        TypeError: If kwargs contains unexpected keyword arguments.

    Examples:
        # Here, merely a brief demonstration of the use of Exporter is presented.

        # If you need to export the solution with key "pressure" on a single grid:
        save = Exporter(g, "solution", folder_name="results")
        save.write_vtu(["pressure"])

        # In a time loop, if you need to export solutions with keys "pressure" and
        # "displacement" stored in a mixed-dimensional grid, do:

        save = Exporter(mdg, "solution", folder_name="results")
        while time:
            save.write_vtu(["pressure", "displacement"], time_step=i)
        save.write_pvd(times)

        # where times is a list of actual times (not time steps), associated to the
        # previously exported time steps. If times is not provided the time steps will
        # be used instead.

    """

    def __init__(
        self,
        grid: Union[pp.Grid, pp.MixedDimensionalGrid],
        file_name: Path,
        folder_name: Optional[Path] = None,
        length_scale: float = 1.0,
        **kwargs,
    ) -> None:
        # Exporter is operating on mixed-dimensional grids. Convert to such.
        if isinstance(grid, pp.Grid):
            self._mdg: pp.MixedDimensionalGrid = pp.MixedDimensionalGrid()
            """Mixed-dimensional grid representation of the input grid."""

            self._mdg.add_subdomains(grid)
        elif isinstance(grid, pp.MixedDimensionalGrid):
            self._mdg = grid
        else:
            raise TypeError(
                "Exporter only supports subdomain and mixed-dimensional grids."
            )

        # Store target location for storing vtu and pvd files.
        self._file_name: Path = Path(file_name)
        """Prefix for output files."""

        self._folder_name: Optional[Path] = Path(folder_name) if folder_name else None
        """Folder name for output."""

        # Check for optional keywords
        self._fixed_grid: bool = kwargs.pop("fixed_grid", True)
        """Flag controlling the grid is fixed."""

        self._binary: bool = kwargs.pop("binary", True)
        """Flag controlling whether data is stored in binary format."""

        self._export_constants_separately: bool = kwargs.pop(
            "export_constants_separately", False
        )
        """Flag controlling whether constant data is exported to a separate file."""

        self._length_scale: float = length_scale
        """Length scale for the grid. All coordinates are multiplied by this value
        before exporting.

        """

        if kwargs:
            msg = "Exporter() got unexpected keyword argument '{}'"
            raise TypeError(msg.format(kwargs.popitem()[0]))

        # Generate infrastructure for storing fixed-dimensional grids in meshio format.
        self._dims = np.unique([sd.dim for sd in self._mdg.subdomains()])
        """Array of dimensions of all present subdomains."""

        self.meshio_geom: MD_Meshio_Geom = dict()
        """Dictionary storing the meshio representation of the subdomains."""

        # Generate infrastructure for storing fixed-dimensional mortar grids in meshio
        # format.

        self._m_dims = np.unique([intf.dim for intf in self._mdg.interfaces(codim=1)])
        """Array of dimensions of the mortar grids."""

        self.m_meshio_geom: MD_Meshio_Geom = dict()
        """Dictionary storing the meshio representation of the mortar grids."""

        # Generate geometrical information in meshio format
        self._update_meshio_geom()
        self._update_constant_mesh_data()

        # Infrastructure for time management

        self._time_step_counter: int = 0
        """Counter of the time steps to be exported, to be used as appendix."""

        self._exported_timesteps: list[int] = []
        """List of exported time steps, gatherer for pvd files."""

        self._time_step_constant_data: Optional[int] = None
        """Reference to the last time step used for exporting constant data."""

        self._exported_timesteps_constants: list[int] = list()
        """Storage for file name extensions for time steps, regarding constant data."""

        self._exported_constant_data_up_to_date: bool = False
        """Identifier for whether constant data is up-to-date."""

        # Infrastructure for keeping track of assigned data

        self._has_subdomain_data = False
        """Identifier for whether subdomain data has been assigned to Exporter."""

        self._has_interface_data = False
        """Identifier for whether interface data has been assigned to Exporter."""

        self._has_constant_subdomain_data = False
        """Identifier for whether constant subdomain data has been assigned to
        Exporter."""

        self._has_constant_interface_data = False
        """Identifier for whether constant interface data has been assigned to
        Exporter."""

        # Misc

        self._padding = 6
        """Padding of zeros for creating the time step dependent appendix for output."""

    def import_from_pvd(
        self,
        pvd_file: Path,
        is_mdg_pvd: bool = False,
        keys: Optional[Union[str, list[str]]] = None,
    ) -> int:
        """Fetch time and vtu files from pvd and populate the corresponding data to the
        mixed-dimensional grid.

        NOTE: It is implicitly assumed that the provided pvd file is generated with the
        Exporter, cf. :meth:`write_pvd` and :meth:`_export_mdg_pvd`. The hardcoded
        structure of both routines is exploited here.

        Parameters:
            pvd_file: path to pvd file.
            is_mdg_pvd: Flag controlling whether the input pvd file is a mdg pvd
                file, i.e, collecting vtu files spread over different grids, but
                associated to the same time step.
            keys: keywords addressing cell data to be transferred. If 'None', the
                mixed-dimensional grid is checked for keywords corresponding to primary
                variables identified through pp.TIME_STEP_SOLUTIONS.

        Returns:
            Time index, obtained from suffix.

        """
        # Initialize container for restart files
        restart_vtu_files = []

        # Distinguish between two pvd file types: a (plain) pvd file and a mdg pvd file,
        # generated either through Exporter.write_pvd() or Exporter._export_mdg_pvd(),
        # respectively.
        if is_mdg_pvd:
            # Strategy: Find all vtu files attached to the mdg pvd file. Utilize the
            # hardcoded format in self._export_mdg_pvd().
            # Use the ET package from the standard library to parse the XML-file.
            tree_mdg_pvd = ET.parse(pvd_file)
            for path in tree_mdg_pvd.iter("DataSet"):
                data = path.attrib
                restart_vtu_files.append(str(data["file"]))

            # Read the time_index from the end of the file.
            time_index = int(pvd_file.stem[-self._padding :])

        else:
            # Strategy: First, identify the latest time step, and second all files
            # corresponding to that time step. Utilize hardcoded format in
            # Exporter.write_pvd().

            # Collect all timesteps first listed in the pvd file, and sort them.
            timesteps = []
            # Use the ET package from the standard library to parse the XML-file.
            tree_pvd = ET.parse(pvd_file)
            for path in tree_pvd.iter("DataSet"):
                data = path.attrib
                timesteps.append(data["timestep"])
            unique_timesteps = np.unique(timesteps)

            # Pick the last time step. NOTE: Possibility to extend to multiple times.
            restart_timestep_str = unique_timesteps[-1]

            # Collect all vtu files connected to the identified time step.
            for path in tree_pvd.iter("DataSet"):
                data = path.attrib
                timestep = data["timestep"]
                if timestep == restart_timestep_str:
                    restart_vtu_files.append(data["file"])

            # Identify the time_index from the content of the pvd file.
            time_index = int(float(restart_timestep_str))

        # Cache the number of restart files used
        self._restart_files = restart_vtu_files

        # Separate the vtu files into subdomain and interface data. NOTE: Make the
        # strict assumption that if the file name contains the keyword 'mortar' that
        # it is uniquely identified as interface data. Make paths absolute.
        subdomain_vtu_files = []
        interface_vtu_files = []
        root = pvd_file.parent.resolve()
        for vtu_file in restart_vtu_files:
            str_vtu_file = str(vtu_file)
            if "mortar" in str_vtu_file:
                interface_vtu_files.append(root / vtu_file)
            else:
                subdomain_vtu_files.append(root / vtu_file)

        # Import from vtu
        self.import_state_from_vtu(subdomain_vtu_files, keys, are_subdomain_data=True)
        self.import_state_from_vtu(interface_vtu_files, keys, are_subdomain_data=False)

        return time_index

    def import_state_from_vtu(
        self,
        vtu_files: Union[Path, list[Path]],
        keys: Optional[Union[str, list[str]]] = None,
        keys_pt: Optional[Union[str, list[str]]] = None,
        **kwargs,
    ) -> None:
        """Import state variables from vtu file. It is assumed that the vtu file was
        created using PorePy, e.g., that the file names follow PorePy conventions, the
        mixed-dimensional grid is split in the usual way etc.

        Parameters:
            vtu_files: path(s) to vtu file(s).
            keys: keywords addressing cell data to be transferred. If 'None', the
                mixed-dimensional grid is checked for keywords corresponding to primary
                variables identified through pp.TIME_STEP_SOLUTIONS.
            keys_pt: keywords addressing point data to be transferred.

            kwargs:
                automatic: boolean flag controlling whether dimensionality of the grids
                    and whether it is a subdomain or interface grid is read
                    automatically from the file names; default is True.
                dims (int or list of int): compatible with vtu_files; list of
                    dimensions of the corresponding grids.
                are_subdomain_data (bool or list of bool): comparible with vtu_files;
                    list of indicators whether the corresponding grid is a subdomain
                    grid; default is True.

        Raises:
            ValueError: if some of the data is not compatible with the supposedly
                corresponding grid.

        """
        import meshio
        from deepdiff import DeepDiff

        # Aux. method: Inverse of _to_vector_format, used to define vector-ranged values
        def _from_vector_format(value: np.ndarray, num_dofs: int) -> np.ndarray:
            """Check whether the value array has the right dimension corresponding to
            the grid size. If possible, translate the value to a scalar-ranged object.

            This method is meant for cell or point data only.

            Parameters:
                value: input array to be converted.
                num_dofs: number of degrees of freedom (num_cells or num_nodes)

            Raises:
                ValueError: if the value array is not compatible with the grid.

            """
            # Make some checks - note that this method handles cell data only.
            if not value.size % num_dofs == 0:
                # This line will raise an error if node or face data is exported.
                raise ValueError("The data array is not compatible with the grid.")

            # Flatten the data compatible with _to_vector_format.
            return np.ravel(value, "C")

        # Convert vtu_files to a list
        if not isinstance(vtu_files, list):
            vtu_files = [vtu_files]

        # Consider each file separately.
        # Procedure has three steps:
        # 1. Determine dimensionality and type of grid, addressed by the vtu file.
        # 2. Check whether the vtu file is compatible with the corresponding grids.
        # 3. Transfer data from vtu to the mixed-dimensional grid.
        for i, vtu_file in enumerate(vtu_files):
            # Read all data from vtu
            vtu_data = meshio.read(vtu_file)

            # 1st step: Determine dimension of the grid associated to vtu file, and
            # whether the grid corresponds to a subdomain or interface.

            # Allow for automatic detection from the file name.
            if kwargs.pop("automatic", True):
                # Assuming grid_dim and is_mortar are among the stored vtu data one
                # could utilize those, but this does not have to be the case. Thus, use
                # naming convention of the Exporter for this.

                # Remove ending '.vtu' from vtu_file, and decompose into pieces
                # separated by '_'.
                vtu_file_pieces = vtu_file.stem.split("_")

                # If the last two are numbers, the first one denotes the dimension.
                assert vtu_file_pieces[-1].isnumeric()
                dim_pos = -2 if vtu_file_pieces[-2].isnumeric() else -1
                dim = int(vtu_file_pieces[dim_pos])

                # If the key words before are 'mortar', or 'mortar' and 'constant', the
                # vtu file corresponds to intefaces; otherwise to subdomains.
                is_subdomain_data = not (
                    vtu_file_pieces[dim_pos - 1] == "mortar"
                    or vtu_file_pieces[dim_pos - 1] == "constant"
                    and vtu_file_pieces[dim_pos - 2] == "mortar"
                )

            else:
                # Read from keyword arguments

                # Dimensionality of the grid
                if "dims" not in kwargs:
                    raise ValueError(
                        """Provide dimensionality of the grids associated
                        to the vtu files."""
                    )
                dims = kwargs.pop("dims")
                assert isinstance(dims, list) or isinstance(dims, int)
                dim = dims[i] if isinstance(dims, list) else dims

                # Whether the grid is a subdomain or interface
                if "are_subdomain_data" not in kwargs:
                    is_subdomain_data = True
                else:
                    are_subdomain_data = kwargs.pop("are_subdomain_data")
                    assert isinstance(are_subdomain_data, bool) or isinstance(
                        are_subdomain_data, list
                    )
                    is_subdomain_data = (
                        are_subdomain_data[i]
                        if isinstance(are_subdomain_data, list)
                        else are_subdomain_data
                    )

            # 2nd step: Make sure that the vtu file and the current grid are compatible,
            # by comparing coordinates of nodes, connectivity of cells, and thereby
            # number of grid entities. They are identified as identical if they
            # generate the same meshio representation. NOTE: Meshes could be compatible
            # via some transformation. However, here we require identical grids.

            meshio_geometry = (
                self.meshio_geom[dim] if is_subdomain_data else self.m_meshio_geom[dim]
            )
            assert isinstance(meshio_geometry, Meshio_Geom)

            # Make sure that both grids have same nodes
            assert np.all(np.isclose(meshio_geometry.pts, vtu_data.points))

            for i, connectivity in enumerate(meshio_geometry.connectivity):
                # Make sure that the connectivity patterns are identical
                assert (
                    DeepDiff(
                        connectivity,
                        vtu_data.cells[i],
                        significant_digits=8,
                        number_format_notation="e",
                        ignore_numeric_type_changes=True,
                    )
                    == {}
                )

            # 3rd step. Fill-in keys.
            if keys is None:
                _keys: list[str] = []
                if is_subdomain_data:
                    for sd, sd_data in self._mdg.subdomains(dim=dim, return_data=True):
                        if pp.TIME_STEP_SOLUTIONS in sd_data:
                            _keys += list(sd_data[pp.TIME_STEP_SOLUTIONS].keys())
                else:
                    for intf, intf_data in self._mdg.interfaces(
                        dim=dim, return_data=True
                    ):
                        if pp.TIME_STEP_SOLUTIONS in intf_data:
                            _keys += list(intf_data[pp.TIME_STEP_SOLUTIONS].keys())
            else:
                _keys = list(keys)

            # Make keys unique
            unique_keys = list(set(_keys))

            def _save_to_mdg(
                key: str,
                value: np.ndarray,
                grid_entity_type: Literal["cells", "nodes"],
            ) -> None:
                # Chop data in pieces compatible with the subdomains and interfaces
                offset = 0
                if is_subdomain_data:
                    for sd, sd_data in self._mdg.subdomains(dim=dim, return_data=True):
                        num_dofs = self._num_grid_entities(sd, grid_entity_type)
                        values = _from_vector_format(
                            value[offset : offset + num_dofs], num_dofs
                        )
                        pp.set_solution_values(
                            name=key, values=values, data=sd_data, time_step_index=0
                        )

                        offset += num_dofs

                else:
                    for intf, intf_data in self._mdg.interfaces(
                        dim=dim, return_data=True, codim=1
                    ):
                        num_dofs = self._num_grid_entities(intf, grid_entity_type)
                        values = _from_vector_format(
                            value[offset : offset + num_dofs], num_dofs
                        )
                        pp.set_solution_values(
                            name=key,
                            values=values,
                            data=intf_data,
                            time_step_index=0,
                        )

                        offset += num_dofs

            # 4th step: Transfer data. Consider each key separately.
            for key in unique_keys:
                # Only continue if the key is present in the data
                if key in vtu_data.cell_data:
                    # Data is stored in a list with each element storing data for one
                    # specific cell type (most relevant for polygonal and polyhedral
                    # grids). Accumulate the data again, assuming the same
                    # dimensionality in each cell.
                    value = np.concatenate(tuple(vtu_data.cell_data[key]), axis=0)
                    _save_to_mdg(key, value, "cells")

            if keys_pt is not None:
                for key in keys_pt:
                    if key in vtu_data.point_data:
                        value = vtu_data.point_data[key]
                        _save_to_mdg(key, value, "nodes")

    def add_constant_data(
        self,
        data: Optional[Union[DataInput, list[DataInput]]] = None,
        data_pt: Optional[Union[DataInput, list[DataInput]]] = None,
    ) -> None:
        """Collect user-defined constant-in-time data, associated with grids, and to
        be exported to separate files instead of the main files.

        In principle, constant data is not different from standard output data. It is
        merely printed to another file and just when any constant data is updated
        (via updates of the grid, or the use of this routine). Hence, the same input
        formats are allowed as for the usual field data, which is varying in time. As
        part of the routine, the data is converted to the same unified format.

        Parameters:
            data: subdomain and interface data, prescribed through strings, or tuples
                of subdomains/interfaces, keys and values. If not provided, only
                geometrical information is exported.
            data_pt: point subdomain and interface data, prescribed through strings, or
                tuples of subdomains/interfaces, keys and values. If not provided only
                geometrical infos are exported.

                NOTE: The user has to make sure that each unique key has associated
                data values for all or no grids of each specific dimension.

        """
        # Interpret change in constant data. Has the effect that the constant data
        # container will be exported at the next application of write_vtu().
        self._exported_constant_data_up_to_date = False

        # Preprocessing of the user-defined constant data has two main goals:
        # 1. Sort wrt. whether data is associated to subdomains or interfaces.
        # 2. Unify data type.
        subdomain_data, interface_data = self._sort_and_unify_data(data)
        subdomain_data_pt, interface_data_pt = self._sort_and_unify_data(
            data_pt, "nodes"
        )

        # Add the user-defined data to the containers for constant data.
        for key_s, value in subdomain_data.items():
            self._constant_subdomain_data[key_s] = value.copy()
        for key_i, value in interface_data.items():
            self._constant_interface_data[key_i] = value.copy()

        # Add the user-defined data to the containers for constant data.
        for key_sd, value in self._constant_subdomain_data_pt.items():
            subdomain_data_pt[key_sd] = value.copy()
        for key_intf, value in self._constant_interface_data_pt.items():
            interface_data_pt[key_intf] = value.copy()

    def write_vtu(
        self,
        data: Optional[Union[DataInput, list[DataInput]]] = None,
        data_pt: Optional[Union[DataInput, list[DataInput]]] = None,
        time_dependent: bool = False,
        time_step: Optional[int] = None,
        grid: Optional[Union[pp.Grid, pp.MixedDimensionalGrid]] = None,
    ) -> None:
        """Interface function to export the grid and additional data with meshio.

        In 0d the cells are represented as points, 1d the cells as lines, 2d the cells
        as polygon or triangle/ quad, while in 3d as polyhedra/tetrahedra/hexahedra. In
        all the dimensions the geometry of the mesh needs to be computed.

        Parameters:
            data: subdomain and interface data, prescribed through strings, or tuples
                of subdomains/interfaces, keys and values. If not provided only
                geometrical infos are exported.
            data_pt: point subdomain and interface data, prescribed through strings, or
                tuples of subdomains/interfaces, keys and values. If not provided only
                geometrical infos are exported.

                NOTE: The user has to make sure that each unique key has associated data
                values for all or no grids of each specific dimension.
            time_dependent: If False (default), file names will not be appended with an
                index that marks the time step. Can be overwritten by giving a value to
                time_step; if not, the file names will subsequently be ending with 1, 2,
                etc.
            time_step: will be used as appendix to define the file corresponding to this
                specific time step.
            grid: subdomain or mixed-dimensional grid if it is not fixed and should be
                updated.

        Raises:
            ValueError: if a grid is provided as argument although the exporter has been
                instructed that the grid is fixed.

        """

        # Update the grid but only if allowed, i.e., the initial grid has not been
        # characterized as fixed.
        if self._fixed_grid and grid is not None:
            raise ValueError("Inconsistency in exporter setting")
        elif not self._fixed_grid and grid is not None:
            # Require a mixed-dimensional grid. Thus convert if single subdomain grid
            # provided.
            if isinstance(grid, pp.Grid):
                # Create a new mixed-dimensional solely with grid as single subdomain.
                self._mdg = pp.MixedDimensionalGrid()
                self._mdg.add_subdomains(grid)
            else:
                self._mdg = grid

            # Update geometrical info in meshio format for the updated grid
            self._update_meshio_geom()
            self._update_constant_mesh_data()

        # If the problem is time dependent, but no time step is set, we set one using
        # the updated, internal counter.
        if time_dependent and time_step is None:
            time_step = self._time_step_counter
            self._time_step_counter += 1

        # If time step is prescribed, store it.
        if time_step is not None:
            self._exported_timesteps.append(time_step)

        # Preprocessing step with two main goals:
        # 1. Sort wrt. whether data is associated to subdomains or interfaces.
        # 2. Unify data type.
        subdomain_data, interface_data = self._sort_and_unify_data(data)
        subdomain_data_pt, interface_data_pt = self._sort_and_unify_data(
            data_pt, "nodes"
        )

        # Export constant data to separate or standard files
        if self._export_constants_separately:
            # Export constant data to vtu when outdated
            if not self._exported_constant_data_up_to_date:
                # Export constant subdomain data to vtu
                if self._constant_subdomain_data or self._constant_subdomain_data_pt:
                    self._has_constant_subdomain_data = True
                    self._export_data_vtu(
                        self._constant_subdomain_data,
                        self._constant_subdomain_data_pt,
                        time_step,
                        constant_data=True,
                    )

                # Export constant interface data to vtu
                if self._constant_interface_data or self._constant_interface_data_pt:
                    self._has_constant_interface_data = True
                    self._export_data_vtu(
                        self._constant_interface_data,
                        self._constant_interface_data_pt,
                        time_step,
                        constant_data=True,
                        interface_data=True,
                    )

                # Store the time step counter for later reference (required for pvd
                # files). NOTE: The counter is only updated if the constant data is
                # outdated, so if the mesh has been updated or new constant data has
                # been added in the course of the simulation.
                self._time_step_constant_data = time_step

                # Identify the constant data as fixed. Has the effect that the constant
                # data won't be exported if not the mesh is updated or new constant
                # data is added.
                self._exported_constant_data_up_to_date = True

            # Store the timestep referring to the origin of the constant data
            if hasattr(self, "_time_step_constant_data"):
                if self._time_step_constant_data is not None:
                    self._exported_timesteps_constants.append(
                        self._time_step_constant_data
                    )
        else:
            # Append constant subdomain and interface data to the standard containers
            # for subdomain and interface data.
            for key_sd, value in self._constant_subdomain_data.items():
                subdomain_data[key_sd] = value.copy()
            for key_intf, value in self._constant_interface_data.items():
                interface_data[key_intf] = value.copy()
            # Append constant subdomain and interface data point to the standard
            # containers for subdomain and interface data.
            for key_sd, value in self._constant_subdomain_data_pt.items():
                subdomain_data_pt[key_sd] = value.copy()
            for key_intf, value in self._constant_interface_data_pt.items():
                interface_data_pt[key_intf] = value.copy()

        # Export subdomain and interface data to vtu format if existing
        if subdomain_data or subdomain_data_pt:
            self._has_subdomain_data = True
            self._export_data_vtu(subdomain_data, subdomain_data_pt, time_step)
        if interface_data or interface_data_pt:
            self._has_interface_data = True
            self._export_data_vtu(
                interface_data, interface_data_pt, time_step, interface_data=True
            )

        # Export mixed-dimensional grid to pvd format
        file_name = self._make_file_name(
            self._file_name, time_step=time_step, extension=".pvd"
        )
        file_name = self._append_folder_name(file_name, self._folder_name)
        self._export_mdg_pvd(file_name, time_step)

    def write_pvd(
        self,
        times: Optional[np.ndarray] = None,
        file_extension: Optional[Union[np.ndarray, list[int]]] = None,
        append: bool = False,
        from_pvd_file: Optional[Path] = None,
    ) -> None:
        """Interface function to export in PVD file the time loop information. The user
        should open only this file in ParaView.

        We assume that the VTU associated files have the same name, and that they are
        placed the working directory.

        Parameters:
            times: array of actual times to be exported. These will be the times
                associated with individual time steps in, say, ParaView. By default,
                the times will be associated with the order in which the time steps
                were exported. This can be overridden by the file_extension argument.
                If no times are provided, the exported time steps are used.
            file_extension: End of file names used in the export of individual time
                steps, see self.write_vtu(). If provided, it should have the same
                length as time. If not provided, the file names will be picked from
                those used when writing individual time steps.
            append: Flag whether a existing file used for a restart is continued to be
                written.
            from_pvd_file: pvd file to be extended for append = True, the same as the
                default pvd file, if chosen 'None'.

        """
        # Strategy: Use a hardcoded template for pvd files gathering all relevant vtu
        # file for all exported time steps. The association between vtu files and time
        # step is part of the output. When appending an existing file, because of lack
        # of open+appending access of files, we simply read and write from scratch.
        # A pvd file mainly consists of three parts: header, main body, and footer.
        # The former and latter are hardcoded, while the main body contains the relevant
        # data (vtu files and time step) and is defined by traversing exported data.
        # Comment on the latter: Meshio only takes over vtu files. pvd files need to be
        # written in the following hardcoded manner. This has seemed to work for a while
        # now. The hardcoded style is exploited in importing routines.

        if times is None:
            times = np.array(self._exported_timesteps)

        if file_extension is None:
            file_extension = self._exported_timesteps
        elif isinstance(file_extension, np.ndarray):
            file_extension = file_extension.tolist()

            # Make sure that the inputs are consistent
            assert isinstance(file_extension, list)
            assert len(file_extension) == times.shape[0]

        # Extract the time steps related to constant data and complying with
        # file_extension. Implicitly test whether file_extension is a subset
        # of _exported_timesteps. Only if constant data has been exported.
        include_constant_data = (
            self._export_constants_separately
            and len(self._exported_timesteps_constants) > 0
        )
        if include_constant_data:
            indices = [self._exported_timesteps.index(e) for e in file_extension]
            file_extension_constants = [
                self._exported_timesteps_constants[i] for i in indices
            ]

        # Set up file name and check whether it already exists in storage.
        pvd_file: Path = self._append_folder_name(
            self._file_name, self._folder_name
        ).with_suffix(".pvd")
        file_exists: bool = pvd_file.exists()

        # Define the header - either copy paste from availble previous output, or define
        # hardcoded header.
        if file_exists and append:
            # Strategy: Continue writing available pvd file by first copying all content
            # until the restart time, here altogether defined as header.

            o_file = open(pvd_file if from_pvd_file is None else from_pvd_file, "r")
            # NOTE: It is strictly assumed that the considered pvd file is originating
            # from this very same method, i.e., it finishes with the final two lines:
            # "</Collection>\n" + "</VTKFile>" (see below)
            # Before appending new data, remove these last two lines from the pvd file.
            previous_content = o_file.readlines()
            o_file.close()

            # Rewrite the pvd file without the restart files and the footer
            header: str = "".join(previous_content[: -2 - len(self._restart_files)])

        else:
            # Start writing a new pvd file. Define hardcoded header.
            b = "LittleEndian" if sys.byteorder == "little" else "BigEndian"
            c = ' compressor="vtkZLibDataCompressor"'
            header = (
                '<?xml version="1.0"?>\n'
                + '<VTKFile type="Collection" version="0.1" '
                + 'byte_order="%s"%s>\n' % (b, c)
                + "<Collection>\n"
            )

        # Fix the footer - standard for vtu/pvd files and compatible with the XML style
        # of the header.
        footer = "</Collection>\n" + "</VTKFile>"

        # Open the file and write the header to file
        o_file = open(pvd_file, "w")
        o_file.write(header)

        # Define main body
        fm = '\t<DataSet group="" part="" timestep="%f" file="%s"/>\n'

        # Perform the same procedure as in _export_mdg_pvd but looping over all
        # designated time steps. Gather all data, and assign the actual time.
        for time, fn in zip(times, file_extension):
            # Go through all possible data types, analogously to _export_mdg_pvd.

            # Subdomain data
            for dim in self._dims:
                if self._has_subdomain_data and self.meshio_geom[dim] is not None:
                    o_file.write(
                        fm
                        % (time, self._make_file_name(self._file_name, None, fn, dim))
                    )

            # Interface data.
            for dim in self._m_dims:
                if self._has_interface_data and self.m_meshio_geom[dim] is not None:
                    o_file.write(
                        fm
                        % (
                            time,
                            self._make_file_name(self._file_name, "mortar", fn, dim),
                        )
                    )

        # Optionally, do the same for constant data.
        if include_constant_data:
            for time, fn_constants in zip(times, file_extension_constants):
                # Constant subdomain data.
                for dim in self._dims:
                    if (
                        self._has_constant_subdomain_data
                        and self.meshio_geom[dim] is not None
                    ):
                        o_file.write(
                            fm
                            % (
                                time,
                                self._make_file_name(
                                    self._file_name, "constant", fn_constants, dim
                                ),
                            )
                        )

                # Constant interface data.
                for dim in self._m_dims:
                    if (
                        self._has_constant_interface_data
                        and self.m_meshio_geom[dim] is not None
                    ):
                        o_file.write(
                            fm
                            % (
                                time,
                                self._make_file_name(
                                    self._file_name,
                                    "constant_mortar",
                                    fn_constants,
                                    dim,
                                ),
                            )
                        )

        # End with footer and close the file
        o_file.write(footer)
        o_file.close()

    # Some auxiliary routines used in write_vtu()

    def _sort_and_unify_data(
        self,
        data=None,
        grid_entity_type: Literal["cells", "nodes"] = "cells",
        # ignore type which is essentially Union[DataInput, list[DataInput]]
    ) -> tuple[SubdomainData, InterfaceData]:
        """Preprocess data.

        The routine has two goals:
        1. Splitting data into subdomain and interface data.
        2. Unify the data format. Store data in dictionaries, with keys given by
            subdomains/interfaces and names, and values given by the data arrays.

        Parameters:
            data: data provided by the user in the form of strings and/or tuples of
                subdomains/interfaces.
            grid_entity_type: type of data that should be processed: cell type by using
                the (default) flag "cells" and node type by using the flag "nodes".

        Returns:
            Subdomain and interface data decomposed and brought into unified format.

        Raises:
            ValueError: if the data type provided is not supported.

        """

        # The strategy is to traverse the input data and check each data point for its
        # type and apply a corresponding conversion to a unique format. For each
        # supported input data format, a dedicated routine is implemented to 1. identify
        # whether the type is present; and 2. update the data dictionaries (to be
        # returned in this routine) in the correct format: The dictionaries use
        # (subdomain,key) and (interface,key) as key and the data array as value.

        # Now a list of these subroutines follows before the definition of the actual
        # routine.

        # Aux. method: Transform scalar- to vector-ranged values.
        def _to_vector_format(value: np.ndarray, num_dofs: int) -> np.ndarray:
            """Check whether the value array has the right dimension corresponding to
            the grid size. If possible, translate the value to a vectorial object, but
            do nothing if the data naturally can be interpreted as scalar data.

            Parameters:
                value: input array to be converted.
                num_dofs: number of degrees of freedom (num_cells or num_nodes).

            Raises:
                ValueError: if the value array is not compatible with the grid.

            """
            # Make some checks
            if value.size == 0 and num_dofs == 0:
                return value
            elif not value.size % num_dofs == 0:
                # This line will raise an error if the size of the data to be exported
                # does not match the number of degrees of freedom. As an example, this
                # may happed if the user tries to export point data while setting
                # num_dofs to the number of cells in the grid.
                raise ValueError("The data array is not compatible with the grid.")

            # Convert to vectorial data if more data provided than grid cells available,
            # and the value array is not already in vectorial format
            if not value.size == num_dofs and not (
                len(value.shape) > 1 and value.shape[1] == num_dofs
            ):
                value = np.reshape(value, (-1, num_dofs), order="F")

            return value

        def add_data_from_str(
            data_pt: str,
            subdomain_data: dict,
            interface_data: dict,
            grid_entity_type: Literal["cells", "nodes"],
        ) -> tuple[dict, dict, bool]:
            """Check whether data is provided by a key of a field - could be both
            subdomain and interface data. If so, collect all data corresponding to
            subdomains and interfaces identified by the key.

            Parameters:
                data_pt: data identifier via the associated key used in
                    ``pp.TIME_STEP_SOLUTIONS``.
                subdomain_data: container for subdomain data.
                interface_data: container for interface data.
                grid_entity_type: type of data that should be processed: cell type by
                    using the flag "cells" and node type by using the flag "nodes".

            Returns:
                Updated data containers and flag of success.

            Raises:
                ValueError: if no data available in the mixed-dimensional grid for
                    given key.

            """

            # Only continue in case data is of type str.
            if isinstance(data_pt, str):
                # Identify the key provided through the data.
                key = data_pt

                # Initialize tag storing whether there exists data associated to the
                # key.
                has_key = False

                def _add_data(
                    key: str,
                    grid: Union[pp.Grid, pp.MortarGrid],
                    grid_data: dict,
                    export_data: dict,
                ) -> bool:
                    if (
                        pp.TIME_STEP_SOLUTIONS in grid_data
                        and key in grid_data[pp.TIME_STEP_SOLUTIONS]
                    ):
                        # Fetch data and convert to vectorial format if needed.
                        data_to_convert = pp.get_solution_values(
                            name=key, data=grid_data, time_step_index=0
                        )
                        value: np.ndarray = _to_vector_format(
                            data_to_convert,
                            self._num_grid_entities(grid, grid_entity_type),
                        )

                        # Add data point in correct format to the collection.
                        export_data[(grid, key)] = value

                        # Mark as success.
                        return True
                    else:
                        return False

                # Check data associated to subdomain field data
                for sd, sd_data in self._mdg.subdomains(return_data=True):
                    if _add_data(key, sd, sd_data, subdomain_data):
                        has_key = True

                # Check data associated to interface field data
                for intf, intf_data in self._mdg.interfaces(return_data=True, codim=1):
                    if _add_data(key, intf, intf_data, interface_data):
                        has_key = True

                # Make sure the key exists
                if not has_key:
                    raise ValueError(
                        f"No data with provided key {key} present in the grid."
                    )

                # Return updated dictionaries and indicate successful conversion.
                return subdomain_data, interface_data, True

            else:
                # Return original data dictionaries and indicate no modification.
                return subdomain_data, interface_data, False

        def add_data_from_tuple_subdomains_str(
            data_pt: tuple[list[pp.Grid], str],
            subdomain_data: dict,
            interface_data: dict,
            grid_entity_type: Literal["cells", "nodes"],
        ) -> tuple[dict, dict, bool]:
            """Check whether data is provided as tuple (subdomains, key), where
            subdomains is a list of subdomains, and key is a string. This routine
            explicitly checks only for subdomain data.

            Parameters:
                data_pt: data identifier via the key used in ``pp.TIME_STEP_SOLUTIONS``
                    and a specific subdomain.
                subdomain_data: container for subdomain data
                interface_data: container for interface data
                grid_entity_type: type of data that should be processed: cell type by
                    using the flag "cells" and node type by using the flag "nodes".

            Returns:
                Updated data containers and flag of success.

            Raises:
                ValueError: if there exists no time step solutions in the subdomain
                    data with given key.

            """

            # Implementation of isinstance(data_pt, tuple[list[pp.Grid], str]).
            isinstance_tuple_subdomains_str = list(map(type, data_pt)) == [
                list,
                str,
            ] and all([isinstance(sd, pp.Grid) for sd in data_pt[0]])

            # If of correct type, convert to unique format and update subdomain data.
            if isinstance_tuple_subdomains_str:
                msg = (
                    """This functionality is deprecated and will be removed in a """
                    """future version."""
                )
                warnings.warn(msg, DeprecationWarning)

                # By construction, the components are a list of grids and a key.
                subdomains: list[pp.Grid] = data_pt[0]
                key = data_pt[1]

                # Loop over grids and fetch the time step solutions corresponding to the
                # key.
                for sd in subdomains:
                    # Fetch the data dictionary containing the data value.
                    sd_data = self._mdg.subdomain_data(sd)

                    # Make sure the data exists.
                    if not (
                        pp.TIME_STEP_SOLUTIONS in sd_data
                        and key in sd_data[pp.TIME_STEP_SOLUTIONS]
                    ):
                        raise ValueError(
                            f"""No time step solution with prescribed key {key}
                            available on selected subdomains."""
                        )

                    # Fetch data and convert to vectorial format if suitable.
                    data_to_convert = pp.get_solution_values(
                        name=key, data=sd_data, time_step_index=0
                    )
                    value = _to_vector_format(
                        data_to_convert, self._num_grid_entities(sd, grid_entity_type)
                    )

                    # Add data point in correct format to collection.
                    subdomain_data[(sd, key)] = value

                # Return updated dictionaries and indicate successful conversion.
                return subdomain_data, interface_data, True

            else:
                # Return original data dictionaries and indicate no modification.
                return subdomain_data, interface_data, False

        # Aux. method: Detect and convert data of form ([interfaces], "key").
        def add_data_from_tuple_interfaces_str(
            data_pt: tuple[list[pp.MortarGrid], str],
            subdomain_data: dict,
            interface_data: dict,
            grid_entity_type: Literal["cells", "nodes"],
        ) -> tuple[dict, dict, bool]:
            """Check whether data is provided as tuple (interfaces, key), where
            interfaces is a list of interfaces, and key is a string. This routine
            explicitly checks only for interface data.

            This routine is a translation of add_data_from_tuple_subdomains_str to
                interfaces.

            Parameters:
                data_pt: data identifier combining to be addressed interfaces and
                    a key present in pp.TIME_STEP_SOLUTIONS.
                subdomain_data: container for subdomain data.
                interface_data: container for interface data.
                grid_entity_type: type of data that should be processed: cell type by
                    using the flag "cells" and node type by using the flag "nodes".

            Returns:
                Updated data containers and flag of success.

            Raises:
                ValueError: if there exists no time step solutions in the interface data
                    with given key.

            """

            # Implementation of isinstance(t, tuple[list[pp.MortarGrid], str]).
            isinstance_tuple_interfaces_str = list(map(type, data_pt)) == [
                list,
                str,
            ] and all([isinstance(intf, pp.MortarGrid) for intf in data_pt[0]])

            # If of correct type, convert to unique format and update subdomain data.
            if isinstance_tuple_interfaces_str:
                msg = (
                    """This functionality is deprecated and will be removed in a """
                    """future version."""
                )
                warnings.warn(msg, DeprecationWarning)

                # By construction, the components are a list of interfaces and a key.
                interfaces: list[pp.MortarGrid] = data_pt[0]
                key = data_pt[1]

                # Loop over interfaces and fetch the time step solutions corresponding
                # to the key
                for intf in interfaces:
                    # Fetch the data dictionary containing the data value
                    intf_data = self._mdg.interface_data(intf)

                    # Make sure the data exists.
                    if not (
                        pp.TIME_STEP_SOLUTIONS in intf_data
                        and key in intf_data[pp.TIME_STEP_SOLUTIONS]
                    ):
                        raise ValueError(
                            f"""No time step solution with prescribed key {key}
                            available on selected interfaces."""
                        )

                    # Fetch data and convert to vectorial format if suitable
                    data_to_convert = pp.get_solution_values(
                        name=key, data=intf_data, time_step_index=0
                    )
                    value = _to_vector_format(
                        data_to_convert, self._num_grid_entities(intf, grid_entity_type)
                    )

                    # Add data point in correct format to collection
                    interface_data[(intf, key)] = value

                # Return updated dictionaries and indicate successful conversion.
                return subdomain_data, interface_data, True

            else:
                # Return original data dictionaries and indicate no modification.
                return subdomain_data, interface_data, False

        def add_data_from_tuple_subdomain_str_array(
            data_pt: tuple[pp.Grid, str, np.ndarray],
            subdomain_data: dict,
            interface_data: dict,
            grid_entity_type: Literal["cells", "nodes"],
        ) -> tuple[dict, dict, bool]:
            """Check whether data is provided as tuple (sd, key, data),
            where sd is a single subdomain, key is a string, and data is a user-defined
            data array. This routine explicitly checks only for subdomain data.

            Parameters:
                data_pt: data tuple containing subdomain, arbitrary key, and associated
                    cell data.
                subdomain_data: container for subdomain data.
                interface_data: container for interface data.
                grid_entity_type: the type of entity considered: "cells" or "nodes".

            Returns:
                Updated data containers and flag of success.

            Raises:
                ValueError: if there exists no time step solutions in the interface data
                    with given key.

            """

            # Implementation of isinstance(t, tuple[pp.Grid, str, np.ndarray]).
            # NOTE: The type of a grid identifies the specific grid type (simplicial
            # etc.) Thus, isinstance is used here to detect whether a grid is provided.
            isinstance_tuple_subdomain_str_array = isinstance(
                data_pt[0], pp.Grid
            ) and list(map(type, data_pt))[1:] == [str, np.ndarray]

            # Convert data to unique format and update the subdomain data dictionary.
            if isinstance_tuple_subdomain_str_array:
                # Interpret (sd, key, value) = (data_pt[0], data_pt[1], data_pt[2]);
                sd = data_pt[0]
                key = data_pt[1]
                value = _to_vector_format(
                    data_pt[2], self._num_grid_entities(sd, grid_entity_type)
                )

                # Add data point in correct format to collection
                subdomain_data[(sd, key)] = value

                # Return updated dictionaries and indicate successful conversion.
                return subdomain_data, interface_data, True

            else:
                # Return original data dictionaries and indicate no modification.
                return subdomain_data, interface_data, False

        def add_data_from_tuple_interface_str_array(
            data_pt: tuple[pp.MortarGrid, str, np.ndarray],
            subdomain_data: dict,
            interface_data: dict,
            grid_entity_type: Literal["cells", "nodes"],
        ) -> tuple[dict, dict, bool]:
            """Check whether data is provided as tuple (g, key, data), where e is a
            single interface, key is a string, and data is a user-defined data array.
            This routine explicitly checks only for interface data.

            Translation of add_data_from_tuple_subdomain_str_array to interfaces.

            Parameters:
                data_pt: data tuple containing interface, arbitrary key, and associated
                    cell data.
                subdomain_data: container for subdomain data.
                interface_data: container for interface data.
                grid_entity_type: type of data that should be processed: cell type by
                    using the flag "cells" and node type by using the flag "nodes".

            Returns:
                Updated data containers and flag of success.

            Raises:
                ValueError: if there exists no time step solutions in the interface data
                    with given key.

            """
            # Implementation of isinstance(t, tuple[pp.MortarGrid, str, np.ndarray]).
            isinstance_tuple_interface_str_array = list(map(type, data_pt)) == [
                pp.MortarGrid,
                str,
                np.ndarray,
            ]

            # Convert data to unique format and update the interface data dictionary.
            if isinstance_tuple_interface_str_array:
                # Interpret (intf, key, value) = (data_pt[0], data_pt[1], data_pt[2]);
                intf = data_pt[0]
                key = data_pt[1]
                value = _to_vector_format(
                    data_pt[2], self._num_grid_entities(intf, grid_entity_type)
                )

                # Add data point in correct format to collection
                interface_data[(intf, key)] = value

                # Return updated dictionaries and indicate successful conversion.
                return subdomain_data, interface_data, True

            else:
                # Return original data dictionaries and indicate no modification.
                return subdomain_data, interface_data, False

        def add_data_from_tuple_str_array(
            data: tuple[str, np.ndarray],
            subdomain_data: dict,
            interface_data: dict,
            grid_entity_type: Literal["cells", "nodes"],
        ) -> tuple[dict, dict, bool]:
            """Check whether data is provided by a tuple (key, data), where key is a
            string, and data is a user-defined data array.

            This only works when the mixed-dimensional grid contains a single subdomain.

            Parameters:
                data: data tuple containing arbitrary key, and associated cell data.
                subdomain_data: container for subdomain data.
                interface_data: container for interface data.
                grid_entity_type: type of data that should be processed: cell type by
                    using the flag "cells" and node type by using the flag "nodes".

            Returns:
                Updated data containers and flag of success.

            Raises:
                ValueError: if the mixed-dimensional grid contains more than one
                    subdomain.

            """

            # Implementation if isinstance(data_pt, tuple[str, np.ndarray].
            isinstance_tuple_str_array = list(map(type, data)) == [str, np.ndarray]

            # Convert data to unique format and update the interface data dictionary.
            if isinstance_tuple_str_array:
                msg = (
                    """This functionality is deprecated and will be removed in a """
                    """future version."""
                )
                warnings.warn(msg, DeprecationWarning)
                # Fetch the correct grid. This option is only supported for
                # mixed-dimensional grids containing a single subdomain.
                subdomains = self._mdg.subdomains()
                if not len(subdomains) == 1:
                    raise ValueError(
                        f"""The data type used for {data} is only supported if the
                        mixed-dimensional grid only contains a single subdomain."""
                    )

                # Fetch remaining ingredients required to define subdomain data element
                sd = subdomains[0]
                key = data[0]
                value = _to_vector_format(
                    data[1], self._num_grid_entities(sd, grid_entity_type)
                )

                # Add data point in correct format to collection
                subdomain_data[(sd, key)] = value

                # Return updated dictionaries and indicate successful conversion.
                return subdomain_data, interface_data, True

            else:
                # Return original data dictionaries and indicate no modification.
                return subdomain_data, interface_data, False

        ################################################
        # The actual routine _sort_and_unify_data()
        ################################################

        # Convert data to list, while keeping the data structures provided, or provide
        # an empty list if no data provided
        if data is None:
            data = list()
        elif not isinstance(data, list):
            data = [data]

        # Initialize container for data associated to subdomains and interfaces
        subdomain_data: SubdomainData = dict()
        interface_data: InterfaceData = dict()

        # Define methods to be used for checking the data type and performing the
        # conversion. This list implicitly also defines which input data is allowed.
        methods: list = [
            add_data_from_str,
            add_data_from_tuple_subdomains_str,
            add_data_from_tuple_interfaces_str,
            add_data_from_tuple_subdomain_str_array,
            add_data_from_tuple_interface_str_array,
            add_data_from_tuple_str_array,
        ]

        # Loop over all data points and collect them in a unified format. For this, two
        # separate dictionaries (for subdomain and interface data) are used. The final
        # format uses (subdomain/interface,key) as key of the dictionaries, and the
        # value is given by the corresponding data.
        for data_pt in data:
            # Initialize tag storing whether the conversion process for data_pt is
            # successful.
            success = False

            for method in methods:
                # Check whether data point of right type and convert to the unique data
                # type.
                subdomain_data, interface_data, success = method(
                    data_pt, subdomain_data, interface_data, grid_entity_type
                )

                # Stop, once a supported data format has been detected.
                if success:
                    break

            # Check if provided data has non-supported data format.
            if not success:
                raise ValueError(
                    f"Input data {data_pt} has wrong format and cannot be exported."
                )

        return subdomain_data, interface_data

    def _update_constant_mesh_data(self) -> None:
        """Construct/update subdomain and interface data related with geometry and
        topology.

        The data is identified as constant data. The final containers, stored as
        attributes _constant_subdomain_data and _constant_interface_data, have the same
        format as the output of _sort_and_unify_data.

        """
        # Assume a change in constant data (it is not checked whether the data really
        # has been modified). Has the effect that the constant data container will be
        # exported at the next application of write_vtu().
        self._exported_constant_data_up_to_date = False

        # Define constant subdomain data related to the mesh

        # Initialize container for constant subdomain data
        if not hasattr(self, "_constant_subdomain_data"):
            self._constant_subdomain_data = dict()
        if not hasattr(self, "_constant_subdomain_data_pt"):
            self._constant_subdomain_data_pt = dict()

        # Add mesh related, constant subdomain data by direct assignment
        for sd in self._mdg.subdomains():
            ones = np.ones(sd.num_cells, dtype=int)
            self._constant_subdomain_data[(sd, "cell_id")] = np.arange(
                sd.num_cells, dtype=int
            )
            self._constant_subdomain_data[(sd, "grid_dim")] = sd.dim * ones
            self._constant_subdomain_data[(sd, "subdomain_id")] = sd.id * ones
            self._constant_subdomain_data[(sd, "is_mortar")] = 0 * ones
            self._constant_subdomain_data[(sd, "mortar_side")] = (
                pp.grids.mortar_grid.MortarSides.NONE_SIDE.value * ones
            )

            self._constant_subdomain_data_pt[(sd, "node_id")] = np.arange(
                self._num_grid_entities(sd, "nodes"), dtype=int
            )

        # Define constant interface data related to the mesh

        # Initialize container for constant interface data
        if not hasattr(self, "_constant_interface_data"):
            self._constant_interface_data = dict()
        if not hasattr(self, "_constant_interface_data_pt"):
            self._constant_interface_data_pt = dict()

        # Add mesh related, constant interface data by direct assignment.
        for intf in self._mdg.interfaces(codim=1):
            # Construct empty arrays for all extra interface data
            self._constant_interface_data[(intf, "grid_dim")] = np.empty(0, dtype=int)
            self._constant_interface_data[(intf, "cell_id")] = np.empty(0, dtype=int)
            self._constant_interface_data[(intf, "interface_id")] = np.empty(
                0, dtype=int
            )
            self._constant_interface_data[(intf, "is_mortar")] = np.empty(0, dtype=int)
            self._constant_interface_data[(intf, "mortar_side")] = np.empty(
                0, dtype=int
            )
            self._constant_interface_data_pt[(intf, "node_id")] = np.empty(0, dtype=int)

            # Initialize offset
            side_grid_num_cells: int = 0
            side_grid_num_nodes: int = 0

            # Assign extra interface data by collecting values on both sides.
            for side, grid in intf.side_grids.items():
                ones = np.ones(grid.num_cells, dtype=int)

                # Grid dimension of the mortar grid
                self._constant_interface_data[(intf, "grid_dim")] = np.hstack(
                    (self._constant_interface_data[(intf, "grid_dim")], grid.dim * ones)
                )

                # Cell ids of the mortar grid
                self._constant_interface_data[(intf, "cell_id")] = np.hstack(
                    (
                        self._constant_interface_data[(intf, "cell_id")],
                        np.arange(grid.num_cells, dtype=int) + side_grid_num_cells,
                    )
                )

                # Grid edge number of each interface
                self._constant_interface_data[(intf, "interface_id")] = np.hstack(
                    (
                        self._constant_interface_data[(intf, "interface_id")],
                        intf.id * ones,
                    )
                )

                # Whether the interface is mortar
                self._constant_interface_data[(intf, "is_mortar")] = np.hstack(
                    (self._constant_interface_data[(intf, "is_mortar")], ones)
                )

                # Side of the mortar
                self._constant_interface_data[(intf, "mortar_side")] = np.hstack(
                    (
                        self._constant_interface_data[(intf, "mortar_side")],
                        side.value * ones,
                    )
                )

                # Node ids of the mortar grid
                self._constant_interface_data_pt[(intf, "node_id")] = np.hstack(
                    (
                        self._constant_interface_data_pt[(intf, "node_id")],
                        np.arange(self._num_grid_entities(grid, "nodes"), dtype=int)
                        + side_grid_num_nodes,
                    )
                )

                # Update offset
                side_grid_num_cells += grid.num_cells
                side_grid_num_nodes += self._num_grid_entities(grid, "nodes")

    def _export_data_vtu(
        self,
        data: Union[SubdomainData, InterfaceData],
        data_pt: Union[SubdomainData, InterfaceData],
        time_step: Optional[int],
        **kwargs,
    ) -> None:
        """Collect data associated to a single grid dimension and passing further to the
        final writing routine.

        For each fixed dimension, all subdomains of that dimension and the data related
        to those subdomains will be exported simultaneously. Analogously for interfaces.

        Parameters:
            data: Subdomain or interface data.
            time_step: time_step to be used to append the file name.
            kwargs:
                'interface_data' (boolean) indicates whether data is associated to an
                    interface, default is False.
                'constant_data' (boolean) indicates whether data is treated as constant
                    in time, default is False.

        Raises:
            TypeError: if keyword arguments contain unsupported keyword.
            ValueError: if data provided for some but not all subdomains or interfaces
                of particular dimension.

        """
        # Check for optional keywords
        self.interface_data: bool = kwargs.pop("interface_data", False)
        self.constant_data: bool = kwargs.pop("constant_data", False)
        if kwargs:
            msg = "_export_data_vtu got unexpected keyword argument '{}'"
            raise TypeError(msg.format(kwargs.popitem()[0]))

        # Fetch the dimensions to be traversed. For subdomains, fetch the dimensions of
        # the available grids, and for interfaces fetch the dimensions of the available
        # mortar grids.
        is_subdomain_data: bool = not self.interface_data
        dims = self._dims if is_subdomain_data else self._m_dims

        # Define file name base
        file_name_stem: str = self._file_name.stem
        # Extend in case of constant data
        file_name_stem += "_constant" if self.constant_data else ""
        # Extend in case of interface data
        file_name_stem += "_mortar" if self.interface_data else ""
        # Append folder name to file name base
        file_name_base: Path = self._append_folder_name(
            Path(file_name_stem), self._folder_name
        )

        # Collect unique keys, and for unique sorting, sort by alphabet
        keys = list(set([key for _, key in data]))
        keys.sort()
        # Collect unique keys for the point data, and for unique sorting, sort
        # alphabetically.
        keys_pt = list(set([key for _, key in data_pt]))
        keys_pt.sort()

        def _build_field(
            key: str,
            entities: list[Any],
            data: Union[SubdomainData, InterfaceData],
            dim: int,
        ) -> list[Any]:
            # Collect the values associated to all entities
            values = []
            for e in entities:
                if (e, key) in data:
                    values.append(data[(e, key)])

            # Require data for all or none entities of that dimension.
            if len(values) not in [0, len(entities)]:
                raise ValueError(
                    f"""Insufficient amount of data provided for key {key} on
                    dimension {dim}."""
                )

            # If data has been found, append data to list after stacking values
            # for different entities
            return [Field(key, np.hstack(values))] if values else []

        # Collect the data and extra data in a single stack for each dimension
        for dim in dims:
            # Define the full file name
            file_name: Path = self._make_file_name(file_name_base, None, time_step, dim)

            # Get all geometrical entities of dimension dim:
            if is_subdomain_data:
                entities: list[Any] = self._mdg.subdomains(dim=dim)
            else:
                entities = self._mdg.interfaces(dim=dim, codim=1)

            # Construct the list of cell fields represented on this dimension.
            fields: list[Field] = []
            for key in keys:
                fields += _build_field(key, entities, data, dim)

            # Construct the list of point fields represented on this dimension.
            fields_pt: list[Field] = []
            for key in keys_pt:
                fields_pt += _build_field(key, entities, data_pt, dim)

            # Print data for the particular dimension. Since geometric info is required
            # distinguish between subdomain and interface data.
            meshio_geom = (
                self.meshio_geom[dim] if is_subdomain_data else self.m_meshio_geom[dim]
            )
            if meshio_geom is not None:
                self._write(fields, fields_pt, file_name, meshio_geom)

    def _export_mdg_pvd(self, file_name: Path, time_step: Optional[int]) -> None:
        """Routine to export to pvd format and collect all data scattered over several
        files for distinct grid dimensions.

        Parameters:
            file_name: storage path for pvd file.
            time_step: used as appendix for the file name.

        """
        # Open the file
        o_file = open(file_name, "w")

        # Write VTK header to file
        b = "LittleEndian" if sys.byteorder == "little" else "BigEndian"
        c = ' compressor="vtkZLibDataCompressor"'
        header = (
            '<?xml version="1.0"?>\n'
            + '<VTKFile type="Collection" version="0.1" '
            + 'byte_order="%s"%s>\n' % (b, c)
            + "<Collection>\n"
        )
        o_file.write(header)
        fm = '\t<DataSet group="" part="" file="%s"/>\n'

        # Subdomain data.
        for dim in self._dims:
            if self._has_subdomain_data and self.meshio_geom[dim] is not None:
                o_file.write(
                    fm % self._make_file_name(self._file_name, None, time_step, dim)
                )

        # Interface data.
        for dim in self._m_dims:
            if self._has_interface_data and self.m_meshio_geom[dim] is not None:
                o_file.write(
                    fm % self._make_file_name(self._file_name, "mortar", time_step, dim)
                )

        # If constant data is exported to separate vtu files, also include these here.
        # The procedure is similar to the above, but the file names incl. the relevant
        # time step have to be adjusted.
        if self._export_constants_separately:
            # Constant subdomain data.
            for dim in self._dims:
                if (
                    self._has_constant_subdomain_data
                    and self.meshio_geom[dim] is not None
                ):
                    o_file.write(
                        fm
                        % self._make_file_name(
                            self._file_name,
                            "constant",
                            self._time_step_constant_data,
                            dim,
                        )
                    )

            # Constant interface data.
            for dim in self._m_dims:
                if (
                    self._has_constant_interface_data
                    and self.m_meshio_geom[dim] is not None
                ):
                    o_file.write(
                        fm
                        % self._make_file_name(
                            self._file_name,
                            "constant_mortar",
                            self._time_step_constant_data,
                            dim,
                        )
                    )

        o_file.write("</Collection>\n" + "</VTKFile>")
        o_file.close()

    def _update_meshio_geom(self) -> None:
        """Manager for storing the grid information in meshio format.

        The internal variables meshio_geom and m_meshio_geom, storing all essential
        (mortar) grid information as points, connectivity and cell ids, are created
        and stored.

        """
        # Subdomains
        for dim in self._dims:
            # Get subdomains with dimension dim
            subdomains = self._mdg.subdomains(dim=dim)
            # Export and store
            self.meshio_geom[dim] = self._export_grid(subdomains, dim)

        # Interfaces
        for dim in self._m_dims:
            # Extract the mortar grids for dimension dim, unrolled by sides
            interface_side_grids = [
                grid
                for intf in self._mdg.interfaces(dim=dim, codim=1)
                for _, grid in intf.side_grids.items()
            ]
            # Export and store
            self.m_meshio_geom[dim] = self._export_grid(interface_side_grids, dim)

    def _export_grid(
        self, grids: Iterable[pp.Grid], dim: int
    ) -> Union[None, Meshio_Geom]:
        """Wrapper function to export grids of dimension dim. Calls the appropriate
        dimension specific export function.

        Parameters:
            grids: Subdomains of same dimension.
            dim: Dimension of the subdomains.

        Returns:
            Meshio_Geom: Points, cells (storing the connectivity), and cell ids in
                correct meshio format.

        Raises:
            ValueError: if dim not 0, 1, 2 or 3.

        """
        if dim == 0:
            return self._export_grid_0d(grids)
        elif dim == 1:
            return self._export_grid_1d(grids)
        elif dim == 2:
            return self._export_grid_2d(grids)
        elif dim == 3:
            return self._export_grid_3d(grids)
        else:
            raise ValueError(f"Unknown dimension {dim}")

    def _export_grid_0d(self, grids: Iterable[pp.Grid]) -> Meshio_Geom:
        """Export the geometrical data for 0d PorePy grids to meshio.

        The method collects all points from the input grids and represents them as
        vertex-type cells in the meshio format. Each point in the grid becomes a vertex
        cell with appropriate connectivity and cell IDs.

            grids: Iterable of 0d PorePy grids to be exported.

            Meshio_Geom: A named tuple containing:
                - Points coordinates (scaled by self._length_scale)
                - Cell blocks representing vertices
                - Cell IDs for each vertex

        Notes:
            - Points from all grids are concatenated into a single array
            - Each point becomes a "vertex" type cell in meshio format
            - Node and cell offsets are tracked to maintain proper connectivity

        Parameters:
            grids: 0d grids.

        Returns:
            Meshio_Geom: Points, 0d cells (as vertices), and cell ids in meshio format.
        """
        # In 0d, each cell is a point (vertex).
        cell_type = "vertex"
        # Dictionary storing cell->nodes connectivity information. Each vertex has a
        # trivial connectivity to itself.
        cell_to_nodes: dict[str, np.ndarray] = {cell_type: np.empty((0, 1), dtype=int)}
        # Dictionary collecting all cell ids for each cell type. Since each cell is a
        # vertex, the list of cell ids is trivial.
        cell_id: dict[str, list[int]] = {cell_type: []}
        # In 0d, each point to be exported corresponds to a cell, as implemented in the
        # num_dofs method.
        num_pts = sum(self._num_grid_entities(grid, "nodes") for grid in grids)
        # Data structure for storing node coordinates of all 0d grids.
        # Each point is represented as a vertex cell in meshio format.
        meshio_pts = np.empty((num_pts, 3))
        nodes_offset = 0
        cell_offset = 0
        # Loop over all 0d grids.
        for grid in grids:
            # Store scaled node coordinates.
            # 0d Grids don't have nodes, only cells. The cell centers are used as
            # coordinates for the vertices.
            meshio_pts[nodes_offset, :] = grid.cell_centers.T * self._length_scale
            # Assign trivial cell-to-node connectivity for 0d cells.
            cn_indices = np.atleast_2d([0]).astype(np.int32)
            # Add to previous connectivity information.
            cell_to_nodes[cell_type] = np.vstack(
                (cell_to_nodes[cell_type], cn_indices + nodes_offset)
            )
            # Update offsets.
            cell_id[cell_type] += (np.arange(grid.num_cells) + cell_offset).tolist()
            nodes_offset += 1
            cell_offset += grid.num_cells
        # Construct the meshio data structure.
        # For each cell_type, store the connectivity pattern cell_to_nodes for the
        # corresponding cells with ids from cell_id.
        meshio_cell_block = meshio.CellBlock(
            cell_type, cell_to_nodes[cell_type].astype(int)
        )
        # Convert cell_id to numpy array for meshio compatibility.
        meshio_cells = [meshio_cell_block]
        meshio_cell_id = [np.array(cell_id[cell_type])]
        # Return final meshio data: points, cell (connectivity), cell ids.
        return Meshio_Geom(meshio_pts, meshio_cells, meshio_cell_id)

    def _export_grid_1d(self, grids: Iterable[pp.Grid]) -> Meshio_Geom:
        """Export the geometrical data (point coordinates) and connectivity information
        from the 1d PorePy grids to meshio.

        Parameters:
            grids: 1d grids.

        Returns:
            Meshio_Geom: Points, 1d cells (storing the connectivity), and cell ids in
                correct meshio format.

        """

        # In 1d each cell is a line
        cell_type = "line"

        # Dictionary storing cell->nodes connectivity information
        cell_to_nodes: dict[str, np.ndarray] = {cell_type: np.empty((0, 2), dtype=int)}

        # Dictionary collecting all cell ids for each cell type. Since each cell is a
        # line, the list of cell ids is trivial
        total_num_cells = np.sum(np.array([grid.num_cells for grid in grids]))
        cell_id: dict[str, list[int]] = {cell_type: [i for i in range(total_num_cells)]}

        # Data structure for storing node coordinates of all 1d grids.
        num_pts = np.sum([grid.num_nodes for grid in grids]).astype(int)
        meshio_pts = np.empty((num_pts, 3))  # type: ignore

        # Initialize offset. All data associated to 1d grids is stored in the same vtu
        # file, essentially using concatenation. To identify each grid, keep track of
        # number of nodes for each grid.
        nodes_offset = 0

        # Loop over all 1d grids
        for grid in grids:
            # Store scaled node coordinates
            sl = slice(nodes_offset, nodes_offset + grid.num_nodes)
            meshio_pts[sl, :] = grid.nodes.T * self._length_scale

            # Lines are 1-simplices, and have a trivial connectivity.
            cn_indices = self._simplex_cell_to_nodes(1, grid)

            # Add to previous connectivity information
            cell_to_nodes[cell_type] = np.vstack(
                (cell_to_nodes[cell_type], cn_indices + nodes_offset)
            )

            # Update offsets
            nodes_offset += grid.num_nodes

        # Construct the meshio data structure
        meshio_cells = list()
        meshio_cell_id = list()

        # For each cell_type store the connectivity pattern cell_to_nodes for the
        # corresponding cells with ids from cell_id.
        for cell_type, cell_block in cell_to_nodes.items():
            meshio_cells.append(meshio.CellBlock(cell_type, cell_block.astype(int)))
            meshio_cell_id.append(np.array(cell_id[cell_type]))

        # Return final meshio data: points, cell (connectivity), cell ids
        return Meshio_Geom(meshio_pts, meshio_cells, meshio_cell_id)

    def _simplex_cell_to_nodes(
        self, n: int, grid: pp.Grid, cells: Optional[np.ndarray] = None
    ) -> np.ndarray:
        """Determine cell to node connectivity for a general n-simplex mesh.

        Parameters:
            n: dimension of the simplices in the grid.
            grid: grid containing cells and nodes.
            cells: all n-simplex cells.

        Returns:
            np.ndarray: cell to node connectivity array, in which for each row
            (associated to cells) all associated nodes are marked.

        """
        # Determine cell-node ptr
        cn_indptr = (
            grid.cell_nodes().indptr[:-1]
            if cells is None
            else grid.cell_nodes().indptr[cells]
        )

        # Each n-simplex has n+1 nodes
        num_nodes = n + 1

        # Collect the indptr to all nodes of the cell.
        expanded_cn_indptr = np.vstack(
            [cn_indptr + i for i in range(num_nodes)]
        ).reshape(-1, order="F")

        # Detect all corresponding nodes by applying the expanded mask to the indices
        expanded_cn_indices = grid.cell_nodes().indices[expanded_cn_indptr]

        # Convert to right format.
        cn_indices = np.reshape(expanded_cn_indices, (-1, num_nodes), order="C")

        return cn_indices

    def _export_grid_2d(self, grids: Iterable[pp.Grid]) -> Meshio_Geom:
        """Export the geometrical data (point coordinates) and connectivity information
        from the 2d PorePy grids to meshio.

        Parameters:
            grids: 2d grids.

        Returns:
            Meshio_Geom: Points, 2d cells (storing the connectivity), and cell ids in
                correct meshio format.

        """

        # Use standard names for simple object types: in this routine only triangle and
        # quad cells are treated in a special manner.
        polygon_map = {"polygon3": "triangle", "polygon4": "quad"}

        # Dictionary storing cell->nodes connectivity information for all cell types.
        # For this, the nodes have to be sorted such that they form a circular chain,
        # describing the boundary of the cell.
        cell_to_nodes: dict[str, np.ndarray] = {}
        # Dictionary collecting all cell ids for each cell type.
        cell_id: dict[str, list[int]] = {}

        # Data structure for storing node coordinates of all 2d grids.
        num_pts = np.sum([grid.num_nodes for grid in grids])
        meshio_pts = np.empty((num_pts, 3))  # type: ignore

        # Initialize offsets. All data associated to 2d grids is stored in the same vtu
        # file, essentially using concatenation. To identify each grid, keep track of
        # number of nodes and cells for each grid.
        nodes_offset = 0
        cell_offset = 0

        # Loop over all 2d grids
        for grid in grids:
            # Store scaled node coordinates
            sl = slice(nodes_offset, nodes_offset + grid.num_nodes)
            meshio_pts[sl, :] = grid.nodes.T * self._length_scale

            # Determine cell types based on number of nodes.
            num_nodes_per_cell = grid.cell_nodes().count_nonzero(axis=0)

            # Loop over all available cell types and group cells of one type.
            g_cell_map = dict()
            for n in np.unique(num_nodes_per_cell):
                # Define cell type; check if it coincides with a predefined cell type
                cell_type = polygon_map.get(f"polygon{n}", f"polygon{n}")

                # Find all cells with n nodes, and store for later use
                cells = np.nonzero(num_nodes_per_cell == n)[0]
                g_cell_map[cell_type] = cells

                # Store cell ids in global container; init if entry not yet established
                if cell_type not in cell_id:
                    cell_id[cell_type] = []

                # Add offset taking into account previous grids
                cell_id[cell_type] += (cells + cell_offset).tolist()

            # Determine cell-node connectivity for each cell type and all cells. Treat
            # triangle, quad and polygonal cells differently aiming for optimized
            # performance.
            for n in np.unique(num_nodes_per_cell):
                # Define the cell type
                cell_type = polygon_map.get(f"polygon{n}", f"polygon{n}")

                # Check if cell_type is already defined in cell_to_nodes, otherwise
                # construct it
                if cell_type not in cell_to_nodes:
                    cell_to_nodes[cell_type] = np.empty((0, n), dtype=int)

                # Special case: Triangle cells, i.e., n=3.
                if cell_type == "triangle":
                    # Triangles are simplices and have a trivial connectivity.

                    # Fetch triangle cells
                    cells = g_cell_map[cell_type]
                    # Determine the trivial connectivity - triangles are 2-simplices.
                    cn_indices = self._simplex_cell_to_nodes(2, grid, cells)

                # Quad and polygon cells.
                else:
                    # For quads/polygons, grid.cell_nodes cannot be blindly used as for
                    # triangles, since the ordering of the nodes may define a cell of
                    # the type (here specific for quads)
                    # x--x and not x--x
                    #  \/          |  |
                    #  /\          |  |
                    # x--x         x--x .
                    # Therefore, use both grid.cell_faces and grid.face_nodes to make
                    # use of face information and sort those to retrieve the correct
                    # connectivity.

                    # Strategy: Collect all cell nodes including their connectivity in a
                    # matrix of double num cell size. The goal will be to gather
                    # starting and end points for all faces of each cell, sort those
                    # faces,such that they form a circular graph, and then choose the
                    # resulting starting points of all faces to define the connectivity.

                    # Fetch corresponding cells
                    cells = g_cell_map[cell_type]
                    # Determine all faces of all cells. Use an analogous approach as
                    # used to determine all cell nodes for triangle cells. And use that
                    # a polygon with n nodes has also n faces.
                    cf_indptr = grid.cell_faces.indptr[cells]
                    expanded_cf_indptr = np.vstack(
                        [cf_indptr + i for i in range(n)]
                    ).reshape(-1, order="F")
                    cf_indices = grid.cell_faces.indices[expanded_cf_indptr]

                    # Determine the associated (two) nodes of all faces for each cell.
                    fn_indptr = grid.face_nodes.indptr[cf_indices]
                    # Extract nodes for first and second node of each face; reshape such
                    # that all first nodes of all faces for each cell are stored in one
                    # row, i.e., end up with an array of size num_cells (for this cell
                    # type) x n.
                    cfn_indices = [
                        grid.face_nodes.indices[fn_indptr + i].reshape(-1, n)
                        for i in range(2)
                    ]
                    # Group first and second nodes, with alternating order of rows.
                    # By this, each cell is represented by two rows. The first and
                    # second rows contain first and second nodes of faces. And each
                    # column stands for one face.
                    cfn = np.ravel(cfn_indices, order="F").reshape(n, -1).T

                    # Sort faces for each cell such that they form a chain. Use a
                    # function compiled with Numba. This step is the bottleneck of
                    # this routine.
                    cfn = pp.sort_points.sort_multiple_point_pairs(cfn).astype(int)

                    # For each cell pick the sorted nodes such that they form a chain
                    # and thereby define the connectivity, i.e., skip every second row.
                    cn_indices = cfn[::2, :]

                # Add offset to account for previous grids, and store
                cell_to_nodes[cell_type] = np.vstack(
                    (cell_to_nodes[cell_type], cn_indices + nodes_offset)
                )

            # Update offsets
            nodes_offset += grid.num_nodes
            cell_offset += grid.num_cells

        # Construct the meshio data structure
        meshio_cells = list()
        meshio_cell_id = list()

        # For each cell_type store the connectivity pattern cell_to_nodes for the
        # corresponding cells with ids from cell_id.
        for cell_type, cell_block in cell_to_nodes.items():
            # Meshio requires the keyword "polygon" for general polygons.
            # Thus, remove the number of nodes associated to polygons.
            cell_type_meshio_format = "polygon" if "polygon" in cell_type else cell_type
            meshio_cells.append(
                meshio.CellBlock(cell_type_meshio_format, cell_block.astype(int))
            )
            meshio_cell_id.append(np.array(cell_id[cell_type]))

        # Return final meshio data: points, cell (connectivity), cell ids
        return Meshio_Geom(meshio_pts, meshio_cells, meshio_cell_id)

    def _export_grid_3d(self, grids: Iterable[pp.Grid]) -> Meshio_Geom:
        """Export the geometrical data (point coordinates) and connectivity
        information from 3d PorePy grids to meshio.

        Parameters:
            grids: 3d grids.

        Returns:
            Points, 3d cells (storing the connectivity), and cell ids in correct meshio
            format.

        """

        # Three different cell types will be distinguished: Tetrahedra, hexahedra,
        # and general polyhedra. meshio does not allow for a mix of cell types
        # in 3d within a single grid (and we export all 3d grids at once). Thus,
        # if the 3d grids contains cells of varying types, all cells will be cast
        # as polyhedra.

        # Determine the cell types present among all grids.
        cell_types: set[str] = set()
        for grid in grids:
            # The number of faces per cell wil be later used to determining
            # the cell types
            num_faces_per_cell = np.unique(grid.cell_faces.count_nonzero(axis=0))

            if num_faces_per_cell.shape[0] == 1:
                n = num_faces_per_cell[0]
                if n == 4:
                    cell_types.add("tetra")
                elif n == 6 and isinstance(grid, pp.CartGrid):
                    cell_types.add("hexahedron")
                else:
                    cell_types.add("polyhedron")
            else:
                cell_types.add("polyhedron")

        # Use dedicated export for each grid type
        if len(cell_types) == 1 and "tetra" in cell_types:
            return self._export_simplex_3d(grids)
        elif len(cell_types) == 1 and "hexahedron" in cell_types:
            return self._export_hexahedron_3d(grids)
        else:
            return self._export_polyhedron_3d(grids)

    def _export_simplex_3d(self, grids: Iterable[pp.Grid]) -> Meshio_Geom:
        """Export the geometrical data (point coordinates) and connectivity
        information from 3d PorePy simplex grids to meshio.

        Parameters:
            grids: 3d simplex grids.

        Returns:
            Points, 3d cells (storing the connectivity), and cell ids in correct meshio
            format.

        """
        # For the special meshio geometric type "tetra", cell->nodes will be used to
        # store connectivity information. Each simplex has 4 nodes.
        cell_to_nodes = np.empty((0, 4), dtype=int)

        # Dictionary collecting all cell ids for each cell type.
        cell_id: list[int] = []

        # Data structure for storing node coordinates of all 3d grids.
        num_pts = np.sum([grid.num_nodes for grid in grids])
        meshio_pts = np.empty((num_pts, 3))  # type: ignore

        # Initialize offsets. All data associated to 3d grids is stored in the same vtu
        # file, essentially using concatenation. To identify each grid, keep track of
        # number of nodes and cells for each grid.
        nodes_offset = 0
        cell_offset = 0

        # Treat each 3d grid separately.
        for grid in grids:
            # Store scaled node coordinates
            sl = slice(nodes_offset, nodes_offset + grid.num_nodes)
            meshio_pts[sl, :] = grid.nodes.T * self._length_scale

            # Identify all cells as tetrahedra.
            cells = np.arange(grid.num_cells)

            # Add offset taking into account previous grids
            cell_id += (cells + cell_offset).tolist()

            # Determine local connectivity for all cells. Simplices are invariant under
            # permutations. Thus, no specific ordering of nodes is required. Tetrahedra
            # are essentially 3-simplices.
            cn_indices = self._simplex_cell_to_nodes(3, grid, cells)

            # Store cell-node connectivity, and add offset taking into account previous
            # grids
            cell_to_nodes = np.vstack((cell_to_nodes, cn_indices + nodes_offset))

            # Update offset
            nodes_offset += grid.num_nodes
            cell_offset += grid.num_cells

        # Initialize the meshio data structure for the connectivity and cell ids. There
        # is only one cell type, and meshio expects iterable data structs.
        meshio_cells = [meshio.CellBlock("tetra", cell_to_nodes.astype(int))]
        meshio_cell_id = [np.array(cell_id)]

        # Return final meshio data: points, cell (connectivity), cell ids
        return Meshio_Geom(meshio_pts, meshio_cells, meshio_cell_id)

    def _export_hexahedron_3d(self, grids: Iterable[pp.Grid]) -> Meshio_Geom:
        """Export the geometrical data (point coordinates) and connectivity
        information from 3d PorePy hexahedron grids to meshio.

        NOTE: Optimally, a StructuredGrid would be exported in this case. However,
        meshio does solely handle unstructured grids and cannot for instance write
        to *.vtr format.

        Parameters:
            grids: 3d hexahedron grids.

        Returns:
            Points, 3d cells (storing the connectivity), and cell ids in correct meshio
            format.

        """
        # For the special meshio geometric type "hexahedron", cell->nodes will be used
        # to store connectivity information. Each hexahedron has 8 nodes.
        cell_to_nodes = np.empty((0, 8), dtype=int)

        # Dictionary collecting all cell ids for each cell type.
        cell_id: list[int] = []

        # Data structure for storing node coordinates of all 3d grids.
        num_pts = np.sum([grid.num_nodes for grid in grids])
        meshio_pts = np.empty((num_pts, 3))  # type: ignore

        # Initialize offsets. Required taking into account multiple 3d grids.
        nodes_offset = 0
        cell_offset = 0

        # Treat each 3d grid separately.
        for grid in grids:
            # Store scaled node coordinates
            sl = slice(nodes_offset, nodes_offset + grid.num_nodes)
            meshio_pts[sl, :] = grid.nodes.T * self._length_scale

            # Identify all cells as tetrahedra.
            cells = np.arange(grid.num_cells)

            # Add offset taking into account previous grids
            cell_id += (cells + cell_offset).tolist()

            # Determine local connectivity for all cells. Simplices are invariant
            # under permutations. Thus, no specific ordering of nodes is required.

            # After all, the procedure is fairly similar to the treatment of tetra
            # cells. Most of the following code is analogous to
            # _simplex_cell_to_nodes(). However, for hexahedron cells the order of the
            # nodes is important and has to be adjusted. Based on the specific
            # definition of TensorGrids however, the node numbering can be hardcoded,
            # which results in better performance compared to a modular procedure.

            # Determine cell-node ptr
            cn_indptr = (
                grid.cell_nodes().indptr[:-1]
                if cells is None
                else grid.cell_nodes().indptr[cells]
            )

            # Collect the indptr to all nodes of the cell; each n-simplex cell contains
            # n nodes
            expanded_cn_indptr = np.vstack([cn_indptr + i for i in range(8)]).reshape(
                -1, order="F"
            )

            # Detect all corresponding nodes by applying the expanded mask to indices
            expanded_cn_indices = grid.cell_nodes().indices[expanded_cn_indptr]

            # Convert to right format.
            cn_indices = np.reshape(expanded_cn_indices, (-1, 8), order="C")

            # Reorder nodes to comply with the node numbering convention of meshio
            # regarding hexahedron cells.
            cn_indices = cn_indices[:, [0, 2, 6, 4, 1, 3, 7, 5]]

            # Test whether the hard-coded numbering really defines a hexahedron.
            assert self._test_hex_meshio_format(grid.nodes, cn_indices)

            # Store cell-node connectivity, and add offset taking into account previous
            # grids
            cell_to_nodes = np.vstack((cell_to_nodes, cn_indices + nodes_offset))

            # Update offset
            nodes_offset += grid.num_nodes
            cell_offset += grid.num_cells

        # Initialize the meshio data structure for the connectivity and cell ids. There
        # is only one cell type, and meshio expects iterable data structs.
        meshio_cells = [meshio.CellBlock("hexahedron", cell_to_nodes.astype(int))]
        meshio_cell_id = [np.array(cell_id)]

        # Return final meshio data: points, cell (connectivity), cell ids
        return Meshio_Geom(meshio_pts, meshio_cells, meshio_cell_id)

    def _test_hex_meshio_format(
        self, nodes: np.ndarray, cn_indices: np.ndarray
    ) -> bool:
        """Test whether the node numbering for each cell complies with the hardcoded
        numbering used by meshio, cf. documentation of meshio.

        Parameters:
            nodes: grid nodes.
            cn_indices: connectivity information.

        Returns:
            Flag whether the node numbering for each cell complies with the numbering
            of meshio.

        Raises:
            ImportError: if numba is not installed.

        """

        try:
            from numba import njit, prange
        except ImportError:
            raise ImportError("Numba not available on the system")

        # Just in time compilation
        @njit("b1(f8[:,:], i4[:,:])", cache=True, parallel=True)
        def _function_to_compile(nodes, cn_indices):
            """Test whether the node numbering for each cell complies with the hardcoded
            numbering used by meshio, cf. documentation of meshio.

            For this, fetch three potential sides of the hex and test whether they lie
            circular chain within a plane. Here, the test is successful, if the node
            sets [0,1,2,3], [4,5,6,7], and [0,1,5,4] define planes.

            Paramerers:
                nodes: grid nodes.
                cn_indices: connectivity information.

            Returns:
                Flag whether the node numbering for each cell complies with the
                numbering of meshio.

            """

            # Assume initially correct format
            correct_format = True

            # Test each cell separately
            for i in prange(cn_indices.shape[0]):
                # Assume initially that the cell is a hex
                is_hex = True

                # Visit three node sets and check whether they define feasible sides
                # of a hex.
                # FIXME use shorter code of the following style - note: the order in the
                # array is not the same troubling numba
                # global_ind_0 = cn_indices[i, 0:4]
                # global_ind_1 = cn_indices[i, 4:8]
                global_ind_0 = np.array(
                    [
                        cn_indices[i, 0],
                        cn_indices[i, 1],
                        cn_indices[i, 2],
                        cn_indices[i, 3],
                    ]
                )
                global_ind_1 = np.array(
                    [
                        cn_indices[i, 4],
                        cn_indices[i, 5],
                        cn_indices[i, 6],
                        cn_indices[i, 7],
                    ]
                )
                global_ind_2 = np.array(
                    [
                        cn_indices[i, 0],
                        cn_indices[i, 1],
                        cn_indices[i, 5],
                        cn_indices[i, 4],
                    ]
                )

                # Check each side separately
                for global_ind in [global_ind_0, global_ind_1, global_ind_2]:
                    # Fetch coordinates associated to the four nodes
                    coords = nodes[:, global_ind]

                    # Check orientation by determining normalized cross products of all
                    # two consecutive connections.
                    normalized_cross = np.zeros((3, 3))
                    for j in range(3):
                        cross = np.cross(
                            coords[:, j + 1] - coords[:, j],
                            coords[:, (j + 2) % 4] - coords[:, j + 1],
                        )
                        normalized_cross[:, j] = cross / np.linalg.norm(cross)

                    # Consider the points lying in a plane when each connection produces
                    # the same normalized cross product.
                    is_plane = np.linalg.matrix_rank(normalized_cross) == 1

                    # Combine with the remaining sides
                    is_hex = is_hex and is_plane

                # Combine the results for all cells
                correct_format = correct_format and is_hex

            return correct_format

        return _function_to_compile(nodes, cn_indices)

    def _export_polyhedron_3d(self, grids: Iterable[pp.Grid]) -> Meshio_Geom:
        """Export the geometrical data (point coordinates) and connectivity information
        from 3d PorePy polyhedron grids to meshio.

        Parameters:
            grids: 3d polyhedron grids.

        Returns:
            Meshio_Geom: Points, 3d cells (storing the connectivity), and cell ids in
            correct meshio format.

        """
        # For the general geometric type "polyhedron", cell->faces->nodes will be used
        # to store connectivity information, which can become significantly larger than
        # cell->nodes information used for special type grids.
        cell_to_faces: dict[str, list[list[int]]] = {}

        # Dictionary collecting all cell ids for each cell type.
        cell_id: dict[str, list[int]] = {}

        # Data structure for storing node coordinates of all 3d grids.
        num_pts = np.sum([grid.num_nodes for grid in grids])
        meshio_pts = np.empty((num_pts, 3))  # type: ignore

        # Initialize offsets. Required taking into account multiple 3d grids.
        nodes_offset = 0
        cell_offset = 0

        # Treat each 3d grid separately.
        for grid in grids:
            # Store scaled node coordinates
            sl = slice(nodes_offset, nodes_offset + grid.num_nodes)
            meshio_pts[sl, :] = grid.nodes.T * self._length_scale

            # Categorize all polyhedron cells by their number of nodes. Each category
            # will be treated separately allowing for using fitting datastructures.
            num_nodes_per_cell = grid.cell_nodes().count_nonzero(axis=0)

            g_cell_map = dict()

            for n in np.unique(num_nodes_per_cell):
                cell_type = f"polyhedron{n}"

                # Find all cells with n faces, and store for later use
                cells = np.nonzero(num_nodes_per_cell == n)[0]
                g_cell_map[cell_type] = cells

                # Store cell ids in global container; init if entry not yet established
                if cell_type not in cell_id:
                    cell_id[cell_type] = []

                # Add offset taking into account previous grids
                cell_id[cell_type] += (cells + cell_offset).tolist()

            # Determine local connectivity for all cells. Due to different treatment of
            # special and general cell types and to conform with array sizes (for
            # polyhedra), treat each cell type separately.
            for cell_type in g_cell_map.keys():
                # The general strategy is to define the connectivity as cell-face-nodes
                # information, where the faces are defined by nodes. Hence, this
                # information is significantly larger than the info provided for tetra
                # cells. Here, we make use of the fact that grid.face_nodes provides
                # nodes ordered wrt. the right-hand rule.

                # Fetch cells with n faces.
                cells = g_cell_map[cell_type]

                # Store shortcuts to cell-face and face-node information.
                cf_indptr = grid.cell_faces.indptr
                cf_indices = grid.cell_faces.indices
                fn_indptr = grid.face_nodes.indptr
                fn_indices = grid.face_nodes.indices

                # Determine the cell-face connectivity with faces described by their
                # nodes ordered such that they form a chain and are identified by the
                # face boundary. The final data format is a list[list[np.ndarray]]. The
                # outer list loops over all cells. Each cell entry contains a list over
                # faces, and each face entry is given by the face nodes.
                if cell_type not in cell_to_faces:
                    cell_to_faces[cell_type] = []
                cell_to_faces[cell_type] += [
                    [
                        fn_indices[fn_indptr[f] : fn_indptr[f + 1]]  # nodes
                        for f in cf_indices[cf_indptr[c] : cf_indptr[c + 1]]  # faces
                    ]
                    for c in cells  # cells
                ]

            # Update offset
            nodes_offset += grid.num_nodes
            cell_offset += grid.num_cells

        # Initialize the meshio data structure for the connectivity and cell ids.
        meshio_cells = list()
        meshio_cell_id = list()

        # Store the cells in meshio format
        for cell_type, cell_block in cell_to_faces.items():
            # Adapt the block number taking into account of previous cell types.
            meshio_cells.append(meshio.CellBlock(cell_type, cell_block))
            meshio_cell_id.append(np.array(cell_id[cell_type]))

        # Return final meshio data: points, cell (connectivity), cell ids
        return Meshio_Geom(meshio_pts, meshio_cells, meshio_cell_id)

    def _write(
        self,
        fields: Iterable[Field],
        fields_pt: Iterable[Field],
        file_name: Path,
        meshio_geom: Meshio_Geom,
    ) -> None:
        """Interface to meshio for exporting cell data.

        Parameters:
            fields: fields which shall be exported.
            file_name: name of final file of export.
            meshio_geom: Namedtuple of points, connectivity information, and cell ids in
                meshio format (for a single dimension).

        Raises:
            ValueError: if some data has wrong dimension.

        """
        # Initialize empty cell data dictionary
        cell_data: dict[str, list[np.ndarray]] = {}
        point_data: dict[str, list[np.ndarray]] = {}

        # Split the data for each group of geometrically uniform cells. Utilize
        # meshio_geom for this.
        for field in fields:
            # Although technically possible, as implemented, field.values should never
            # be None.
            assert field.values is not None

            # For each field create a sub-vector for each geometrically uniform group
            # of cells.
            cell_data[field.name] = list()

            # Fill up the data.
            for ids in meshio_geom.cell_ids:
                if field.values.ndim == 1:
                    cell_data[field.name].append(field.values[ids])
                elif field.values.ndim == 2:
                    cell_data[field.name].append(field.values[:, ids].T)
                else:
                    raise ValueError("Data values have wrong dimension")

        for field in fields_pt:
            # Although technically possible, as implemented, field.values should never
            # be None.
            assert field.values is not None

            # For each field create a sub-vector for each geometrically uniform group
            # of cells.
            point_data[field.name] = list()

            if field.values.ndim == 1:
                point_data[field.name] = field.values
            elif field.values.ndim == 2:
                point_data[field.name] = field.values.T
            else:
                raise ValueError("Data values have wrong dimension")

        # Create the meshio object.
        meshio_grid_to_export = meshio.Mesh(
            meshio_geom.pts,
            meshio_geom.connectivity,
            cell_data=cell_data,
            point_data=point_data,
        )

        # Write mesh information and data to VTK format.
        meshio.write(file_name, meshio_grid_to_export, binary=self._binary)

    def _append_folder_name(
        self, name: Path, folder_name: Optional[Path] = None
    ) -> Path:
        """Auxiliary method setting up potentially non-existent folder structure and
        setting up a path for exporting.

        Parameters:
            folder_name: name of the folder.
            name: prefix of the name of the files to be written.

        Returns:
            Complete path to the files to be written.

        """

        # If no folder_name is prescribed, the files will be stored in the working
        # directory.
        if folder_name is None:
            return Path(name)

        # Set up folder structure if not existent.
        folder_name.mkdir(exist_ok=True, parents=True)

        # Return full path.
        return folder_name / name

    def _make_file_name(
        self,
        file_name: Path,
        appendix: Optional[str] = None,
        time_step: Optional[int] = None,
        dim: Optional[int] = None,
        extension: str = ".vtu",
    ) -> Path:
        """Auxiliary method to setting up file name.

        The final name is built as combination of a prescribed prefix, and possibly
        the dimension of underlying grid and time (step) the related data is
        associated to.

        Parameters:
            file_name: Prefix of the name of file to be exported.
            time_step: Time or time step (index).
            dim: Dimension of the exported grid.
            extension: Extension of the file, typically file ending defining the format.

        Returns:
            Complete name of file.

        """
<<<<<<< HEAD
        # Add appendix to file name if prescribed
        appendix_extension = "" if appendix is None else "_" + appendix
=======
        # Add appendix to file name if prescribed.
        appendix_extension = "" if appendix == "" else "_" + appendix
>>>>>>> 4f5ada1e

        # Define non-empty time step extension including zero padding.
        time_extension = (
            "" if time_step is None else "_" + str(time_step).zfill(self._padding)
        )

        # Define non-empty dim extension
        dim_extension = "" if dim is None else "_" + str(dim)

        # Combine prefix and extensions to define the complete name.
        return (
            file_name.parent
            / (file_name.stem + appendix_extension + dim_extension + time_extension)
        ).with_suffix(extension)

    def _num_grid_entities(
        self, grid: pp.Grid | pp.MortarGrid, entity_type: str
    ) -> int:
        """Determine the number of grid entities as used for exporting for a grid.

        Parameters:
            grid: Grid for which the number of entities is determined.
            entity_type: Type of entity, e.g., "nodes", "cells", etc.

        Returns:
            Number of entities.

        """
        if grid.dim == 0 and entity_type == "nodes":
            # 0D grids don't have nodes in PorePy. However, for the purposes of
            # exporting, we need to create a node for each cell.
            return grid.num_cells
        else:
            return getattr(grid, "num_" + entity_type)<|MERGE_RESOLUTION|>--- conflicted
+++ resolved
@@ -2679,13 +2679,8 @@
             Complete name of file.
 
         """
-<<<<<<< HEAD
         # Add appendix to file name if prescribed
         appendix_extension = "" if appendix is None else "_" + appendix
-=======
-        # Add appendix to file name if prescribed.
-        appendix_extension = "" if appendix == "" else "_" + appendix
->>>>>>> 4f5ada1e
 
         # Define non-empty time step extension including zero padding.
         time_extension = (
