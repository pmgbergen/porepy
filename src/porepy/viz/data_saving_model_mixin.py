--- conflicted
+++ resolved
@@ -10,11 +10,7 @@
 from __future__ import annotations
 
 from pathlib import Path
-<<<<<<< HEAD
-from typing import Optional, Union, cast
-=======
-from typing import Any, Optional, Union
->>>>>>> 8d1513b3
+from typing import Any, Optional, Union, cast
 
 import numpy as np
 
