--- conflicted
+++ resolved
@@ -291,34 +291,4 @@
         # Load time and time step size.
         self.time_manager.load_time_information(times_file)
         self.time_manager.set_time_and_dt_from_exported_steps(time_index)
-<<<<<<< HEAD
-        self.exporter._time_step_counter = time_index
-
-
-class VerificationDataSaving(DataSavingMixin):
-    """Class to store relevant data for a generic verification setup."""
-
-    results: list = []
-    """List of objects containing the results of the verification."""
-
-    def save_data_time_step(self) -> None:
-        """Save data to the `results` list."""
-        if not self._is_time_dependent():  # stationary problem
-            if (
-                self.nonlinear_solver_statistics.num_iteration > 0
-            ):  # avoid saving initial condition
-                collected_data = self.collect_data()
-                self.results.append(collected_data)
-        else:  # time-dependent problem
-            t = self.time_manager.time  # current time
-            scheduled = self.time_manager.schedule[1:]  # scheduled times except t_init
-            if any(np.isclose(t, scheduled)):
-                collected_data = self.collect_data()
-                self.results.append(collected_data)
-
-    def collect_data(self):
-        """Collect relevant data for the verification setup."""
-        raise NotImplementedError()
-=======
-        self.exporter._time_step_counter = time_index
->>>>>>> 64e7d72f
+        self.exporter._time_step_counter = time_index