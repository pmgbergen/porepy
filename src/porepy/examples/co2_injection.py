"""Example for 2-phase, 2-component flow using equilibrium calculations.

Simulates the injection of CO2 into an initially water-saturated 2D domain, using a
mD model with points as wells.

Note:
    It uses the numba-compiled version of the Peng-Robinson EoS and a numba-compiled
    unified flash.

    Import and compilation take some time.

"""

from __future__ import annotations

# GENERAL MODEL CONFIGURATION

FRACTIONAL_FLOW: bool = False
"""Use the fractional flow formulation without upwinding in the diffusive fluxes."""
EQUILIBRIUM_CONDITION: str = "unified-p-T"
"""Define the equilibrium condition to determin the flash type used in the solution
procedure."""
EXPORT_SCHEDULED_TIME_ONLY: bool = False
"""Exports all  time steps produced by the time stepping algorithm, otherwise only
the scheduled times."""
DISABLE_COMPILATION: bool = False
"""For disabling numba compilation and faster start of simulation."""
USE_ADTPFA_FLUX_DISCRETIZATION: bool = False
"""Uses the adaptive flux discretization for both Darcy and Fourier flux."""
BUOYANCY_ON: bool = False
"""Turn on buoyancy. NOTE: This is still under development."""


import json
import logging
import pathlib
import time
import warnings
from collections import deque
from typing import Any, Callable, Literal, Optional, Sequence, cast, no_type_check

import matplotlib.pyplot as plt
import numpy as np
import scipy.sparse as sps

if DISABLE_COMPILATION:
    import os

    os.environ["NUMBA_DISABLE_JIT"] = "1"

import porepy as pp
import porepy.models.compositional_flow as cf
import porepy.models.compositional_flow_with_equilibrium as cfle
from porepy.applications.material_values.solid_values import basalt
from porepy.applications.test_utils.models import create_local_model_class
from porepy.fracs.wells_3d import _add_interface

logger = logging.getLogger(__name__)
warnings.filterwarnings("ignore", category=RuntimeWarning)


class _FlowConfiguration(pp.PorePyModel):
    """Helper class to bundle the configuration of pressure, temperature and mass
    for in- and outflow."""

    # Mesh size.
<<<<<<< HEAD
    _h_MESH: float = 1.0
=======
    _h_MESH: float = 5e-1
>>>>>>> c8f514e5
    # 4.        308 cells
    # 2.        1204 cells
    # 1.        4636 cells
    # 5e-1      18,464 cells
    # 2.5e-1    73,748 cells
    # 1e-1      462,340 cells

    # Initial values.
    _p_INIT: float = 20e6
    _T_INIT: float = 450.0
    _z_INIT: dict[str, float] = {"H2O": 0.995, "CO2": 0.005}

    # In- and outflow values.
    _T_HEATED: float = 640.0
    _T_IN: float = 300.0
    _z_IN: dict[str, float] = {"H2O": 0.9, "CO2": 0.1}

    _p_OUT: float = _p_INIT - 1e6

    # Value obtained from a p-T flash with values defined above.
    # Divide by 3600 to obtain an injection of unit per hour
    # Multiplied by some number for how many units per hour
    _TOTAL_INJECTED_MASS: float = 10 * 27430.998956110157 / (60 * 60)  # mol / m^3
    # _TOTAL_INJECTED_MASS: float = 10 * 21202.860945350567 / (60 * 60)  # mol / m^3

    # Injection model configuration
    _T_INJECTION: dict[int, float] = {0: _T_IN}
    _p_PRODUCTION: dict[int, float] = {0: _p_OUT}

    _INJECTED_MASS: dict[str, dict[int, float]] = {
        "H2O": {0: _TOTAL_INJECTED_MASS * _z_IN["H2O"]},
        "CO2": {0: _TOTAL_INJECTED_MASS * _z_IN["CO2"]},
    }

    # Coordinates of injection and production wells in meters
    _INJECTION_POINTS: list[np.ndarray] = [np.array([15.0, 10.0])]
    _PRODUCTION_POINTS: list[np.ndarray] = [np.array([85.0, 10.0])]


class FluidMixture(pp.PorePyModel):
    """2-component, 2-phase fluid with H2O and CO2, and a liquid and gas phase."""

    pressure: Callable[[pp.SubdomainsOrBoundaries], pp.ad.Operator]
    temperature: Callable[[pp.SubdomainsOrBoundaries], pp.ad.Operator]

    def get_components(self) -> Sequence[pp.FluidComponent]:
        return pp.compositional.load_fluid_constants(["H2O", "CO2"], "chemicals")

    def get_phase_configuration(
        self, components: Sequence[pp.FluidComponent]
    ) -> Sequence[
        tuple[pp.compositional.PhysicalState, str, pp.compositional.EquationOfState]
    ]:
        import porepy.compositional.peng_robinson as pr

        eos = pr.PengRobinsonCompiler(
            components, [pr.h_ideal_H2O, pr.h_ideal_CO2], pr.get_bip_matrix(components)
        )
        return [
            (pp.compositional.PhysicalState.liquid, "L", eos),
            (pp.compositional.PhysicalState.gas, "G", eos),
        ]

    def dependencies_of_phase_properties(
        self, phase: pp.Phase
    ) -> Sequence[Callable[[pp.GridLikeSequence], pp.ad.Variable]]:
        return [self.pressure, self.temperature] + [  # type:ignore[return-value]
            phase.extended_fraction_of[comp] for comp in phase
        ]


class SolutionStrategy(cfle.SolutionStrategyCFLE):
    """Provides some pre- and post-processing for flash methods."""

    pressure_variable: str
    temperature_variable: str
    enthalpy_variable: str
    fraction_in_phase_variables: list[str]

    _num_flash_iter: np.ndarray

    def __init__(self, params: dict | None = None):
        super().__init__(params)  # type:ignore[safe-super]

        self._residual_norm_history: deque[float] = deque(maxlen=4)
        self._increment_norm_history: deque[float] = deque(maxlen=3)

        self._cum_flash_iter_per_grid: dict[pp.Grid, list[np.ndarray]] = {}
        self._global_iter_per_time: dict[float, tuple[int, ...]] = {}
        self._time_tracker: dict[str, list[float]] = {
            "flash": [],
            "assembly": [],
            "linsolve": [],
        }

    def data_to_export(self):
        data: list = super().data_to_export()

        for sd in self.mdg.subdomains():
            if sd in self._cum_flash_iter_per_grid:
                ni = self._cum_flash_iter_per_grid[sd]
                n = np.array(sum(ni), dtype=int)
            else:
                n = np.zeros(sd.num_cells, dtype=int)

            data.append((sd, "cumulative flash iterations", n))

        return data

    def before_nonlinear_loop(self) -> None:
        super().before_nonlinear_loop()  # type:ignore[misc]
        self._residual_norm_history.clear()
        self._increment_norm_history.clear()
        self._cum_flash_iter_per_grid.clear()

    def check_convergence(
        self,
        nonlinear_increment: np.ndarray,
        residual: Optional[np.ndarray],
        reference_residual: np.ndarray,
        nl_params: dict[str, Any],
    ) -> tuple[bool, bool]:
        """Flags the time step as diverged, if there is a nan in the residual."""
        status = super().check_convergence(  # type:ignore[misc]
            nonlinear_increment, residual, reference_residual, nl_params
        )
        if residual is not None:
            if np.any(np.isnan(residual)) or np.any(np.isinf(residual)):
                status = (False, True)

        # Convergence check for individual norms, if the global residual is not yet
        # small enough.
        tol_res = float(self.params["nl_convergence_tol_res"])
        tol_inc = float(self.params["nl_convergence_tol"])
        # Relaxed tolerance for quantities loosing their physical meaning in the unified
        # setting when a phase dissappears.
        # Relaxed tolerance for partial fractions and isofugacity constraints.
        # Saying variations have to drop below 1% (not significant enough to change the
        # state)
        tol_relaxed = 1e-2

        # Additional tracking for analysis
        res_norm_per_eq = {}
        incr_norm_per_var = {}

        if status == (False, False):
            residuals_converged: list[bool] = []
            increments_converged: list[bool] = []

            # First, perform standard check for all equations except isofugacity
            # constraints, and all variables except partial fractions
            for name, eq in self.equation_system.equations.items():
                rn = self.compute_residual_norm(
                    cast(np.ndarray, self.equation_system.evaluate(eq)),
                    reference_residual,
                )
                res_norm_per_eq[name] = rn

                if "isofugacity" not in name:
                    residuals_converged.append(rn < tol_res)
                else:
                    residuals_converged.append(rn < tol_relaxed)

            partial_frac_vars = self.fraction_in_phase_variables
            for var in self.equation_system.variables:
                rn = self.compute_nonlinear_increment_norm(
                    nonlinear_increment[self.equation_system.dofs_of([var])]
                )
                if var.name not in incr_norm_per_var:
                    incr_norm_per_var[var.name] = rn
                else:
                    incr_norm_per_var[var.name] = np.sqrt(
                        incr_norm_per_var[var.name] ** 2 + rn**2
                    )
                if var.name not in partial_frac_vars:
                    increments_converged.append(rn < tol_inc)
                else:
                    increments_converged.append(rn < tol_relaxed)

            status = (
                all(residuals_converged) and all(increments_converged),
                False,
            )
            if status[0]:
                print("\nConverged with relaxed, unified CF criteria.\n")

        # Keeping residual/ increment norm history and checking for stationary points.
        self._residual_norm_history.append(
            self.compute_residual_norm(residual, reference_residual)
        )
        self._increment_norm_history.append(
            self.compute_nonlinear_increment_norm(nonlinear_increment)
        )

        if len(self._residual_norm_history) == self._residual_norm_history.maxlen:
            residual_stationary = (
                np.allclose(
                    self._residual_norm_history,
                    self._residual_norm_history[-1],
                    rtol=0.0,
                    atol=np.min((tol_res, 1e-6)),
                )
                and tol_res != np.inf
            )
            increment_stationary = (
                np.allclose(
                    self._increment_norm_history,
                    self._increment_norm_history[-1],
                    rtol=0.0,
                    atol=np.min((tol_inc, 1e-6)),
                )
                and tol_inc != np.inf
            )
            if residual_stationary and increment_stationary and not status[0]:
                print("Detected stationary point. Flagging as diverged.")
                status = (False, True)

        return status

    def compute_residual_norm(
        self, residual: Optional[np.ndarray], reference_residual: np.ndarray
    ) -> float:
        if residual is None:
            return np.nan
        residual_norm = np.linalg.norm(residual)
        return float(residual_norm)

    def after_nonlinear_convergence(self):
        super().after_nonlinear_convergence()
        global_flash_iter = 0
        for ni in self._cum_flash_iter_per_grid.values():
            n = sum(ni).sum()
            global_flash_iter += int(n)
        self._global_iter_per_time[self.time_manager.time] = (
            self.nonlinear_solver_statistics.num_iteration,
            model.nonlinear_solver_statistics.num_iteration_armijo,
            global_flash_iter,
        )

    def update_thermodynamic_properties_of_phases(
        self, state: Optional[np.ndarray] = None
    ) -> None:
        """Performing pT flash in injection wells, because T is fixed there."""
        start = time.time()
        stride = int(self.params["flash_params"].get("global_iteration_stride", 3))
        for sd in self.mdg.subdomains():
            if sd not in self._cum_flash_iter_per_grid:
                self._cum_flash_iter_per_grid[sd] = []
            if "injection_well" in sd.tags:
                equ_spec = {
                    "p": self.equation_system.evaluate(
                        self.pressure([sd]), state=state
                    ),
                    "T": self.equation_system.evaluate(
                        self.temperature([sd]), state=state
                    ),
                }
                self.local_equilibrium(sd, state=state, equilibrium_specs=equ_spec)  # type:ignore
                self._cum_flash_iter_per_grid[sd].append(self._num_flash_iter)
            elif self.nonlinear_solver_statistics.num_iteration % stride == 0:
                self.local_equilibrium(sd, state=state)  # type:ignore
                self._cum_flash_iter_per_grid[sd].append(self._num_flash_iter)
            else:
                cf.SolutionStrategyPhaseProperties.update_thermodynamic_properties_of_phases(
                    self,  # type:ignore[arg-type]
                    state,
                )
        self._time_tracker["flash"].append(time.time() - start)
<<<<<<< HEAD

    def update_dependent_quantities(self):
        subdomains = self.mdg.subdomains()

        fluid_state: pp.compositional.FluidProperties = super().current_fluid_state(  # type:ignore
            subdomains
        )

        # Normalizing fractions in case of overshooting
        eps = 1e-7  # binding overall fractions away from zero
        z = fluid_state.z
        z[z >= 1.0] = 1.0 - eps
        z[z <= 0.0] = 0.0 + eps
        z = pp.compositional.normalize_rows(z.T).T

        s = fluid_state.sat
        s[s >= 1.0] = 1.0
        s[s <= 0.0] = 0.0
        s = pp.compositional.normalize_rows(s.T).T

        y = fluid_state.y
        y[y >= 1.0] = 1.0
        y[y <= 0.0] = 0.0
        y = pp.compositional.normalize_rows(y.T).T

        for z_i, comp in zip(z, self.fluid.components):
            if self.has_independent_fraction(comp):
                self.equation_system.set_variable_values(
                    z_i,
                    [comp.fraction(subdomains)],  # type:ignore[arg-type]
                    iterate_index=0,
                )
        for j, data in enumerate(zip(s, y, self.fluid.phases)):
            s_j, y_j, phase = data
            if self.has_independent_saturation(phase):
                self.equation_system.set_variable_values(
                    s_j,
                    [phase.saturation(subdomains)],  # type:ignore[arg-type]
                    iterate_index=0,
                )
            if self.has_independent_fraction(phase):
                self.equation_system.set_variable_values(
                    y_j,
                    [phase.fraction(subdomains)],  # type:ignore[arg-type]
                    iterate_index=0,
                )

            phase_state = fluid_state.phases[j]
            x_sum = phase_state.x.sum(axis=0)
            idx = x_sum > 1.0
            if np.any(idx):
                phase_state.x[:, idx] = pp.compositional.normalize_rows(
                    phase_state.x[:, idx].T
                ).T
            idx = phase_state.x < 0
            if np.any(idx):
                phase_state.x[idx] = 0.0
            idx = phase_state.x > 1.0
            if np.any(idx):
                phase_state.x[idx] = 1.0
            for i, comp in enumerate(self.fluid.components):
                if self.has_independent_partial_fraction(comp, phase):
                    self.equation_system.set_variable_values(
                        phase_state.x[i],
                        [phase.extended_fraction_of[comp](subdomains)],
                        iterate_index=0,
                    )

        super().update_dependent_quantities()
=======
>>>>>>> c8f514e5

    def update_derived_quantities(self):
        """Normalizes fractional variables in the case of violation of the bound
        [0,1]."""
        subdomains = self.mdg.subdomains()

        fluid_state = self.current_fluid_state(subdomains)

        # Normalizing fractions in case of overshooting
        eps = 1e-7  # binding overall fractions away from zero
        z = fluid_state.z
        z[z >= 1.0] = 1.0 - eps
        z[z <= 0.0] = 0.0 + eps
        z = pp.compositional.normalize_rows(z.T).T

        s = fluid_state.sat
        s[s >= 1.0] = 1.0
        s[s <= 0.0] = 0.0
        s = pp.compositional.normalize_rows(s.T).T

        y = fluid_state.y
        y[y >= 1.0] = 1.0
        y[y <= 0.0] = 0.0
        y = pp.compositional.normalize_rows(y.T).T

        for z_i, comp in zip(z, self.fluid.components):
            if self.has_independent_fraction(comp):
                self.equation_system.set_variable_values(
                    z_i,
                    [comp.fraction(subdomains)],  # type:ignore[arg-type]
                    iterate_index=0,
                )
        for j, data in enumerate(zip(s, y, self.fluid.phases)):
            s_j, y_j, phase = data
            if self.has_independent_saturation(phase):
                self.equation_system.set_variable_values(
                    s_j,
                    [phase.saturation(subdomains)],  # type:ignore[arg-type]
                    iterate_index=0,
                )
            if self.has_independent_fraction(phase):
                self.equation_system.set_variable_values(
                    y_j,
                    [phase.fraction(subdomains)],  # type:ignore[arg-type]
                    iterate_index=0,
                )

<<<<<<< HEAD
        if isinstance(subdomains, pp.Grid):
            subdomains = [subdomains]

        for phase in fluid_state.phases:
            x_sum = phase.x.sum(axis=0)
=======
            phase_state = fluid_state.phases[j]
            x_sum = phase_state.x.sum(axis=0)
>>>>>>> c8f514e5
            idx = x_sum > 1.0
            if np.any(idx):
                phase_state.x[:, idx] = pp.compositional.normalize_rows(
                    phase_state.x[:, idx].T
                ).T

            phase_state.x[phase_state.x < 0] = 0.0
            phase_state.x[phase_state.x > 1.0] = 1.0

            for i, comp in enumerate(self.fluid.components):
                if self.has_independent_extended_fraction(comp, phase):
                    self.equation_system.set_variable_values(
                        phase_state.x[i],
                        [phase.extended_fraction_of[comp](subdomains)],
                        iterate_index=0,
                    )

<<<<<<< HEAD
        # # Normalizing fractions in case of overshooting
        # eps = 1e-7  # binding overall fractions away from zero
        # z = fluid_state.z.copy()
        # z[z >= 1.0] = 1.0 - eps
        # z[z <= 0.0] = 0.0 + eps
        # z = pp.compositional.normalize_rows(z.T).T

        # s = fluid_state.sat.copy()
        # s[s >= 1.0] = 1.0
        # s[s <= 0.0] = 0.0
        # s = pp.compositional.normalize_rows(s.T).T
        # y = fluid_state.y.copy()
        # y[y >= 1.0] = 1.0
        # y[y <= 0.0] = 0.0
        # y = pp.compositional.normalize_rows(y.T).T

        # for z_i, comp in zip(z, self.fluid.components):
        #     if self.has_independent_fraction(comp):
        #         self.equation_system.set_variable_values(
        #             z_i,
        #             [comp.fraction(subdomains)],  # type:ignore[arg-type]
        #             iterate_index=0,
        #         )
        # for s_j, y_j, phase in zip(s, y, self.fluid.phases):
        #     if self.has_independent_saturation(phase):
        #         self.equation_system.set_variable_values(
        #             s_j,
        #             [phase.saturation(subdomains)],  # type:ignore[arg-type]
        #             iterate_index=0,
        #         )
        #     if self.has_independent_fraction(phase):
        #         self.equation_system.set_variable_values(
        #             y_j,
        #             [phase.fraction(subdomains)],  # type:ignore[arg-type]
        #             iterate_index=0,
        #         )
        # fluid_state.z = z
        # fluid_state.sat = s
        # fluid_state.y = y
        return fluid_state
=======
        super().update_derived_quantities()
>>>>>>> c8f514e5

    def postprocess_flash(
        self,
        sd: pp.Grid,
        equilibrium_results: tuple[pp.compositional.FluidProperties, np.ndarray],
        state: Optional[np.ndarray] = None,
    ) -> pp.compositional.FluidProperties:
        """A post-processing where the flash is again attempted where not successful.

        1. Where not successful, it attempts the flash from scratch, with
           initialization procedure.
           If the new attempt did not reach the desired precision (max iter), it
           treats it as success.
        2. Where still not successful, it falls back to the values of the previous
           iterate.

        """
        fluid_state, success = equilibrium_results

        failure = success > 0
        equilibrium_condition = str(
            pp.compositional.get_local_equilibrium_condition(self)
        )
        if np.any(failure):
            logger.debug(
                f"Flash from iterate state failed in {failure.sum()} cells on grid"
                + f" {sd.id}. Performing full flash .."
            )
            z = [
                self.equation_system.evaluate(comp.fraction([sd]), state=state)[failure]  # type:ignore[index]
                for comp in self.fluid.components
            ]
            p = self.equation_system.evaluate(self.pressure([sd]), state=state)[failure]  # type:ignore[index]
            h = self.equation_system.evaluate(self.enthalpy([sd]), state=state)[failure]  # type:ignore[index]
            T = self.equation_system.evaluate(self.temperature([sd]), state=state)[
                failure
            ]  # type:ignore[index]

            # no initial guess, and this model uses only p-h flash.
            flash_kwargs: dict[str, Any] = {
                "z": z,
                "p": p,
                "params": self.params.get("flash_params"),
            }

            if "p-h" in equilibrium_condition:
                flash_kwargs["h"] = h
            elif "p-T" in equilibrium_condition:
                flash_kwargs["T"] = T

            sub_state, sub_success, num_iter = self.flash.flash(**flash_kwargs)

            ni = np.zeros_like(success)
            ni[failure] = num_iter
            self._num_flash_iter += ni

            fallback = sub_success > 1
            max_iter_reached = sub_success == 1
            # treat max iter reached as success, and hope for the best in the PDE iter
            sub_success[max_iter_reached] = 0
            # fall back to previous iter values
            if np.any(fallback):
                logger.debug(
                    f"Full flash failed in {fallback.sum()} cells on grid "
                    + f"{sd.id}. Falling back to previous iterate state."
                )
                sub_state = self.fall_back(sd, sub_state, failure, fallback)
                sub_success[fallback] = 0
            # update parent state with sub state values
            success[failure] = sub_success
            fluid_state.T[failure] = sub_state.T
            fluid_state.h[failure] = sub_state.h
            fluid_state.rho[failure] = sub_state.rho

            for j in range(len(fluid_state.phases)):
                fluid_state.sat[j][failure] = sub_state.sat[j]
                fluid_state.y[j][failure] = sub_state.y[j]

                fluid_state.phases[j].x[:, failure] = sub_state.phases[j].x

                fluid_state.phases[j].rho[failure] = sub_state.phases[j].rho
                fluid_state.phases[j].h[failure] = sub_state.phases[j].h
                fluid_state.phases[j].mu[failure] = sub_state.phases[j].mu
                fluid_state.phases[j].kappa[failure] = sub_state.phases[j].kappa

                fluid_state.phases[j].drho[:, failure] = sub_state.phases[j].drho
                fluid_state.phases[j].dh[:, failure] = sub_state.phases[j].dh
                fluid_state.phases[j].dmu[:, failure] = sub_state.phases[j].dmu
                fluid_state.phases[j].dkappa[:, failure] = sub_state.phases[j].dkappa

                fluid_state.phases[j].phis[:, failure] = sub_state.phases[j].phis
                fluid_state.phases[j].dphis[:, :, failure] = sub_state.phases[j].dphis

        # Parent method performs a check that everything is successful.
        return super().postprocess_flash(sd, (fluid_state, success), state=state)  # type:ignore

    @no_type_check
    def fall_back(
        self,
        grid: pp.Grid,
        sub_state: pp.compositional.FluidProperties,
        failed_idx: np.ndarray,
        fallback_idx: np.ndarray,
    ) -> pp.compositional.FluidProperties:
        """Falls back to previous iterate values for the fluid state, on given
        grid."""
        sds = [grid]
        data = self.mdg.subdomain_data(grid)
        equilibrium_condition = str(
            pp.compositional.get_local_equilibrium_condition(self)
        )
        if "T" not in equilibrium_condition:
            sub_state.T[fallback_idx] = pp.get_solution_values(
                self.temperature_variable, data, iterate_index=0
            )[failed_idx][fallback_idx]
        if "h" not in equilibrium_condition:
            sub_state.h[fallback_idx] = pp.get_solution_values(
                self.pressure_variable, data, iterate_index=0
            )[failed_idx][fallback_idx]
        if "p" not in equilibrium_condition:
            sub_state.p[fallback_idx] = pp.get_solution_values(
                self.enthalpy_variable, data, iterate_index=0
            )[failed_idx][fallback_idx]

        for j, phase in enumerate(self.fluid.phases):
            if j > 0:
                sub_state.sat[j][fallback_idx] = pp.get_solution_values(
                    phase.saturation(sds).name, data, iterate_index=0
                )[failed_idx][fallback_idx]
                sub_state.y[j][fallback_idx] = pp.get_solution_values(
                    phase.fraction(sds).name, data, iterate_index=0
                )[failed_idx][fallback_idx]

            sub_state.phases[j].rho[fallback_idx] = pp.get_solution_values(
                phase.density.name, data, iterate_index=0
            )[failed_idx][fallback_idx]
            sub_state.phases[j].h[fallback_idx] = pp.get_solution_values(
                phase.specific_enthalpy.name, data, iterate_index=0
            )[failed_idx][fallback_idx]
            sub_state.phases[j].mu[fallback_idx] = pp.get_solution_values(
                phase.viscosity.name, data, iterate_index=0
            )[failed_idx][fallback_idx]
            sub_state.phases[j].kappa[fallback_idx] = pp.get_solution_values(
                phase.thermal_conductivity.name, data, iterate_index=0
            )[failed_idx][fallback_idx]

            sub_state.phases[j].drho[:, fallback_idx] = pp.get_solution_values(
                phase.density._name_derivatives, data, iterate_index=0
            )[:, failed_idx][:, fallback_idx]
            sub_state.phases[j].dh[:, fallback_idx] = pp.get_solution_values(
                phase.specific_enthalpy._name_derivatives, data, iterate_index=0
            )[:, failed_idx][:, fallback_idx]
            sub_state.phases[j].dmu[:, fallback_idx] = pp.get_solution_values(
                phase.viscosity._name_derivatives, data, iterate_index=0
            )[:, failed_idx][:, fallback_idx]
            sub_state.phases[j].dkappa[:, fallback_idx] = pp.get_solution_values(
                phase.thermal_conductivity._name_derivatives, data, iterate_index=0
            )[:, failed_idx][:, fallback_idx]

            for i, comp in enumerate(phase):
                sub_state.phases[j].x[i, fallback_idx] = pp.get_solution_values(
                    phase.extended_fraction_of[comp](sds).name, data, iterate_index=0
                )[failed_idx][fallback_idx]

                sub_state.phases[j].phis[i, fallback_idx] = pp.get_solution_values(
                    phase.fugacity_coefficient_of[comp].name, data, iterate_index=0
                )[failed_idx][fallback_idx]
                # NOTE numpy does some weird transpositions when dealing with 3D arrays
                dphi = sub_state.phases[j].dphis[i]
                dphi[:, fallback_idx] = pp.get_solution_values(
                    phase.fugacity_coefficient_of[comp]._name_derivatives,
                    data,
                    iterate_index=0,
                )[:, failed_idx][:, fallback_idx]
                sub_state.phases[j].dphis[i, :, :] = dphi

        # reference phase fractions and saturations must be computed, since not stored
        sub_state.y[self.fluid.reference_phase_index, :] = 1 - np.sum(
            sub_state.y[1:, :], axis=0
        )
        sub_state.sat[self.fluid.reference_phase_index, :] = 1 - np.sum(
            sub_state.sat[1:, :], axis=0
        )

        return sub_state

    def assemble_linear_system(self) -> None:
        start = time.time()
        super().assemble_linear_system()
        self._time_tracker["assembly"].append(time.time() - start)

    def solve_linear_system(self) -> np.ndarray:
        start = time.time()
        sol = super().solve_linear_system()
        self._time_tracker["linsolve"].append(time.time() - start)
        return sol

    def assemble_linear_system(self) -> None:
        start = time.time()
        super().assemble_linear_system()
        self._time_tracker["assembly"].append(time.time() - start)

    def solve_linear_system(self) -> np.ndarray:
        start = time.time()
        sol = super().solve_linear_system()
        self._time_tracker["linsolve"].append(time.time() - start)
        return sol


class PointWells2D(_FlowConfiguration):
    """2D matrix with point grids as injection and production points.

    Alternative for the ``WellNetwork3d`` in 2d.

    """

    def set_domain(self) -> None:
        self._domain = pp.Domain(
            {
                "xmin": 0.0,
                "xmax": self.units.convert_units(100.0, "m"),
                "ymin": 0.0,
                "ymax": self.units.convert_units(20.0, "m"),
            }
        )

    def set_geometry(self):
        super().set_geometry()

        for i, injection_point in enumerate(self._INJECTION_POINTS):
            self._add_well(injection_point, i, "injection")

        for i, production_point in enumerate(self._PRODUCTION_POINTS):
            self._add_well(production_point, i, "production")

    def _add_well(
        self,
        point: np.ndarray,
        well_index: int,
        well_type: Literal["injection", "production"],
    ) -> None:
        """Helper method to construct a well in 2D as a PointGrid and add respective
        interface.

        Parameters:
            point: Point in space representing well.
            well_index: Assigned number for well of type ``well_type``.
            well_type: Label to add a tag to the point grid labelng as injector or
            producer.

        """
        matrix = self.mdg.subdomains(dim=self.nd)[0]
        assert isinstance(point, np.ndarray)
        p: np.ndarray
        if point.shape == (2,):
            p = np.zeros(3)
            p[:2] = point
        elif point.shape == (3,):
            p = point
        else:
            raise ValueError(
                f"Point for well {(well_type, well_index)} must be 1D array of length "
                + "2 or 3."
            )

        sd_0d = pp.PointGrid(self.units.convert_units(p, "m"))
        # Tag for processing of equations.
        sd_0d.tags[f"{well_type}_well"] = well_index
        sd_0d.compute_geometry()

        self.mdg.add_subdomains(sd_0d)

        # Motivated by wells_3d.py#L828
        cell_matrix = matrix.closest_cell(sd_0d.cell_centers)
        cell_well = np.array([0], dtype=int)
        cell_cell_map = sps.coo_matrix(
            (np.ones(1, dtype=bool), (cell_well, cell_matrix)),
            shape=(sd_0d.num_cells, matrix.num_cells),
        )

        _add_interface(0, matrix, sd_0d, self.mdg, cell_cell_map)


class AdjustedWellModel2D(_FlowConfiguration):
    """Adjustment of a 2D model which has wells modelled as point grids.

    Two types of point grids are expected: ``'injection_well'`` and
    ``'production_well'``.

    In the injection well, mass is expected to enter the system (mass per time)
    at a given temperature (fixed value).

    At the production well, a given pressure value is required.

    In injection wells, the energy balance is replaced by a simple constraint
    ``T - T_injection = 0``.
    In production wells, the fluid mass balance (pressure equation) is replaced by
    ``p - p_production = 0``.

    In injection wells, a given inflow per fluid component is expected, which enter the
    system as a source term in the respective point grid.

    In production wells, all DOFs except pressure, and all equations are removed.
    The outflow of mass and energy can be computed with respective well fluxes.
    An exact composition of the fluid at the production well can be obtained from the
    values in the matrix grid, using the cell which was used to construct the mortar
    grid for the production well.

    In this sense, production wells and their respective grids are only used to mimic
    an internal, free-flow boundary.

    Important:
        This is a mixin modifying equations and variables. It must be mixed in
        above all other variable and equation mixins.

    Note:
        In injection wells, only the injected mass is defined, not the injected energy.
        This is due to the energy balance equation being replaced by an temperature
        constraint. This can cause trouble if there is temporarily some backflow in
        the production wells due to pressure drop around the wells. TODO

    """

    compute_residual_norm: Callable[[Optional[np.ndarray], np.ndarray], float]
    porosity: Callable[[list[pp.Grid]], pp.ad.Operator]

    pressure_variable: str
    pressure: Callable[[pp.SubdomainsOrBoundaries], pp.ad.Operator]
    temperature: Callable[[pp.SubdomainsOrBoundaries], pp.ad.Operator]

    def _filter_wells(
        self,
        subdomains: Sequence[pp.Grid],
        well_type: Literal["production", "injection"],
    ) -> tuple[list[pp.Grid], list[pp.Grid]]:
        """Helper method to return the partitioning of subdomains into wells of defined
        ``well_type`` and other grids.

        Parameters:
            subdomains: A list of subdomains.
            well_type: Well type to filter out (injector or producer).

        Returns:
            A 2-tuple containing

            1. All 0D grids tagged as wells of type ``well_type``.
            2. All other grids found in ``subdomains``.

        """
        tag = f"{well_type}_well"
        wells = [sd for sd in subdomains if sd.dim == 0 and tag in sd.tags]
        other_sds = [sd for sd in subdomains if sd not in wells]
        return wells, other_sds

    # Adjusting PDEs
    def mass_balance_equation(self, subdomains: list[pp.Grid]) -> pp.ad.Operator:
        """Introduced the usual fluid mass balance equations but only on grids which
        are not production wells."""
        _, no_production_wells = self._filter_wells(subdomains, "production")
        eq: pp.ad.Operator = super().mass_balance_equation(no_production_wells)  # type:ignore[misc]
        name = eq.name
        return eq

        volume_stabilization = self.fluid.density(
            no_production_wells
        ) * pp.ad.sum_operator_list(
            [
                phase.fraction(no_production_wells) / phase.density(no_production_wells)
                for phase in self.fluid.phases
            ],
            "fluid_specific_volume",
        ) - self.porosity(no_production_wells)

        volume_stabilization = self.volume_integral(
            volume_stabilization, no_production_wells, dim=1
        )
        volume_stabilization = pp.ad.time_derivatives.dt(
            volume_stabilization, self.ad_time_step
        )
        eq = eq + volume_stabilization
        eq.set_name(name)
        return eq

    def energy_balance_equation(self, subdomains: list[pp.Grid]) -> pp.ad.Operator:
        """Introduced the usual fluid mass balance equations but only on grids which
        are not production wells."""
        _, no_injection_wells = self._filter_wells(subdomains, "injection")
        return super().energy_balance_equation(no_injection_wells)  # type:ignore[misc]

    # Introducing pressure and temperature constraint at production and injection.
    def set_equations(self):
        """Introduces pressure and temperature constraints on production and injection
        wells respectively."""
        super().set_equations()

        subdomains = self.mdg.subdomains()
        injection_wells, _ = self._filter_wells(subdomains, "injection")
        production_wells, _ = self._filter_wells(subdomains, "production")

        p_constraint = self.pressure_constraint_at_production_wells(production_wells)
        self.equation_system.set_equation(p_constraint, production_wells, {"cells": 1})
        T_constraint = self.temperature_constraint_at_injection_wells(injection_wells)
        self.equation_system.set_equation(T_constraint, injection_wells, {"cells": 1})

    def pressure_constraint_at_production_wells(
        self, subdomains: list[pp.Grid]
    ) -> pp.ad.Operator:
        """Returns an constraint of form :math:`p - p_p=0` which replaces the
        pressure equation in production wells.

        Parameters:
            subdomains: A list of grids (tagged as production wells).

        Returns:
            The left-hand side of above equation.

        """
        p_production = pp.wrap_as_dense_ad_array(
            np.hstack(
                [
                    np.ones(sd.num_cells)
                    * self._p_PRODUCTION[sd.tags["production_well"]]
                    for sd in subdomains
                ]
            ),
            name="production_pressure",
        )

        pressure_constraint_production = self.pressure(subdomains) - p_production
        pressure_constraint_production.set_name("production_pressure_constraint")
        return pressure_constraint_production

    def temperature_constraint_at_injection_wells(
        self, subdomains: list[pp.Grid]
    ) -> pp.ad.Operator:
        """Analogous to :meth:`pressure_constraint_at_production_wells`, but for
        temperature at production wells."""
        T_injection = pp.wrap_as_dense_ad_array(
            np.hstack(
                [
                    np.ones(sd.num_cells) * self._T_INJECTION[sd.tags["injection_well"]]
                    for sd in subdomains
                ]
            ),
            name="injection_temperature",
        )

        temperature_constraint_injection = self.temperature(subdomains) - T_injection
        temperature_constraint_injection.set_name("injection_temperature_constraint")
        return temperature_constraint_injection

    def fluid_source(self, subdomains: list[pp.Grid]) -> pp.ad.Operator:
        """Augments the source term in the pressure equation to account for the mass
        injected through injection wells."""
        source: pp.ad.Operator = super().fluid_source(subdomains)  # type:ignore[misc]

        injection_wells, _ = self._filter_wells(subdomains, "injection")

        subdomain_projections = pp.ad.SubdomainProjections(self.mdg.subdomains())

        injected_mass: pp.ad.Operator = pp.ad.sum_operator_list(
            [
                self.volume_integral(
                    self.injected_component_mass(comp, injection_wells),
                    injection_wells,
                    1,
                )
                for comp in self.fluid.components
            ],
            "total_injected_fluid_mass",
        )

        source += subdomain_projections.cell_restriction(subdomains) @ (
            subdomain_projections.cell_prolongation(injection_wells) @ injected_mass
        )

        return source

    def component_source(
        self, component: pp.Component, subdomains: list[pp.Grid]
    ) -> pp.ad.Operator:
        """Adjusted source term for a component's mass balance equation to account
        for the injected mass in the injection wells, and removing all mass in the
        production wells."""
        source: pp.ad.Operator = super().component_source(component, subdomains)  # type:ignore[misc]

        injection_wells, _ = self._filter_wells(subdomains, "injection")

        subdomain_projections = pp.ad.SubdomainProjections(self.mdg.subdomains())

        injected_mass = self.volume_integral(
            self.injected_component_mass(component, injection_wells),
            injection_wells,
            1,
        )

        source += subdomain_projections.cell_restriction(subdomains) @ (
            subdomain_projections.cell_prolongation(injection_wells) @ injected_mass
        )

        # Removing source term in production well, mimicing outflow of mass.
        production_wells, _ = self._filter_wells(subdomains, "production")
        source -= subdomain_projections.cell_prolongation(production_wells) @ (
            subdomain_projections.cell_restriction(production_wells) @ source
        )

        return source

    def energy_source(self, subdomains: list[pp.Grid]) -> pp.ad.Operator:
        """Adjusted energy source term removing all energy in the production wells."""
        source = super().energy_source(subdomains)  # type:ignore[misc]

        # Removing source term in production well, mimicing outflow of energy.
        production_wells, _ = self._filter_wells(subdomains, "production")
        _, no_injection_wells = self._filter_wells(subdomains, "injection")
        subdomain_projections = pp.ad.SubdomainProjections(no_injection_wells)
        source -= subdomain_projections.cell_prolongation(production_wells) @ (
            subdomain_projections.cell_restriction(production_wells) @ source
        )
        return source

    def injected_component_mass(
        self, component: pp.Component, subdomains: Sequence[pp.Grid]
    ) -> pp.ad.Operator:
        """Returns the injected mass of a fluid component in [kg m^-3 s^-1] (or moles).

        This is used as a source term on balance equations in injection wells. Note that
        the volume integral is not performed here, but in the respective method
        assembling the source term for a balance equation.

        Parameters:
            component: A fluid component.
            subdomains: A list of grids (grids tagged as ``'injection_wells'``)

        Returns:
            The source term wrapped as a dens AD array.
        """
        injected_mass: list[np.ndarray] = []
        for sd in subdomains:
            assert "injection_well" in sd.tags, (
                f"Grid {sd.id} not tagged as injection well."
            )
            injected_mass.append(
                np.ones(sd.num_cells)
                * self._INJECTED_MASS[component.name][sd.tags["injection_well"]]
            )

        if injected_mass:
            source = np.hstack(injected_mass)
        else:
            source = np.zeros((0,))

        return pp.ad.DenseArray(source, f"injected_mass_density_{component.name}")


class BuoyancyModel(pp.PorePyModel):
    def initial_condition(self):
        super().initial_condition()
        self.set_buoyancy_discretization_parameters()

    def update_flux_values(self):
        super().update_flux_values()
        self.update_buoyancy_driven_fluxes()

    def set_nonlinear_discretizations(self):
        super().set_nonlinear_discretizations()
        self.set_nonlinear_buoyancy_discretization()

    def gravity_field(self, subdomains: pp.SubdomainsOrBoundaries) -> pp.ad.Operator:
        g_constant = pp.GRAVITY_ACCELERATION
        val = self.units.convert_units(g_constant, "m*s^-2")
        size = np.sum([g.num_cells for g in subdomains]).astype(int)
        gravity_field = pp.wrap_as_dense_ad_array(val, size=size)
        gravity_field.set_name("gravity_field")
        return gravity_field


class InitialConditions(_FlowConfiguration):
    def ic_values_pressure(self, sd: pp.Grid) -> np.ndarray:
        # f = lambda x: self._p_IN + x /10 * (self._p_OUT - self._p_IN)
        # vals = np.array(list(map(f, sd.cell_centers[0])))
        # return vals
        p = np.ones(sd.num_cells)
        if sd.dim == 0 and "production_well" in sd.tags:
            return p * self._p_PRODUCTION[sd.tags["production_well"]]
        else:
            return p * self._p_INIT

    def ic_values_temperature(self, sd: pp.Grid) -> np.ndarray:
        T = np.ones(sd.num_cells)
        if sd.dim == 0 and "injection_well" in sd.tags:
            return T * self._T_INJECTION[sd.tags["injection_well"]]
        else:
            return T * self._T_INIT

    def ic_values_overall_fraction(
        self, component: pp.Component, sd: pp.Grid
    ) -> np.ndarray:
        return np.ones(sd.num_cells) * self._z_INIT[component.name]

    def ic_values_enthalpy(self, sd: pp.Grid) -> np.ndarray:
        return np.zeros(sd.num_cells)


class BoundaryConditions(_FlowConfiguration):
    """No flow BC, with the exception of a stripe on the bottom boundary where
    temperature Dirichlet-BC are given."""

    def _central_stripe(self, sd: pp.Grid) -> tuple[float, float]:
        """Returns the left and right boundary of the central, vertical stripe of the
        matrix, which represents roughly a third of the area.

        The x-axis is used to determin what is a third.

        """

        x_min = float(sd.cell_centers[0].min())
        x_max = float(sd.cell_centers[0].max())

        c = (x_min + x_max) / 2.0
        s = (x_max - x_min) / 6.0

        return c - s, c + s

    def _heated_boundary_faces(self, sd: pp.Grid) -> np.ndarray:
        """Define heated boundary with D-type conditions for conductive flux."""
        sides = self.domain_boundary_sides(sd)

        heated = np.zeros(sd.num_faces, dtype=bool)
        heated[sides.south] = True
        left, right = self._central_stripe(sd)
        heated &= sd.face_centers[0] >= left
        heated &= sd.face_centers[0] <= right

        return heated

    def bc_type_fourier_flux(self, sd: pp.Grid) -> pp.BoundaryCondition:
        if sd.dim == 2:
            heated = self._heated_boundary_faces(sd)
            return pp.BoundaryCondition(sd, heated, "dir")
        # In fractures we set trivial NBC
        else:
            return pp.BoundaryCondition(sd)

    def bc_type_darcy_flux(self, sd: pp.Grid) -> pp.BoundaryCondition:
        return pp.BoundaryCondition(sd)

    def bc_type_fluid_flux(self, sd: pp.Grid) -> pp.BoundaryCondition:
        return self.bc_type_darcy_flux(sd)

    def bc_type_enthalpy_flux(self, sd: pp.Grid) -> pp.BoundaryCondition:
        return self.bc_type_darcy_flux(sd)

    def bc_type_equilibrium(self, sd: pp.Grid) -> pp.BoundaryCondition:
        if cf.is_fractional_flow(self):
            return self.bc_type_fourier_flux(sd)
        else:
            return self.bc_type_darcy_flux(sd)

    def bc_values_pressure(self, boundary_grid: pp.BoundaryGrid) -> np.ndarray:
        vals = np.zeros(boundary_grid.num_cells)
        sd = boundary_grid.parent

        if sd.dim == 2:
            sides = self.domain_boundary_sides(sd)
            heated_faces = self._heated_boundary_faces(sd)[sides.all_bf]
            vals[heated_faces] = self._p_INIT

        return vals

    def bc_values_temperature(self, boundary_grid: pp.BoundaryGrid) -> np.ndarray:
        vals = np.zeros(boundary_grid.num_cells)
        sd = boundary_grid.parent

        if sd.dim == 2:
            sides = self.domain_boundary_sides(sd)
            heated_faces = self._heated_boundary_faces(sd)[sides.all_bf]
            vals[heated_faces] = self._T_HEATED

        return vals

    def bc_values_overall_fraction(
        self, component: pp.Component, boundary_grid: pp.BoundaryGrid
    ) -> np.ndarray:
        vals = np.zeros(boundary_grid.num_cells)
        sd = boundary_grid.parent

        if sd.dim == 2:
            sides = self.domain_boundary_sides(sd)
            heated_faces = self._heated_boundary_faces(sd)[sides.all_bf]
            vals[heated_faces] = self._z_INIT[component.name]

        return vals


class NewtonArmijoSolver(pp.NewtonSolver):
    """Newton solver with Armijo line search.

    The residual objective function is tailored to models where phase properties are
    assumed to be surrogate factories and require an update before evaluating the
    objective function.

    """

    def iteration(self, model: pp.PorePyModel):
        """An iteration consists of performing the Newton step and obtaining the step
        size from the line search."""
        dx = super().iteration(model)
        alpha = self.armijo_line_search(model, dx)
        return alpha * dx

    def armijo_line_search(self, model: pp.PorePyModel, dx: np.ndarray) -> float:
        """Performs the Armijo line search."""
        if not self.params.get("armijo_line_search", False):
            return 1.0

        rho = float(self.params.get("armijo_line_search_weight", 0.9))
        kappa = float(self.params.get("armijo_line_search_incline", 0.4))
        N = int(self.params.get("armijo_line_search_max_iterations", 50))

        pot_0 = self.armijo_objective_function(model, dx, 0.0)
        rho_i = rho
        n = 0

        for i in range(N):
            n = i
            rho_i = rho**i

            pot_i = self.armijo_objective_function(model, dx, rho_i)
            if pot_i <= (1 - 2 * kappa * rho_i) * pot_0:
                break

        model.nonlinear_solver_statistics.num_iteration_armijo += n  # type:ignore[attr-defined]
        logger.info(f"Armijo line search determined weight: {rho_i} ({n})")
        return rho_i

    def armijo_objective_function(
        self, model: pp.PorePyModel, dx: np.ndarray, weight: float
    ) -> float:
        """The objective function to be minimized is the norm of the residual squared
        and divided by 2."""
        x_0 = model.equation_system.get_variable_values(iterate_index=0)
        state = x_0 + weight * dx
        # model.update_thermodynamic_properties_of_phases(state)
        cf.SolutionStrategyPhaseProperties.update_thermodynamic_properties_of_phases(
            model,  # type:ignore[arg-type]
            state,
        )
        residual = model.equation_system.assemble(state=state, evaluate_jacobian=False)
        return float(np.dot(residual, residual) / 2)


class Permeability(pp.PorePyModel):
    """Custom permeability with a slightly lower permability around the wells and a
    constant permeability of 1 in the wells."""

    total_mass_mobility: Callable[[pp.SubdomainsOrBoundaries], pp.ad.Operator]

    def permeability(self, subdomains: list[pp.Grid]) -> pp.ad.Operator:
        return pp.constitutive_laws.DimensionDependentPermeability.permeability(
            self,  # type:ignore[arg-type]
            subdomains,
        )

    def matrix_permeability(self, subdomains: list[pp.Grid]) -> pp.ad.Operator:
        """Matrix permeability with a higher permeability with factor 1e3 around the
        wells in the matrix."""

        assert len(subdomains) <= 1, "Expecting at most 1 grid as matrix."

        K_vals: list[np.ndarray] = [np.zeros((0,))]

        for sd in subdomains:
            k = np.ones(sd.num_cells)
            if sd.dim == self.nd:
                k *= self.solid.permeability
                l, r = BoundaryConditions._central_stripe(self, sd)  # type:ignore[arg-type]
                k[sd.cell_centers[0] < l] *= 1e1
                k[sd.cell_centers[0] > r] *= 1e1
            K_vals.append(k)

        K_: pp.ad.Operator = pp.wrap_as_dense_ad_array(
            np.concatenate(K_vals), name="base_matrix_permeability"
        )

        if cf.is_fractional_flow(self):
            K_ *= self.total_mass_mobility(subdomains)

        K = self.isotropic_second_order_tensor(subdomains, K_)
        K.set_name("matrix_permeability")
        return K

    def fracture_permeability(self, subdomains: list[pp.Grid]) -> pp.ad.Operator:
        return self.intersection_permeability(subdomains)

    def intersection_permeability(self, subdomains: list[pp.Grid]) -> pp.ad.Operator:
        """Base permeability of wells is 1."""
        N = sum([sd.num_cells for sd in subdomains])
        K_: pp.ad.Operator = pp.wrap_as_dense_ad_array(
            1.0, size=N, name="base_well_permeability"
        )

        if cf.is_fractional_flow(self):
            K_ *= self.total_mass_mobility(subdomains)

        K = self.isotropic_second_order_tensor(subdomains, K_)
        K.set_name("well_permeability")
        return K


# region Model class assembly
# mypy: disable-error-code="type-abstract,attr-defined"
model_class: type[pp.PorePyModel]

if FRACTIONAL_FLOW:
    model_class = create_local_model_class(
        cfle.EnthalpyBasedCFFLETemplate,
        [pp.constitutive_laws.DarcysLawAd],
    )
else:
    model_class = cfle.EnthalpyBasedCFLETemplate

model_class = create_local_model_class(
    model_class,
    [
        SolutionStrategy,
        BoundaryConditions,
        InitialConditions,
        FluidMixture,
        AdjustedWellModel2D,
        PointWells2D,
        Permeability,
        # BuoyancyModel,
    ],
)

if BUOYANCY_ON:
    model_class = create_local_model_class(model_class, [BuoyancyModel])

if USE_ADTPFA_FLUX_DISCRETIZATION:
    model_class = create_local_model_class(
        model_class,
        [
            pp.constitutive_laws.DarcysLawAd,
            pp.constitutive_laws.FouriersLawAd,
        ],
    )

# endregion

# region Model parametrization

time_schedule = [i * 30 * pp.DAY for i in range(25)]

max_iterations = 40 if FRACTIONAL_FLOW else 30
newton_tol = 1e-6
newton_tol_increment = 5e-6

time_manager = pp.TimeManager(
    schedule=time_schedule,
    dt_init=10 * pp.MINUTE,
    dt_min_max=(pp.MINUTE, 30 * pp.DAY),
    iter_max=max_iterations,
    iter_optimal_range=(20, 30) if FRACTIONAL_FLOW else (10, 20),
    iter_relax_factors=(0.8, 2.0),
    recomp_factor=0.6,
    recomp_max=15,
    print_info=True,
    rtol=0.0,
)

phase_property_params = {
    "phase_property_params": [0.0],
}

basalt_ = basalt.copy()
basalt_["permeability"] = 1e-14
material_params = {"solid": pp.SolidConstants(**basalt_)}  # type:ignore[arg-type]

flash_params: dict[Any, Any] = {
    "mode": "parallel",
    "solver": "npipm",
    "solver_params": {
        "tolerance": 1e-8,
        "max_iterations": 80,  # 150
        "armijo_rho": 0.99,
        "armijo_kappa": 0.4,
        "armijo_max_iterations": 50 if "p-T" in EQUILIBRIUM_CONDITION else 30,
        "npipm_u1": 10,
        "npipm_u2": 10,
        "npipm_eta": 0.5,
    },
    "global_iteration_stride": 2 if FRACTIONAL_FLOW else 3,
}
flash_params.update(phase_property_params)

restart_params = {
    "restart_options": {
        "restart": False,
        "pvd_file": pathlib.Path(".\\visualization\\data.pvd").resolve(),
        "is_mdg_pvd": False,
        "vtu_files": None,
        "times_file": pathlib.Path(".\\visualization\\times.json").resolve(),
    },
}

meshing_params = {
    "grid_type": "simplex",
    "meshing_arguments": {
        "cell_size": _FlowConfiguration._h_MESH,
        "cell_size_fracture": 5e-1,
    },
}

solver_params = {
    "max_iterations": max_iterations,
    "nl_convergence_tol": newton_tol_increment,
    "nl_convergence_tol_res": newton_tol,
    "apply_schur_complement_reduction": True,
    "linear_solver": "scipy_sparse",
    "nonlinear_solver": NewtonArmijoSolver,
    "armijo_line_search": True,
    "armijo_line_search_weight": 0.95,
    "armijo_line_search_incline": 0.2,
    "armijo_line_search_max_iterations": 10,
    "solver_statistics_file_name": "solver_statistics.json",
}


model_params = {
    "equilibrium_condition": EQUILIBRIUM_CONDITION,
    "has_time_dependent_boundary_equilibrium": False,
    "eliminate_reference_phase": True,
    "eliminate_reference_component": True,
    "flash_params": flash_params,
    "fractional_flow": FRACTIONAL_FLOW,
    "material_constants": material_params,
    "time_manager": time_manager,
    "prepare_simulation": False,
    "buoyancy_on": BUOYANCY_ON,
    "compile": True,
    "flash_compiler_args": ("p-T", "p-h"),
}

if EXPORT_SCHEDULED_TIME_ONLY:
    model_params["times_to_export"] = time_schedule

model_params.update(phase_property_params)
model_params.update(restart_params)
model_params.update(meshing_params)
model_params.update(solver_params)

# endregion

# Casting to the most complex model type for typing purposes.
model = cast(cfle.EnthalpyBasedCFFLETemplate, model_class(model_params))
model.nonlinear_solver_statistics.num_iteration_armijo = 0  # type:ignore[attr-defined]

logging.basicConfig(level=logging.INFO)
logging.getLogger("porepy").setLevel(logging.DEBUG)
t_0 = time.time()
model.prepare_simulation()
prep_sim_time = time.time() - t_0
logging.getLogger("porepy").setLevel(logging.INFO)

# Defining sub system with block-diagonal form for efficient Schur complement reduction.
primary_equations = cf.get_primary_equations_cf(model)
primary_equations += [
    eq for eq in model.equation_system.equations.keys() if "flux" in eq
]
primary_equations += [
    "production_pressure_constraint",
    "injection_temperature_constraint",
]
primary_variables = cf.get_primary_variables_cf(model)
primary_variables += list(
    set([v.name for v in model.equation_system.variables if "flux" in v.name])
)

model.schur_complement_primary_equations = primary_equations
model.schur_complement_primary_variables = primary_variables

t_0 = time.time()
<<<<<<< HEAD
try:
    pp.run_time_dependent_model(model, model_params)
except Exception as err:
    print(f"SIMULATION FAILED: {err}")
    # NOTE To avoid recomputation of time step size.
    model.time_manager.is_constant = True
    model.after_nonlinear_convergence()
    model.time_manager.is_constant = False
=======
if "p-T" in EQUILIBRIUM_CONDITION:
    try:
        pp.run_time_dependent_model(model, model_params)
    except Exception as err:
        print(f"SIMULATION FAILED: {err}")
        # NOTE To avoid recomputation of time step size.
        model.time_manager.is_constant = True
        model.after_nonlinear_convergence()
        model.time_manager.is_constant = False
else:
    pp.run_time_dependent_model(model, model_params)
>>>>>>> c8f514e5
sim_time = time.time() - t_0

# region Plots
fig, ax1 = plt.subplots()

global_iter_per_time: dict[float, tuple[int, int, int]] = model._global_iter_per_time


N = len(global_iter_per_time)
times = np.zeros(N)
newton_iter = np.zeros(N, dtype=int)
cum_armijo_iter = np.zeros(N, dtype=int)
cum_flash_iter = np.zeros(N, dtype=int)
for i, tNI in enumerate(global_iter_per_time.items()):
    t, NI = tNI
    n, a, f = NI
    times[i] = t
    newton_iter[i] = n
    cum_armijo_iter[i] = a
    cum_flash_iter[i] = f

img1 = ax1.plot(
    times,
    newton_iter,
    "k-",
    times,
    cum_armijo_iter,
    "k--",
)
ax1.set_xscale("log")
ax1.set_xlabel("Time [s]")
ax1.set_ylabel("Global iterations")
ax1.set_ylim(
    0.0,
    30,
)

color = "tab:red"
ax2 = ax1.twinx()
ax2.set_ylabel("Local iterations", color=color)
img2 = ax2.plot(
    times,
    cum_flash_iter,
    "r--",
)
ax2.tick_params(axis="y", labelcolor=color)

ax1.legend(img1 + img2, ["Newton", "Line Search (cum.)", "Flash (cum.)"])

fig.tight_layout()
fig.savefig(pathlib.Path(".\\visualization\\num_iter.png").resolve(), format="png")

times_file = pathlib.Path("./visualization/times.json").resolve().open("r")
times_data = json.load(times_file)
TIMES = times_data["time"]
DT = times_data["dt"]
nT = len(DT)
assert nT == len(TIMES)
Tidx = np.arange(nT)

fig, ax1 = plt.subplots()

color = "tab:red"
ax1.set_xlabel("time step index")
ax1.set_ylabel("time (s)", color=color)
ax1.plot(Tidx, TIMES, color=color)
ax1.tick_params(axis="y", labelcolor=color)
ax1.set_yscale("log")

ax2 = ax1.twinx()
color = "tab:blue"
ax2.set_ylabel("dt (s)", color=color)
ax2.plot(Tidx, DT, color=color)
ax2.tick_params(axis="y", labelcolor=color)
ax2.set_yscale("log")

fig.tight_layout()
fig.savefig(pathlib.Path(".\\visualization\\time_progress.png").resolve(), format="png")

# endregion


def min_avg_max(v: np.ndarray) -> tuple[float, float, float]:
    return float(v.min()), float(v.mean()), float(v.max())


print(
    f"equ type: {EQUILIBRIUM_CONDITION}\tfrac flow: {FRACTIONAL_FLOW}\t"
<<<<<<< HEAD
    + "h={model._h_MESH}"
=======
    + f"h={model._h_MESH}\tAD flux: {USE_ADTPFA_FLUX_DISCRETIZATION}\t"
    + f"Buoyancy: {BUOYANCY_ON}"
>>>>>>> c8f514e5
)
print(f"Set-up time (incl. compilation): {prep_sim_time} (s).")
print(f"Simulation run time: {sim_time / 60.0} (min).")
print(f"smalles time step: {np.min(DT) / 3600} hours")
print(f"largest time step: {np.max(DT) / (3600 * 24)} days")
print(f"end time: {np.max(TIMES) / (3600 * 24 * 365)} years")
print(f"global num iter (min, avg, max): {min_avg_max(newton_iter)}")
print(f"cum. line search num iter (min, avg, max): {min_avg_max(cum_armijo_iter)}")
avg_cum_flash_iter = cum_flash_iter / model.mdg.num_subdomain_cells()
print(f"avg. cum. flash num iter (min, avg, max): {min_avg_max(avg_cum_flash_iter)}")
times_assembly = np.array(model._time_tracker["assembly"])
times_linsolve = np.array(model._time_tracker["linsolve"])
times_flash = np.array(model._time_tracker["flash"])
print(f"assembly time (min, avg, max): {min_avg_max(times_assembly)}")
print(f"linsolve time (min, avg, max): {min_avg_max(times_linsolve)}")
print(f"flash time (min, avg, max): {min_avg_max(times_flash)}")<|MERGE_RESOLUTION|>--- conflicted
+++ resolved
@@ -15,9 +15,9 @@
 
 # GENERAL MODEL CONFIGURATION
 
-FRACTIONAL_FLOW: bool = False
+FRACTIONAL_FLOW: bool = True
 """Use the fractional flow formulation without upwinding in the diffusive fluxes."""
-EQUILIBRIUM_CONDITION: str = "unified-p-T"
+EQUILIBRIUM_CONDITION: str = "unified-p-h"
 """Define the equilibrium condition to determin the flash type used in the solution
 procedure."""
 EXPORT_SCHEDULED_TIME_ONLY: bool = False
@@ -64,11 +64,7 @@
     for in- and outflow."""
 
     # Mesh size.
-<<<<<<< HEAD
-    _h_MESH: float = 1.0
-=======
     _h_MESH: float = 5e-1
->>>>>>> c8f514e5
     # 4.        308 cells
     # 2.        1204 cells
     # 1.        4636 cells
@@ -337,14 +333,13 @@
                     state,
                 )
         self._time_tracker["flash"].append(time.time() - start)
-<<<<<<< HEAD
-
-    def update_dependent_quantities(self):
+
+    def update_derived_quantities(self):
+        """Normalizes fractional variables in the case of violation of the bound
+        [0,1]."""
         subdomains = self.mdg.subdomains()
 
-        fluid_state: pp.compositional.FluidProperties = super().current_fluid_state(  # type:ignore
-            subdomains
-        )
+        fluid_state = self.current_fluid_state(subdomains)
 
         # Normalizing fractions in case of overshooting
         eps = 1e-7  # binding overall fractions away from zero
@@ -392,85 +387,6 @@
                 phase_state.x[:, idx] = pp.compositional.normalize_rows(
                     phase_state.x[:, idx].T
                 ).T
-            idx = phase_state.x < 0
-            if np.any(idx):
-                phase_state.x[idx] = 0.0
-            idx = phase_state.x > 1.0
-            if np.any(idx):
-                phase_state.x[idx] = 1.0
-            for i, comp in enumerate(self.fluid.components):
-                if self.has_independent_partial_fraction(comp, phase):
-                    self.equation_system.set_variable_values(
-                        phase_state.x[i],
-                        [phase.extended_fraction_of[comp](subdomains)],
-                        iterate_index=0,
-                    )
-
-        super().update_dependent_quantities()
-=======
->>>>>>> c8f514e5
-
-    def update_derived_quantities(self):
-        """Normalizes fractional variables in the case of violation of the bound
-        [0,1]."""
-        subdomains = self.mdg.subdomains()
-
-        fluid_state = self.current_fluid_state(subdomains)
-
-        # Normalizing fractions in case of overshooting
-        eps = 1e-7  # binding overall fractions away from zero
-        z = fluid_state.z
-        z[z >= 1.0] = 1.0 - eps
-        z[z <= 0.0] = 0.0 + eps
-        z = pp.compositional.normalize_rows(z.T).T
-
-        s = fluid_state.sat
-        s[s >= 1.0] = 1.0
-        s[s <= 0.0] = 0.0
-        s = pp.compositional.normalize_rows(s.T).T
-
-        y = fluid_state.y
-        y[y >= 1.0] = 1.0
-        y[y <= 0.0] = 0.0
-        y = pp.compositional.normalize_rows(y.T).T
-
-        for z_i, comp in zip(z, self.fluid.components):
-            if self.has_independent_fraction(comp):
-                self.equation_system.set_variable_values(
-                    z_i,
-                    [comp.fraction(subdomains)],  # type:ignore[arg-type]
-                    iterate_index=0,
-                )
-        for j, data in enumerate(zip(s, y, self.fluid.phases)):
-            s_j, y_j, phase = data
-            if self.has_independent_saturation(phase):
-                self.equation_system.set_variable_values(
-                    s_j,
-                    [phase.saturation(subdomains)],  # type:ignore[arg-type]
-                    iterate_index=0,
-                )
-            if self.has_independent_fraction(phase):
-                self.equation_system.set_variable_values(
-                    y_j,
-                    [phase.fraction(subdomains)],  # type:ignore[arg-type]
-                    iterate_index=0,
-                )
-
-<<<<<<< HEAD
-        if isinstance(subdomains, pp.Grid):
-            subdomains = [subdomains]
-
-        for phase in fluid_state.phases:
-            x_sum = phase.x.sum(axis=0)
-=======
-            phase_state = fluid_state.phases[j]
-            x_sum = phase_state.x.sum(axis=0)
->>>>>>> c8f514e5
-            idx = x_sum > 1.0
-            if np.any(idx):
-                phase_state.x[:, idx] = pp.compositional.normalize_rows(
-                    phase_state.x[:, idx].T
-                ).T
 
             phase_state.x[phase_state.x < 0] = 0.0
             phase_state.x[phase_state.x > 1.0] = 1.0
@@ -483,50 +399,7 @@
                         iterate_index=0,
                     )
 
-<<<<<<< HEAD
-        # # Normalizing fractions in case of overshooting
-        # eps = 1e-7  # binding overall fractions away from zero
-        # z = fluid_state.z.copy()
-        # z[z >= 1.0] = 1.0 - eps
-        # z[z <= 0.0] = 0.0 + eps
-        # z = pp.compositional.normalize_rows(z.T).T
-
-        # s = fluid_state.sat.copy()
-        # s[s >= 1.0] = 1.0
-        # s[s <= 0.0] = 0.0
-        # s = pp.compositional.normalize_rows(s.T).T
-        # y = fluid_state.y.copy()
-        # y[y >= 1.0] = 1.0
-        # y[y <= 0.0] = 0.0
-        # y = pp.compositional.normalize_rows(y.T).T
-
-        # for z_i, comp in zip(z, self.fluid.components):
-        #     if self.has_independent_fraction(comp):
-        #         self.equation_system.set_variable_values(
-        #             z_i,
-        #             [comp.fraction(subdomains)],  # type:ignore[arg-type]
-        #             iterate_index=0,
-        #         )
-        # for s_j, y_j, phase in zip(s, y, self.fluid.phases):
-        #     if self.has_independent_saturation(phase):
-        #         self.equation_system.set_variable_values(
-        #             s_j,
-        #             [phase.saturation(subdomains)],  # type:ignore[arg-type]
-        #             iterate_index=0,
-        #         )
-        #     if self.has_independent_fraction(phase):
-        #         self.equation_system.set_variable_values(
-        #             y_j,
-        #             [phase.fraction(subdomains)],  # type:ignore[arg-type]
-        #             iterate_index=0,
-        #         )
-        # fluid_state.z = z
-        # fluid_state.sat = s
-        # fluid_state.y = y
-        return fluid_state
-=======
         super().update_derived_quantities()
->>>>>>> c8f514e5
 
     def postprocess_flash(
         self,
@@ -724,17 +597,6 @@
         self._time_tracker["linsolve"].append(time.time() - start)
         return sol
 
-    def assemble_linear_system(self) -> None:
-        start = time.time()
-        super().assemble_linear_system()
-        self._time_tracker["assembly"].append(time.time() - start)
-
-    def solve_linear_system(self) -> np.ndarray:
-        start = time.time()
-        sol = super().solve_linear_system()
-        self._time_tracker["linsolve"].append(time.time() - start)
-        return sol
-
 
 class PointWells2D(_FlowConfiguration):
     """2D matrix with point grids as injection and production points.
@@ -1510,16 +1372,6 @@
 model.schur_complement_primary_variables = primary_variables
 
 t_0 = time.time()
-<<<<<<< HEAD
-try:
-    pp.run_time_dependent_model(model, model_params)
-except Exception as err:
-    print(f"SIMULATION FAILED: {err}")
-    # NOTE To avoid recomputation of time step size.
-    model.time_manager.is_constant = True
-    model.after_nonlinear_convergence()
-    model.time_manager.is_constant = False
-=======
 if "p-T" in EQUILIBRIUM_CONDITION:
     try:
         pp.run_time_dependent_model(model, model_params)
@@ -1531,14 +1383,12 @@
         model.time_manager.is_constant = False
 else:
     pp.run_time_dependent_model(model, model_params)
->>>>>>> c8f514e5
 sim_time = time.time() - t_0
 
 # region Plots
 fig, ax1 = plt.subplots()
 
 global_iter_per_time: dict[float, tuple[int, int, int]] = model._global_iter_per_time
-
 
 N = len(global_iter_per_time)
 times = np.zeros(N)
@@ -1620,12 +1470,8 @@
 
 print(
     f"equ type: {EQUILIBRIUM_CONDITION}\tfrac flow: {FRACTIONAL_FLOW}\t"
-<<<<<<< HEAD
-    + "h={model._h_MESH}"
-=======
     + f"h={model._h_MESH}\tAD flux: {USE_ADTPFA_FLUX_DISCRETIZATION}\t"
     + f"Buoyancy: {BUOYANCY_ON}"
->>>>>>> c8f514e5
 )
 print(f"Set-up time (incl. compilation): {prep_sim_time} (s).")
 print(f"Simulation run time: {sim_time / 60.0} (min).")
