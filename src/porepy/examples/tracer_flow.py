--- conflicted
+++ resolved
@@ -110,11 +110,7 @@
     SquareDomainOrthogonalFractures,
     TracerFluid,
     CompositionalVariables,
-<<<<<<< HEAD
-    FluidBuoyancy,
-=======
     pp.constitutive_laws.FluidBuoyancy,
->>>>>>> 7f7601fa
     ComponentMassBalanceEquations,
     TracerBC,
     TracerIC,
