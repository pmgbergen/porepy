--- conflicted
+++ resolved
@@ -1,10 +1,6 @@
 import LinearTracerConstitutiveDescription
-<<<<<<< HEAD
 import numpy as np
 from Geometries import Benchmark2DC3 as ModelGeometry
-=======
-from Geometries import SimpleGeometry as ModelGeometry
->>>>>>> 4460c1cf
 
 import porepy as pp
 import porepy.composite as ppc
