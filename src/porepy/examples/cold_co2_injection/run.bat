:: Call the ph flash with the first refinement and minimal local tolerance and test strides.
echo "--- SIMULATION 0 / 22 COMPLETED ---"
:optimalstride
call python.exe ./run.py -e ph -r 0 -t 7 -s -1 -m 6
echo "--- SIMULATION 1 / 22 COMPLETED ---"
call python.exe ./run.py -e ph -r 0 -t 7 -s 1 -m 6
echo "--- SIMULATION 2 / 22 COMPLETED ---"
call python.exe ./run.py -e ph -r 0 -t 7 -s 2 -m 6
echo "--- SIMULATION 3 / 22 COMPLETED ---"
call python.exe ./run.py -e ph -r 0 -t 7 -s 3 -m 6
echo "--- SIMULATION 4 / 22 COMPLETED ---"
call python.exe ./run.py -e ph -r 0 -t 7 -s 4 -m 6
echo "--- SIMULATION 5 / 22 COMPLETED ---"
call python.exe ./run.py -e ph -r 0 -t 7 -s 5 -m 6
echo "--- SIMULATION 6 / 22 COMPLETED ---"
:: Call the ph flash with optimal stride and test local tolerances.
:optimaltol
call python.exe ./run.py -e ph -r 0 -t 0 -s 3 -m 6
echo "--- SIMULATION 7 / 22 COMPLETED ---"
call python.exe ./run.py -e ph -r 0 -t 1 -s 3 -m 6
echo "--- SIMULATION 8 / 22 COMPLETED ---"
call python.exe ./run.py -e ph -r 0 -t 2 -s 3 -m 6
echo "--- SIMULATION 9 / 22 COMPLETED ---"
call python.exe ./run.py -e ph -r 0 -t 3 -s 3 -m 6
echo "--- SIMULATION 10 / 22 COMPLETED ---"
call python.exe ./run.py -e ph -r 0 -t 4 -s 3 -m 6
echo "--- SIMULATION 11 / 22 COMPLETED ---"
call python.exe ./run.py -e ph -r 0 -t 5 -s 3 -m 6
echo "--- SIMULATION 12 / 22 COMPLETED ---"
call python.exe ./run.py -e ph -r 0 -t 6 -s 3 -m 6
echo "--- SIMULATION 13 / 22 COMPLETED ---"
:: NOTE below config is also run in line 10
:: call python.exe ./run.py -e ph -r 0 -t 7 -s 3 -m 6
:: Run all cases with optimal stride and local tolerance.
:comparison
call python.exe ./run.py -e pT -r 0 -t 2 -s 3 -m 20
echo "--- SIMULATION 14 / 22 COMPLETED ---"
call python.exe ./run.py -e ph -r 0 -t 2 -s 3 -m 20
echo "--- SIMULATION 15 / 22 COMPLETED ---"
call python.exe ./run.py -e pT -r 1 -t 2 -s 3 -m 20
echo "--- SIMULATION 16 / 22 COMPLETED ---"
call python.exe ./run.py -e ph -r 1 -t 2 -s 3 -m 20
echo "--- SIMULATION 17 / 22 COMPLETED ---"
call python.exe ./run.py -e pT -r 2 -t 2 -s 3 -m 20
echo "--- SIMULATION 18 / 22 COMPLETED ---"
call python.exe ./run.py -e ph -r 2 -t 2 -s 3 -m 20
echo "--- SIMULATION 19 / 22 COMPLETED ---"
:: Run most refined cases.
:highrefinement
<<<<<<< HEAD
call python.exe ./run.py -e ph -r 3 -t 2 -s 3 -m 20
=======
call python.exe ./run.py -e ph -r 3 -t 2 -s 3 -m 24
echo "--- SIMULATION 20 / 22 COMPLETED ---"
>>>>>>> cfd6bcf7
:: Run Simulation for 2D plot with time schedule
call python.exe ./run.py -p
echo "--- SIMULATION 21 / 22 COMPLETED ---"
call python.exe ./run.py -e pT -r 3 -t 2 -s 3 -m 20
echo "--- SIMULATION 22 / 22 COMPLETED ---"
:: Plot results for analysis.
:plot
call python.exe ./plot.py<|MERGE_RESOLUTION|>--- conflicted
+++ resolved
@@ -47,12 +47,8 @@
 echo "--- SIMULATION 19 / 22 COMPLETED ---"
 :: Run most refined cases.
 :highrefinement
-<<<<<<< HEAD
 call python.exe ./run.py -e ph -r 3 -t 2 -s 3 -m 20
-=======
-call python.exe ./run.py -e ph -r 3 -t 2 -s 3 -m 24
 echo "--- SIMULATION 20 / 22 COMPLETED ---"
->>>>>>> cfd6bcf7
 :: Run Simulation for 2D plot with time schedule
 call python.exe ./run.py -p
 echo "--- SIMULATION 21 / 22 COMPLETED ---"
