"""
Implementation of Terzaghi's consolidation problem.

Terzaghi's problem is a well known one-dimensional poroelastic problem [1 - 3].
Generally, when soils are subjected to a vertical load, porosity decreases, resulting
in less available space for pore water. The liquid within the pores can be expelled,
however, in certain types of soils (especially clayey soils) this process may take
some time due to their low permeability. This process is referred to as consolidation.

We consider a soil column of height `h`, where a constant load `F` is applied to the
top of the column while keeping the bottom impervious to flow. The exerted load will
cause an instantaneous rise in the fluid pressure, which will be equal to the applied
load. After that, the fluid pressure will monotonically decrease towards zero.

Even though Terzaghi's consolidation problem is strictly speaking one-dimensional, the
implemented setup employs a two-dimensional Cartesian grid with roller boundary
conditions for the mechanical subproblem and no-flux boundary conditions for the flow
subproblem on the sides of the domain such that the one-dimensional process can be
emulated.

The reason why we need to employ a two-dimensional grid is because PorePy only supports
Neumann boundary conditions for the discretization of the elasticity equations in
one-dimensional subdomains.

References:

    - [1] von Terzaghi, K. (1923). Die berechnung der durchassigkeitsziffer des tones
      aus dem verlauf der hydrodynamischen spannungs. erscheinungen. Sitzungsber. Akad.
      Wiss. Math. Naturwiss. Kl. Abt. 2A, 132, 105-124.

    - [2] von Terzaghi, K. (1944). Theoretical Soil Mechanics.

    - [3] Verruijt, A. (2017). An Introduction to Soil Mechanics (Vol. 30). Springer.

"""

from __future__ import annotations

from dataclasses import dataclass
from typing import Callable, cast

import matplotlib.colors as mcolors  # type: ignore
import matplotlib.pyplot as plt
import numpy as np

import porepy as pp
import porepy.models.poromechanics as poromechanics
from porepy.applications.convergence_analysis import ConvergenceAnalysis
from porepy.models.derived_models.biot import BiotPoromechanics
from porepy.utils.examples_utils import VerificationUtils

# PorePy typings
number = pp.number
grid = pp.GridLike

# Physical parameters for the verification setup
terzaghi_solid_constants: dict[str, number] = {
    "lame_lambda": 1.65e9,  # [Pa]
    "shear_modulus": 1.475e9,  # [Pa]
    "specific_storage": 0,  # [Pa * m^-1]
    "permeability": 9.86e-14,  # [m^2]
}

terzaghi_fluid_constants: dict[str, number] = {
    "viscosity": 1e-3,  # [Pa * s]
    "density": 1e3,  # [kg * m^-3]
}


# -----> Data-saving
@dataclass
class TerzaghiSaveData:
    """Data class to save relevant results from the verification setup."""

    approx_displacement: np.ndarray
    """Numerical displacement."""

    approx_pressure: np.ndarray
    """Numerical pressure."""

    exact_pressure: np.ndarray
    """Exact pressure."""

    error_pressure: number
    """L2-discrete relative error for the pressure."""

    approx_consolidation_degree: number
    """Numerical degree of consolidation."""

    error_consolidation_degree: number
    """Absolute error in the degree of consolidation."""

    exact_consolidation_degree: number
    """Exact degree of consolidation."""

    time: number
    """Current simulation time."""


class TerzaghiDataSaving(pp.PorePyModel):
    """Mixin class to save relevant data."""

    exact_sol: TerzaghiExactSolution
    """Exact solution object."""

    displacement: Callable[[pp.SubdomainsOrBoundaries], pp.ad.MixedDimensionalVariable]
    """Displacement variable. Normally defined in a mixin instance of
    :class:`~porepy.models.momentum_balance.VariablesMomentumBalance`.

    """

    pressure: Callable[[list[pp.Grid]], pp.ad.MixedDimensionalVariable]
    """Pressure variable. Normally defined in a mixin instance of
    :class:`~porepy.models.fluid_mass_balance.VariablesSinglePhaseFlow`.

    """

    nondim_time: Callable[[number], number]
    """Method that non-dimensionalizes time. The method is provided by the mixin class
    :class:`TerzaghiUtils`.

    """

    nondim_length: Callable[[np.ndarray], np.ndarray]
    """Method that non-dimensionalises length. The method is provided by the mixin
    class :class:`TerzaghiUtils`.

    """

    nondim_pressure: Callable[[np.ndarray], np.ndarray]
    """Method that non-dimensionalises pressure. The method is provided by the mixin
    class :class:`TerzaghiUtils`.

    """

    numerical_consolidation_degree: Callable[[], number]
    """Method that computes the numerical degree of consolidation. The method is
    provided by the mixin class :class:`TerzaghiUtils`.

    """

    def collect_data(self) -> TerzaghiSaveData:
        """Collect data for the current simulation time.

        Returns:
            TerzaghiSaveData object containing the results of the verification.

        """
        sd = self.mdg.subdomains()[0]
        t = self.time_manager.time  # scaled [s]

        # Collect data
        exact_pressure = self.exact_sol.pressure(sd.cell_centers[1], t)
        pressure_ad = self.pressure([sd])
        approx_pressure = self.equation_system.evaluate(pressure_ad)
        error_pressure = ConvergenceAnalysis.lp_error(
            grid=sd,
            true_array=exact_pressure,
            approx_array=cast(np.ndarray, approx_pressure),
            is_scalar=True,
            is_cc=True,
            relative=True,
        )

        displacement_ad = self.displacement([sd])
        approx_displacement = self.equation_system.evaluate(displacement_ad)

        approx_consolidation_degree = self.numerical_consolidation_degree()
        exact_consolidation_degree = self.exact_sol.consolidation_degree(t)
        error_consolidation_degree = np.abs(
            approx_consolidation_degree - exact_consolidation_degree
        )

        # Store collected data in data class
        collected_data = TerzaghiSaveData(
            approx_displacement=cast(np.ndarray, approx_displacement),
            approx_pressure=cast(np.ndarray, approx_pressure),
            error_pressure=error_pressure,
            exact_pressure=exact_pressure,
            approx_consolidation_degree=approx_consolidation_degree,
            error_consolidation_degree=error_consolidation_degree,
            exact_consolidation_degree=exact_consolidation_degree,
            time=t,
        )

        return collected_data


# -----> Exact solution
class TerzaghiExactSolution:
    """Class containing exact solutions to Terzaghi's consolidation problem."""

    def __init__(self, setup) -> None:
        """Constructor of the class"""

        self.setup = setup
        """Instance of Terzaghi Setup."""

        self.uls: int = self.setup.params.get("upper_limit_summation", 1000)
        """Upper limit summation. Used to truncate the infinite series needed for
        computing the exact solutions. Defaults to 1000 terms.

        """

    def pressure(self, y: np.ndarray, t: number) -> np.ndarray:
        """Compute exact pressure.

        Parameters:
            y: vertical coordinates in scaled [m].
            t: Time in scaled [s].

        Returns:
            Exact pressure profile for the given time ``t``.

        """
        F = self.setup.applied_load()  # scaled [Pa]
        nondim_y = self.setup.nondim_length(y)  # [-]
        nondim_t = self.setup.nondim_time(t)  # [-]

        if t == 0:  # initially, the pressure equals the vertical load
            p = F * np.ones_like(y)
        else:
            sum_series = np.zeros_like(y)
            for i in range(1, self.uls + 1):
                sum_series += (
                    (((-1) ** (i - 1)) / (2 * i - 1))
                    * np.cos((2 * i - 1) * (np.pi / 2) * nondim_y)
                    * np.exp((-((2 * i - 1) ** 2)) * (np.pi**2 / 4) * nondim_t)
                )
            p = (4 / np.pi) * F * sum_series

        return p

    def consolidation_degree(self, t: number) -> float:
        """Compute exact degree of consolidation.

        Parameters:
            t: Time in scaled [s].

        Returns:
            Degree of consolidation [-] for the given time ``t``.

        """
        t_nondim = self.setup.nondim_time(t)  # [-]

        if t == 0:  # initially, the soil is unconsolidated
            deg_cons = 0.0
        else:
            sum_series = 0
            for i in range(1, self.uls + 1):
                sum_series += (
                    1
                    / ((2 * i - 1) ** 2)
                    * np.exp(-((2 * i - 1) ** 2) * (np.pi**2 / 4) * t_nondim)
                )
            deg_cons = 1 - (8 / (np.pi**2)) * sum_series

        return deg_cons


# -----> Utilities
class TerzaghiUtils(VerificationUtils):
    """Mixin class containing useful utility methods for the setup."""

    applied_load: Callable[[], pp.number]
    """Method that sets the applied load in scaled [Pa]. Normally provided by an
    instance of :class:`TerzaghiBoundaryConditionsMechanics`.

    """

    bc_values_mechanics_key: str
    """Key for accessing mechanical boundary values."""

    exact_sol: TerzaghiExactSolution
    """Exact solution object. Normally defined in a instance of
    :class:`~porepy.models.TerzaghiExactSolution`.

    """

    height: Callable[[], pp.number]
    """Method that sets the height of the domain in scaled [m]. Normally provided by an
     instance of :class:`PseudoOneDimensionalColumn`.

    """

    results: list[TerzaghiSaveData]
    """List of :class:`TerzaghiSaveData` objects containing the results of the
    verification.

    """

    # ---> Derived physical quantities
    def gravity_acceleration(self) -> number:
        """Gravity acceleration in scaled [m * s^-2]."""
        ls = self.units.convert_units(1, "m")
        ts = self.units.convert_units(1, "s")
        scaling_factor = ls / ts**2
        return pp.GRAVITY_ACCELERATION * scaling_factor  # scaled [m * s^-2]

    def confined_compressibility(self) -> number:
        """Compute confined compressibility in scaled [Pa^-1].

        Returns:
            Confined compressibility.

        """
        mu_s = self.solid.shear_modulus  # scaled [Pa]
        lambda_s = self.solid.lame_lambda  # scaled [Pa]
        m_v = 1 / (2 * mu_s + lambda_s)  # scaled [Pa^-1]
        return m_v

    def consolidation_coefficient(self) -> number:
        """Compute consolidation coefficient in scaled [m^2 * s^-1].

        Returns:
            Coefficient of consolidation.

        """
        k = self.solid.permeability  # scaled [m^2]
        mu_f = self.fluid.reference_component.viscosity  # scaled [Pa * s]
        rho = self.fluid.reference_component.density  # scaled [kg * m^-3]
        g = self.gravity_acceleration()  # scaled [m * s^-2]
        gamma_f = rho * g  # specific weight in scaled [Pa * m^-1]
        hydraulic_conductivity = (k * gamma_f) / mu_f  # scaled [m * s^-1]
        storage = self.solid.specific_storage  # scaled [Pa^-1]
        alpha_biot = self.solid.biot_coefficient  # scaled [-]
        m_v = self.confined_compressibility()  # scaled [Pa^-1]
        c_v = hydraulic_conductivity / (gamma_f * (storage + alpha_biot**2 * m_v))

        return c_v

    # ---> Non-dimensionalization methods
    def nondim_time(self, t: number) -> number:
        """Non-dimensional time.

        Parameters:
            t: Time in scaled [s].

        Returns:
            Dimensionless time.

        """
        h = self.height()  # scaled [m]
        c_v = self.consolidation_coefficient()  # scaled [m * s^-2]
        return (t * c_v) / (h**2)

    def nondim_length(self, length: np.ndarray) -> np.ndarray:
        """Non-dimensional length.

        Parameters:
            length: Length in scaled [m].

        Returns:
            Non-dimensionalized length.

        """
        height = self.height()  # scaled [m]
        return length / height

    def nondim_pressure(self, pressure: np.ndarray) -> np.ndarray:
        """Nondimensional pressure.

        Parameters:
            pressure: Fluid pressure in scaled [Pa].

        Returns:
            Non-dimensional pressure.

        """
        F = self.applied_load()  # scaled [Pa]
        return pressure / np.abs(F)

    # ---> Postprocessing methods
    def numerical_consolidation_degree(self) -> number:
        """Numerical consolidation degree.

        Returns:
            Numerical degree of consolidation.

        """
        sd = self.mdg.subdomains()[0]
        h = self.height()  # scaled [m]
        m_v = self.confined_compressibility()  # scaled [m * s^-2]
        vertical_load = self.applied_load()  # scaled [Pa]
        t = self.time_manager.time  # scaled [s]
        u_faces = self.face_displacement(sd)

        if t == 0:  # initially, the soil is unconsolidated
            consol_deg = 0.0
        else:
            u_inf = m_v * h * vertical_load
            u_0 = 0
            consol_deg = (np.max(np.abs(u_faces[1::2])) - u_0) / (u_inf - u_0)

        return consol_deg

    # ---> Methods related to plotting
    def plot_results(self) -> None:
        """Plotting the results."""
        cmap = mcolors.ListedColormap(
            plt.cm.tab20.colors[: len(self.results)]  # type:ignore [attr-defined]
        )
        self._pressure_plot(color_map=cmap)
        self._consolidation_degree_plot(color_map=cmap)

    def _pressure_plot(self, color_map: mcolors.ListedColormap) -> None:
        """Plot non-dimensional pressure profiles.

        Parameters:
            color_map: listed color map object.

        """

        sd = self.mdg.subdomains()[0]
        nondim_vertical_coo = self.nondim_length(sd.cell_centers[1])  # [-]

        fig, ax = plt.subplots(figsize=(9, 8))
        y_ex = np.linspace(0, self.params.get("height", 1.0), 400)
        t = self.time_manager.time  # scaled [s]
        for idx, result in enumerate(self.results):
            ax.plot(
                self.nondim_pressure(self.exact_sol.pressure(y=y_ex, t=t)),
                self.nondim_length(y_ex),
                color=color_map.colors[idx],  # type:ignore [index]
            )
            ax.plot(
                self.nondim_pressure(np.array(result.approx_pressure)),
                nondim_vertical_coo,
                color=color_map.colors[idx],  # type:ignore [index]
                linewidth=0,
                marker=".",
                markersize=8,
            )
            ax.plot(
                [],
                [],
                color=color_map.colors[idx],  # type:ignore [index]
                linewidth=0,
                marker="s",
                markersize=12,
                label=rf"$t=${np.round(t, 4)}",
            )

        ax.set_xlabel(r"Non-dimensional pressure, $p/p_0$", fontsize=15)
        ax.set_ylabel(r"Non-dimensional height, $y/h$", fontsize=15)
        ax.legend(loc="center right", bbox_to_anchor=(1.4, 0.5), fontsize=13)
        ax.grid()
        plt.subplots_adjust(right=0.7)
        plt.show()

    def _consolidation_degree_plot(self, color_map: mcolors.ListedColormap) -> None:
        """Plot the degree of consolidation versus non-dimensional time.

        Parameters:
            color_map: listed color map object.

        """

        # Retrieve data
        t_ex = np.linspace(
            self.time_manager.time_init, self.time_manager.time_final, 400
        )  # scaled [s]
        nondim_t_ex = np.asarray([self.nondim_time(t) for t in t_ex])  # [-]
        exact_consolidation = np.asarray(
            [self.exact_sol.consolidation_degree(t) for t in t_ex]
        )  # [-]

        nondim_t = np.asarray(
            [self.nondim_time(t) for t in self.time_manager.schedule[1:]]
        )  # scaled [s]
        numerical_consolidation = np.asarray(
            [result.approx_consolidation_degree for result in self.results]
        )  # [-]

        fig, ax = plt.subplots(figsize=(9, 8))
        ax.semilogx(
            nondim_t_ex,
            exact_consolidation,
            color=color_map.colors[0],  # type:ignore [index]
            label="Exact",
        )
        ax.semilogx(
            nondim_t,
            numerical_consolidation,
            color=color_map.colors[0],  # type:ignore [index]
            linewidth=0,
            marker=".",
            markersize=12,
            label="Numerical",
        )
        ax.set_xlabel(r"Non-dimensional time, $t\,c_f\,h^{-2}$", fontsize=15)
        ax.set_ylabel(r"Degree of consolidation, $U(t)$", fontsize=15)
        ax.legend(fontsize=14)
        ax.grid()
        plt.show()


# -----> Geometry
class PseudoOneDimensionalColumn(pp.PorePyModel):
    """Define geometry of the verification setup."""

    def height(self) -> pp.number:
        """Retrieve height of the domain, in scaled [m]."""
        ls = self.units.convert_units(1, "m")  # length scaling
        height = self.params.get("height", 1.0)  # [m]
        return height * ls

    def set_domain(self) -> None:
        """A fracture network without fractures."""

        # Define the domain
        domain = pp.Domain({"xmax": self.height(), "ymax": self.height()})
        self._domain = domain

    def meshing_arguments(self) -> dict:
        meshing_args = {
            "cell_size_x": self.height(),
            "cell_size_y": self.height() / self.params.get("num_cells", 20),
        }
        return meshing_args


# -----> Boundary conditions
<<<<<<< HEAD
class TerzaghiBoundaryConditionsMechanics(mechanics.BoundaryConditionsMomentumBalance):
=======
class TerzaghiBoundaryConditionsMechanics(pp.PorePyModel):
>>>>>>> 82632b1c
    def applied_load(self) -> pp.number:
        """Obtain vertical load in scaled [Pa]."""
        applied_load = self.params.get("vertical_load", 6e8)  # [Pa]
        return self.units.convert_units(applied_load, "Pa")  # scaled [Pa]

    def bc_type_mechanics(self, sd: pp.Grid) -> pp.BoundaryConditionVectorial:
        """Define type of boundary conditions.

        Parameters:
            sd: Subdomain grid.

        Returns:
            Boundary condition representation. Neumann on the North, Dirichlet on
            the South, and rollers on the sides.

        """
        # Start with all faces as Dirichlet faces, analogous to base mechanics set-up.
        boundary_faces = self.domain_boundary_sides(sd).all_bf
        bc = pp.BoundaryConditionVectorial(sd, boundary_faces, "dir")
        bc.internal_to_dirichlet(sd)

        # Get boundary sides, retrieve data dict, and bc object
        _, east, west, north, *_ = self.domain_boundary_sides(sd)

        # East side: Roller
        bc.is_neu[1, east] = True
        bc.is_dir[1, east] = False

        # West side: Roller
        bc.is_neu[1, west] = True
        bc.is_dir[1, west] = False

        # North side: Neumann
        bc.is_neu[:, north] = True
        bc.is_dir[:, north] = False

        # South side: Dirichlet (already set thanks to inheritance)

        return bc

    def bc_values_stress(self, boundary_grid: pp.BoundaryGrid) -> np.ndarray:
        """Boundary values for mechanics.

        Parameters:
            boundary_grid: The boundary grid on which to define boundary conditions.

        Returns:
            Array of boundary values. Only non-zero values are the ones associated to
            the North side of the domain.

        """
        north = self.domain_boundary_sides(boundary_grid).north
        bc_values = np.zeros((2, boundary_grid.num_cells))
        boundary_face_areas = boundary_grid.cell_volumes
        bc_values[1, north] = -self.applied_load() * boundary_face_areas[north]
        return bc_values.ravel("F")


class TerzaghiBoundaryConditionsFlow(pp.PorePyModel):
    def bc_type_darcy_flux(self, sd: pp.Grid) -> pp.BoundaryCondition:
        """Define boundary condition types for the Darcy flux.

        Parameters:
            sd: Subdomain grid.

        Returns:
            Scalar boundary condition representation. All sides no flow, except the
            North side which is set to a constant pressure.

        """
        # Define boundary regions
        all_bf, _, _, north, *_ = self.domain_boundary_sides(sd)
        north_bc = np.isin(all_bf, np.where(north)).nonzero()

        # All sides Neumann, except the North which is Dirichlet
        bc_type = np.asarray(all_bf.size * ["neu"])
        bc_type[north_bc] = "dir"

        bc = pp.BoundaryCondition(sd, faces=all_bf, cond=list(bc_type))

        return bc


class TerzaghiPoromechanicsBoundaryConditions(
    TerzaghiBoundaryConditionsFlow,
    TerzaghiBoundaryConditionsMechanics,
):
    """Mixer class for poromechanics boundary conditions."""


class TerzaghiInitialConditions:
    """Mixin providing non-trivial initial values for pressure depending on the applied
    load."""

    applied_load: Callable[[], pp.number]
    """Method that sets the applied load in scaled [Pa]. Normally provided by an
    instance of :class:`~TerzaghiBoundaryConditionsMechanics`.

    """

    def ic_values_pressure(self, sd: pp.Grid) -> np.ndarray:
        vertical_load = self.applied_load()  # scaled [Pa]
        initial_p = vertical_load * np.ones(sd.num_cells)
        return initial_p


# -----> Solution strategy
class TerzaghiSolutionStrategy(poromechanics.SolutionStrategyPoromechanics):
    """Solution strategy class for Terzaghi's setup."""

    exact_sol: TerzaghiExactSolution
    """Exact solution object."""

    plot_results: Callable[[], None]
    """Method that plots the pressure and degree of consolidation."""

    results: list[TerzaghiSaveData]
    """List of :class:`TerzaghiSaveData` objects, containing the results of the
    verification.

    """

    def set_materials(self):
        """Set material parameters.

        Add exact solution object to the simulation model after materials have been set.
        """
        super().set_materials()
        self.exact_sol = TerzaghiExactSolution(self)

        # Specific storage must be zero
        assert self.solid.specific_storage == 0

        # Biot's coefficient must be one
        assert self.solid.biot_coefficient == 1

    def after_simulation(self) -> None:
        """Method to be called after the simulation has finished."""
        if self.params.get("plot_results", False):
            self.plot_results()

    def _is_nonlinear_problem(self) -> bool:
        """The problem is linear."""
        return False


class TerzaghiSetup(  # type: ignore[misc]
    PseudoOneDimensionalColumn,
    TerzaghiPoromechanicsBoundaryConditions,
    TerzaghiInitialConditions,
    TerzaghiSolutionStrategy,
    TerzaghiUtils,
    TerzaghiDataSaving,
    BiotPoromechanics,
):
    """Mixer class for Terzaghi's consolidation problem.

    Model parameters of special relevance for this class:

        - vertical_load (pp.number): Applied vertical stress in [Pa]. Default is 6e8.
        - height (pp.number): Height of the domain in [m]. Default is 1.
        - upper_limit_summation (int): Number of terms to include for computing the
          infinite series associated to the exact solutions. Default is 1000.
        - material_constants (dict): Dictionary containing the solid and fluid
          constants. For suggested parameters, see ``terzaghi_solid_constants`` and
          ``terzaghi_fluid_constants`` at the top of file. Unitary/zero values are
          assigned by default. See below for the relevant material constants accessed
          by this verification.
        - time_manager (pp.TimeManager): Time manager object.
        - plot_results (bool): Whether to plot the results in non-dimensional form.
        - num_cells (bool): Number of cells used for meshing the pseudo one-dimensional
          vertical column. Default is 20.
        - units (pp.Units): Object containing scaling of base magnitudes. No scaling
          applied by default.

        Accessed material constants:

        - solid:
            - biot_coefficient (Required value = 1)
            - lame_lambda
            - permeability
            - shear_modulus
            - specific_storage (Required value = 0)

        - fluid:
            - density
            - viscosity

    """<|MERGE_RESOLUTION|>--- conflicted
+++ resolved
@@ -521,11 +521,7 @@
 
 
 # -----> Boundary conditions
-<<<<<<< HEAD
-class TerzaghiBoundaryConditionsMechanics(mechanics.BoundaryConditionsMomentumBalance):
-=======
 class TerzaghiBoundaryConditionsMechanics(pp.PorePyModel):
->>>>>>> 82632b1c
     def applied_load(self) -> pp.number:
         """Obtain vertical load in scaled [Pa]."""
         applied_load = self.params.get("vertical_load", 6e8)  # [Pa]
