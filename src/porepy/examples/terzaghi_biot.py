--- conflicted
+++ resolved
@@ -155,13 +155,8 @@
         # Collect data
         exact_pressure = self.exact_sol.pressure(sd.cell_centers[1], t)
         pressure_ad = self.pressure([sd])
-<<<<<<< HEAD
         approx_pressure = self.equation_system.operator_value(pressure_ad)
-        error_pressure = ConvergenceAnalysis.l2_error(
-=======
-        approx_pressure = pressure_ad.value(self.equation_system)
         error_pressure = ConvergenceAnalysis.lp_error(
->>>>>>> 29c8be67
             grid=sd,
             true_array=exact_pressure,
             approx_array=cast(np.ndarray, approx_pressure),
