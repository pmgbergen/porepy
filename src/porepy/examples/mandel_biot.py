--- conflicted
+++ resolved
@@ -168,13 +168,8 @@
         # Collect data
         exact_pressure = self.exact_sol.pressure(sd, t)
         pressure_ad = self.pressure([sd])
-<<<<<<< HEAD
         approx_pressure = self.equation_system.operator_value(pressure_ad)
-        error_pressure = ConvergenceAnalysis.l2_error(
-=======
-        approx_pressure = pressure_ad.value(self.equation_system)
         error_pressure = ConvergenceAnalysis.lp_error(
->>>>>>> 29c8be67
             grid=sd,
             true_array=exact_pressure,
             approx_array=cast(np.ndarray, approx_pressure),
@@ -185,13 +180,8 @@
 
         exact_displacement = self.exact_sol.displacement(sd, t)
         displacement_ad = self.displacement([sd])
-<<<<<<< HEAD
         approx_displacement = self.equation_system.operator_value(displacement_ad)
-        error_displacement = ConvergenceAnalysis.l2_error(
-=======
-        approx_displacement = displacement_ad.value(self.equation_system)
         error_displacement = ConvergenceAnalysis.lp_error(
->>>>>>> 29c8be67
             grid=sd,
             true_array=exact_displacement,
             approx_array=cast(np.ndarray, approx_displacement),
@@ -203,13 +193,8 @@
         exact_flux = self.exact_sol.flux(sd, t)
         flux_ad = self.darcy_flux([sd])
         mobility = 1 / self.fluid.reference_component.viscosity
-<<<<<<< HEAD
         approx_flux = mobility * self.equation_system.operator_value(flux_ad)
-        error_flux = ConvergenceAnalysis.l2_error(
-=======
-        approx_flux = mobility * flux_ad.value(self.equation_system)
         error_flux = ConvergenceAnalysis.lp_error(
->>>>>>> 29c8be67
             grid=sd,
             true_array=exact_flux,
             approx_array=cast(np.ndarray, approx_flux),
@@ -220,13 +205,8 @@
 
         exact_force = self.exact_sol.poroelastic_force(sd, t)
         force_ad = self.stress([sd])
-<<<<<<< HEAD
         approx_force = self.equation_system.operator_value(force_ad)
-        error_force = ConvergenceAnalysis.l2_error(
-=======
-        approx_force = force_ad.value(self.equation_system)
         error_force = ConvergenceAnalysis.lp_error(
->>>>>>> 29c8be67
             grid=sd,
             true_array=exact_force,
             approx_array=cast(np.ndarray, approx_force),
