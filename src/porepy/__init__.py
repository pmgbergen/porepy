--- conflicted
+++ resolved
@@ -16,11 +16,7 @@
 
 """
 
-<<<<<<< HEAD
-__version__ = "1.1.0"
-=======
 __version__ = "1.2.3"
->>>>>>> 4cd62a90
 
 # ------------------------------------
 # Simplified namespaces. The rue of thumb is that classes and modules that a
