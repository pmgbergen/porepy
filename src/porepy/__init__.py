"""   PorePy.

Root directory for the PorePy package. Contains the following sub-packages:

fracs: Meshing, analysis, manipulations of fracture networks.

grids: Grid class, constructors, partitioning, etc.

numerics: Discretization schemes.

params: Physical parameters, constitutive laws, boundary conditions etc.

utils: Utility functions, array manipulation, computational geometry etc.

viz: Visualization; paraview, matplotlib.


isort:skip_file

"""

import os, sys
from pathlib import Path
import configparser
import warnings


__version__ = "1.8.0"

# Try to read the config file from the directory where python process was launched
try:
    cwd = Path(os.getcwd())
    pth = cwd / Path("porepy.cfg")
    cfg = configparser.ConfigParser()
    cfg.read(pth)
    config = dict(cfg)
except:
    # the assumption is that no configurations are given
    config = {}

# ------------------------------------
# Simplified namespaces. The rule of thumb is that classes and modules that a
# user can be exposed to should have a shortcut here. Borderline cases will be
# decided as needed

from porepy.utils.common_constants import *
from porepy.utils.porepy_types import *


from porepy.utils import permutations
from porepy.utils.interpolation_tables import (
    InterpolationTable,
    AdaptiveInterpolationTable,
)
from porepy.utils import array_operations
from porepy.numerics.linalg import matrix_operations

# Geometry
from porepy.geometry import (
    intersections,
    distances,
    constrain_geometry,
    map_geometry,
    geometry_property_checks,
    point_in_polyhedron_test,
    half_space,
    domain,
)
from porepy.geometry.domain import Domain

# Parameters
from porepy.params.bc import (
    BoundaryCondition,
    BoundaryConditionVectorial,
    face_on_side,
)
from porepy.params.tensor import SecondOrderTensor, FourthOrderTensor
from porepy.params.data import (
    Parameters,
    initialize_data,
    initialize_default_data,
)

from porepy.applications.material_values import fluid_values
from porepy.applications.material_values import solid_values


# Grids
from porepy.grids.grid import Grid
from porepy.grids.mortar_grid import MortarGrid
from porepy.grids.md_grid import MixedDimensionalGrid
from porepy.grids.mdg_generation import create_mdg
from porepy.grids.structured import CartGrid, TensorGrid
from porepy.grids.simplex import TriangleGrid, TetrahedralGrid
from porepy.grids.simplex import StructuredTriangleGrid, StructuredTetrahedralGrid
from porepy.grids.point_grid import PointGrid
from porepy.grids.boundary_grid import BoundaryGrid
from porepy.grids import match_grids
from porepy.grids import grid_extrusion
from porepy.utils import grid_utils
from porepy.utils import adtree
from porepy.utils.tangential_normal_projection import (
    TangentialNormalProjection,
    set_local_coordinate_projections,
)

# Fractures
from porepy.fracs.plane_fracture import PlaneFracture, create_elliptic_fracture
from porepy.fracs.line_fracture import LineFracture
from porepy.fracs.fracture_network import create_fracture_network


# Wells
from porepy.fracs.wells_3d import (
    Well,
    WellNetwork3d,
    compute_well_fracture_intersections,
)

# Numerics

# Control volume, elliptic
from porepy.numerics.fv import fvutils
from porepy.numerics.fv.mpsa import Mpsa
from porepy.numerics.fv.fv_elliptic import FVElliptic
from porepy.numerics.fv.tpfa import Tpfa
from porepy.numerics.fv.mpfa import Mpfa
from porepy.numerics.fv.biot import Biot

# Virtual elements, elliptic
from porepy.numerics.vem.dual_elliptic import project_flux
from porepy.numerics.vem.mvem import MVEM
from porepy.numerics.vem.mass_matrix import MixedMassMatrix, MixedInvMassMatrix
from porepy.numerics.vem.vem_source import DualScalarSource

# Finite elements, elliptic
from porepy.numerics.fem.rt0 import RT0
import porepy.numerics

# Transport related
from porepy.numerics.fv.upwind import Upwind, UpwindCoupling

# Contact mechanics
from porepy.numerics.fracture_deformation import propagate_fracture
from porepy.numerics.fracture_deformation.conforming_propagation import (
    ConformingFracturePropagation,
)

# Related to models and solvers
from porepy.numerics.nonlinear.nonlinear_solvers import NewtonSolver
from porepy.numerics.linear_solvers import LinearSolver
from porepy.models.run_models import (
    run_stationary_model,
    run_time_dependent_model,
)


from porepy.numerics import ad
from porepy.numerics.ad.operators import wrap_as_dense_ad_array, wrap_as_sparse_ad_array
from porepy.numerics.ad.equation_system import EquationSystem
from porepy.numerics.ad._ad_utils import (
    get_solution_values,
    set_solution_values,
    shift_solution_values,
)

# Time stepping control
from porepy.numerics.time_step_control import TimeManager

from porepy import models
from porepy.models.abstract_equations import (
    BalanceEquation,
    VariableMixin,
)
from porepy.models.boundary_condition import BoundaryConditionMixin
from porepy.models.geometry import ModelGeometry
from porepy.models.units import Units
from porepy.models.material_constants import (
    FluidConstants,
    SolidConstants,
    MaterialConstants,
)


from porepy.viz.data_saving_model_mixin import DataSavingMixin
from porepy.viz.diagnostics_mixin import DiagnosticsMixin
from porepy.models.solution_strategy import SolutionStrategy
from porepy.models import constitutive_laws

# "Primary" models
from porepy.models import fluid_mass_balance, momentum_balance

# "Secondary" models inheriting from primary models
from porepy.models import (
    poromechanics,
    energy_balance,
    mass_and_energy_balance,
    thermoporomechanics,
)


# Visualization
from porepy.viz.exporter import Exporter
from porepy.viz.plot_grid import plot_grid, save_img
from porepy.viz.fracture_visualization import plot_fractures, plot_wells
from porepy.viz.solver_statistics import SolverStatistics

# Modules
from porepy.fracs import utils as frac_utils
from porepy.fracs import meshing, fracture_importer
from porepy.grids import coarsening, partition, refinement
from porepy.numerics import displacement_correlation
from porepy.utils.default_domains import (
    CubeDomain,
    SquareDomain,
    UnitSquareDomain,
    UnitCubeDomain,
)

# Applications
from porepy.applications.md_grids import (
    model_geometries,
    mdg_library,
    domains,
    fracture_sets,
)
from porepy.applications.boundary_conditions import model_boundary_conditions
from porepy.applications import test_utils
from porepy import applications

# composite subpackage
<<<<<<< HEAD
from . import composite
=======
from . import compositional
>>>>>>> dfd638d3
<|MERGE_RESOLUTION|>--- conflicted
+++ resolved
@@ -229,8 +229,4 @@
 from porepy import applications
 
 # composite subpackage
-<<<<<<< HEAD
-from . import composite
-=======
-from . import compositional
->>>>>>> dfd638d3
+from . import compositional