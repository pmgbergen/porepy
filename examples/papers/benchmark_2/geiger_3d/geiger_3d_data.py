import numpy as np
import porepy as pp

#------------------------------------------------------------------------------#

def import_grid(file_geo, tol):

    # define the mesh size
    file_csv = "geiger_3d.csv"
    domain = {"xmin": 0, "xmax": 1, "ymin": 0, "ymax": 1, "zmin": 0, "zmax": 1}

    _, network, _ = pp.importer.network_3d_from_csv(file_csv, tol=tol)
    network.impose_external_boundary(domain)
    network.find_intersections()
    network.split_intersections()
    network.to_gmsh("dummy.geo")

    gb = pp.importer.dfm_from_gmsh(file_geo, 3, network)
    gb.compute_geometry()

    return gb, domain


# ------------------------------------------------------------------------------#


def low_zones(g):
    if g.dim < 3:
        return np.zeros(g.num_cells, dtype=np.bool)

    zone_0 = np.logical_and(g.cell_centers[0, :] > 0.5, g.cell_centers[1, :] < 0.5)

    zone_1 = np.logical_and.reduce(
        tuple(
            [
                g.cell_centers[0, :] > 0.75,
                g.cell_centers[1, :] > 0.5,
                g.cell_centers[1, :] < 0.75,
                g.cell_centers[2, :] > 0.5,
            ]
        )
    )

    zone_2 = np.logical_and.reduce(
        tuple(
            [
                g.cell_centers[0, :] > 0.625,
                g.cell_centers[0, :] < 0.75,
                g.cell_centers[1, :] > 0.5,
                g.cell_centers[1, :] < 0.625,
                g.cell_centers[2, :] > 0.5,
                g.cell_centers[2, :] < 0.75,
            ]
        )
    )

    return np.logical_or.reduce(tuple([zone_0, zone_1, zone_2]))


# ------------------------------------------------------------------------------#


def add_data(gb, data, solver_name):
    tol = data["tol"]

    is_fv = solver_name == "tpfa" or solver_name == "mpfa"

    gb.add_node_props(["is_tangential", "param", "frac_num", "low_zones", "phi"])
    for g, d in gb:
        param = pp.Parameters(g)
        d["is_tangential"] = True
        d["low_zones"] = low_zones(g)

        unity = np.ones(g.num_cells)
        zeros = np.zeros(g.num_cells)
        empty = np.empty(0)

        if g.dim == 2:
<<<<<<< HEAD
            d['frac_num'] = g.frac_num*unity
        else:
            d['frac_num'] = -1*unity

        # set the permeability
        if g.dim == 3:
            kxx = data['km']*unity
            kxx[d['low_zones']] = data['km_low']
=======
            d["frac_num"] = g.frac_num * ones
        else:
            d["frac_num"] = -1 * ones

        # set the permeability
        if g.dim == 3:
            kxx = data["km"] * ones
            kxx[d["low_zones"]] = data["km_low"]
>>>>>>> 559401a9
            if is_fv:
                perm = pp.SecondOrderTensor(3, kxx=kxx)
            else:
                perm = pp.SecondOrderTensor(3, kxx=kxx, kyy=kxx, kzz=kxx)
        elif g.dim == 2:
<<<<<<< HEAD
            kxx = data['kf']*unity
            if is_fv:
                perm = pp.SecondOrderTensor(3, kxx=kxx)
            else:
                perm = pp.SecondOrderTensor(2, kxx=kxx, kyy=kxx, kzz=1)
        else: # dim == 1
            kxx = data['kf']*unity
=======
            kxx = data["kf"] * ones
            if is_fv:
                perm = pp.SecondOrderTensor(3, kxx=kxx)
            else:
                perm = pp.SecondOrderTensor(g.dim, kxx=kxx, kyy=kxx, kzz=1)
        else:  # dim == 1
            kxx = data["kf"] * ones
>>>>>>> 559401a9
            if is_fv:
                perm = pp.SecondOrderTensor(3, kxx=kxx)
            else:
                perm = pp.SecondOrderTensor(1, kxx=kxx, kyy=1, kzz=1)
        param.set_tensor("flow", perm)

        # Source term
        param.set_source("flow", zeros)

        # Assign apertures
<<<<<<< HEAD
        aperture = np.power(data['aperture'], 3-g.dim)
        param.set_aperture(aperture*unity)
        d['aperture'] = aperture*unity
=======
        aperture = np.power(data["aperture"], 3 - g.dim)
        param.set_aperture(aperture * ones)
>>>>>>> 559401a9

        # Boundaries
        b_faces = g.tags["domain_boundary_faces"].nonzero()[0]
        if b_faces.size != 0:

            b_face_centers = g.face_centers[:, b_faces]
            b_flux = np.logical_and.reduce(
                tuple(b_face_centers[i, :] < 0.5 - tol for i in range(3))
            )
            b_pressure = np.logical_and.reduce(
                tuple(b_face_centers[i, :] > 0.75 + tol for i in range(3))
            )

            labels = np.array(["neu"] * b_faces.size)
            labels[b_pressure] = "dir"
            param.set_bc("flow", pp.BoundaryCondition(g, b_faces, labels))

            bc_val = np.zeros(g.num_faces)
            f_faces = b_faces[b_flux]
            bc_val[f_faces] = -aperture * g.face_areas[f_faces]
            bc_val[b_faces[b_pressure]] = 1
            param.set_bc_val("flow", bc_val)
        else:
            param.set_bc("flow", pp.BoundaryCondition(g, empty, empty))

        d["param"] = param

        if g.dim == 3:
<<<<<<< HEAD
            d['phi'] = data['phi_m'] * unity
        else:
            d['phi'] = data['phi_f'] * unity
=======
            d["phi"] = data["phi_m"] * ones
        else:
            d["phi"] = data["phi_f"] * ones
>>>>>>> 559401a9

    # Assign coupling permeability, the aperture is read from the lower dimensional grid
    gb.add_edge_props("kn")
    for e, d in gb.edges():
        g_l = gb.nodes_of_edge(e)[0]
        mg = d["mortar_grid"]
        check_P = mg.low_to_mortar_avg()

        gamma = check_P * gb.node_props(g_l, "param").get_aperture()
        d["kn"] = data["kf"] * np.ones(mg.num_cells) / gamma


# ------------------------------------------------------------------------------#


class AdvectiveDataAssigner(pp.ParabolicDataAssigner):
    def __init__(self, g, data, physics="transport", **kwargs):
        self.domain = kwargs["domain"]
        self.tol = kwargs["tol"]
        self.max_dim = kwargs.get("max_dim", 3)
        self.phi_f = kwargs["phi_f"]
        self.phi_m = kwargs["phi_m"]

        # define two pieces of the boundary, useful to impose boundary conditions
        self.inflow = np.empty(0)

        b_faces = g.tags["domain_boundary_faces"].nonzero()[0]
        if b_faces.size > 0:
            b_face_centers = g.face_centers[:, b_faces]

<<<<<<< HEAD
            self.inflow = np.logical_and.reduce(tuple(
                                           b_face_centers[i, :] < 0.5 - self.tol
                                                for i in range(3)))
            self.outflow = np.logical_and.reduce(tuple(
                                           b_face_centers[i, :] > 0.75 + self.tol
                                                 for i in range(3)))
=======
            val = 0.5 - self.tol
            self.inflow = np.logical_and.reduce(
                tuple(b_face_centers[i, :] < val for i in range(self.max_dim))
            )
>>>>>>> 559401a9

        pp.ParabolicDataAssigner.__init__(self, g, data, physics)

    def porosity(self):
        if self.grid().dim == 3:
            return self.phi_m*np.ones(self.grid().num_cells)
        else:
            return self.phi_f*np.ones(self.grid().num_cells)

    def rock_specific_heat(self):
        #hack to remove the rock part
        return 0

    def bc(self):
        b_faces = self.grid().tags["domain_boundary_faces"].nonzero()[0]
        if b_faces.size == 0:
            return pp.BoundaryCondition(self.grid(), np.empty(0), np.empty(0))
<<<<<<< HEAD
        else:
            labels = np.array(['neu'] * b_faces.size)
            labels[np.logical_or(self.inflow, self.outflow)] = 'dir'
        return pp.BoundaryCondition(self.grid(), b_faces, labels)
=======
        return pp.BoundaryCondition(self.grid(), b_faces, "dir")
>>>>>>> 559401a9

    def bc_val(self, _):
        bc_val = np.zeros(self.grid().num_faces)
        b_faces = self.grid().tags["domain_boundary_faces"].nonzero()[0]
        if b_faces.size > 0:
            bc_val[b_faces[self.inflow]] = 1
<<<<<<< HEAD
        return  bc_val
=======
        return bc_val

    def porosity(self):
        dim = self.grid().dim
        ones = np.ones(self.grid().num_cells)
        if dim == 3:
            return self.phi_m * ones
        else:
            return self.phi_f * ones
>>>>>>> 559401a9
<|MERGE_RESOLUTION|>--- conflicted
+++ resolved
@@ -76,7 +76,6 @@
         empty = np.empty(0)
 
         if g.dim == 2:
-<<<<<<< HEAD
             d['frac_num'] = g.frac_num*unity
         else:
             d['frac_num'] = -1*unity
@@ -85,22 +84,11 @@
         if g.dim == 3:
             kxx = data['km']*unity
             kxx[d['low_zones']] = data['km_low']
-=======
-            d["frac_num"] = g.frac_num * ones
-        else:
-            d["frac_num"] = -1 * ones
-
-        # set the permeability
-        if g.dim == 3:
-            kxx = data["km"] * ones
-            kxx[d["low_zones"]] = data["km_low"]
->>>>>>> 559401a9
             if is_fv:
                 perm = pp.SecondOrderTensor(3, kxx=kxx)
             else:
                 perm = pp.SecondOrderTensor(3, kxx=kxx, kyy=kxx, kzz=kxx)
         elif g.dim == 2:
-<<<<<<< HEAD
             kxx = data['kf']*unity
             if is_fv:
                 perm = pp.SecondOrderTensor(3, kxx=kxx)
@@ -108,15 +96,6 @@
                 perm = pp.SecondOrderTensor(2, kxx=kxx, kyy=kxx, kzz=1)
         else: # dim == 1
             kxx = data['kf']*unity
-=======
-            kxx = data["kf"] * ones
-            if is_fv:
-                perm = pp.SecondOrderTensor(3, kxx=kxx)
-            else:
-                perm = pp.SecondOrderTensor(g.dim, kxx=kxx, kyy=kxx, kzz=1)
-        else:  # dim == 1
-            kxx = data["kf"] * ones
->>>>>>> 559401a9
             if is_fv:
                 perm = pp.SecondOrderTensor(3, kxx=kxx)
             else:
@@ -127,14 +106,9 @@
         param.set_source("flow", zeros)
 
         # Assign apertures
-<<<<<<< HEAD
         aperture = np.power(data['aperture'], 3-g.dim)
         param.set_aperture(aperture*unity)
         d['aperture'] = aperture*unity
-=======
-        aperture = np.power(data["aperture"], 3 - g.dim)
-        param.set_aperture(aperture * ones)
->>>>>>> 559401a9
 
         # Boundaries
         b_faces = g.tags["domain_boundary_faces"].nonzero()[0]
@@ -163,15 +137,9 @@
         d["param"] = param
 
         if g.dim == 3:
-<<<<<<< HEAD
             d['phi'] = data['phi_m'] * unity
         else:
             d['phi'] = data['phi_f'] * unity
-=======
-            d["phi"] = data["phi_m"] * ones
-        else:
-            d["phi"] = data["phi_f"] * ones
->>>>>>> 559401a9
 
     # Assign coupling permeability, the aperture is read from the lower dimensional grid
     gb.add_edge_props("kn")
@@ -202,19 +170,12 @@
         if b_faces.size > 0:
             b_face_centers = g.face_centers[:, b_faces]
 
-<<<<<<< HEAD
             self.inflow = np.logical_and.reduce(tuple(
                                            b_face_centers[i, :] < 0.5 - self.tol
                                                 for i in range(3)))
             self.outflow = np.logical_and.reduce(tuple(
                                            b_face_centers[i, :] > 0.75 + self.tol
                                                  for i in range(3)))
-=======
-            val = 0.5 - self.tol
-            self.inflow = np.logical_and.reduce(
-                tuple(b_face_centers[i, :] < val for i in range(self.max_dim))
-            )
->>>>>>> 559401a9
 
         pp.ParabolicDataAssigner.__init__(self, g, data, physics)
 
@@ -232,23 +193,16 @@
         b_faces = self.grid().tags["domain_boundary_faces"].nonzero()[0]
         if b_faces.size == 0:
             return pp.BoundaryCondition(self.grid(), np.empty(0), np.empty(0))
-<<<<<<< HEAD
         else:
             labels = np.array(['neu'] * b_faces.size)
             labels[np.logical_or(self.inflow, self.outflow)] = 'dir'
         return pp.BoundaryCondition(self.grid(), b_faces, labels)
-=======
-        return pp.BoundaryCondition(self.grid(), b_faces, "dir")
->>>>>>> 559401a9
 
     def bc_val(self, _):
         bc_val = np.zeros(self.grid().num_faces)
         b_faces = self.grid().tags["domain_boundary_faces"].nonzero()[0]
         if b_faces.size > 0:
             bc_val[b_faces[self.inflow]] = 1
-<<<<<<< HEAD
-        return  bc_val
-=======
         return bc_val
 
     def porosity(self):
@@ -257,5 +211,4 @@
         if dim == 3:
             return self.phi_m * ones
         else:
-            return self.phi_f * ones
->>>>>>> 559401a9
+            return self.phi_f * ones