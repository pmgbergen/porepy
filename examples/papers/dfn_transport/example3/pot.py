--- conflicted
+++ resolved
@@ -79,22 +79,11 @@
 
     master_folder = "/home/elle/Dropbox/Work/PresentazioniArticoli/2019/Articles/tipetut++/Results/example3/"
 
-<<<<<<< HEAD
     methods_stefano = ["OPTfem", "OPTxfem", "GCmfem"]
-=======
-    methods_stefano = []  # ["OPTxfem", "OPTfem", "GCmfem"]
->>>>>>> e1f43aee
     methods_alessio = ["MVEM_UPWIND", "Tpfa_UPWIND", "RT0_UPWIND"]
     methods_andrea = []  # ["MVEM_VEMSUPG"]
 
-<<<<<<< HEAD
     cases = {"case_0": ("different", "different", "0.005"), "case_1": ("same", "same", "0.001")}
-=======
-    cases = {
-        "case_0": ("different", "200", "0.005"),
-        "case_1": ("same", "2600", "0.001"),
-    }
->>>>>>> e1f43aee
     cases_label = {"case_0": "different", "case_1": "same"}
 
     for case_name, case in cases.items():
