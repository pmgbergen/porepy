--- conflicted
+++ resolved
@@ -199,16 +199,12 @@
 
     domain = {'xmin':-1, 'xmax': 2, 'ymin': -2, 'ymax': 2, 'zmin': -1,
               'zmax':2}
-<<<<<<< HEAD
-    grids = meshing.simplex_grid([p1, p2], domain)
-=======
     # This test, when used with certain versions of gmsh (<2.15?) gives a
     # a mismatch between 2d cells and 3d faces on fracture surfaces. The bug
     # can be located in the .msh-file. To function as a test, we disband the
     # test of cell-face relations.
     grids = meshing.simplex_grid([p1, p2], domain,
                                  ensure_matching_face_cell=False)
->>>>>>> c4239cf9
 
 def test_T_intersection_one_outside_plane(**kwargs):
     p1 = np.array([[0, 0, 0], [1, 0, 0], [1, 1, 0], [0, 1, 0]]).T
@@ -224,9 +220,6 @@
 
     domain = {'xmin':-1, 'xmax': 2, 'ymin': -2, 'ymax': 2, 'zmin': -1,
               'zmax':2}
-<<<<<<< HEAD
-    grids = meshing.simplex_grid([p1, p2], domain)
-=======
     grids = meshing.simplex_grid([p1, p2], domain)
 
 def test_T_intersection_both_on_boundary(**kwargs):
@@ -269,5 +262,4 @@
                     [.5,.5,.5,.5],
                     [0.2,0.2,.8,.8]])
     grids = meshing.simplex_grid([f_1, f_2], domain,
-                                 ensure_matching_face_cell=False)
->>>>>>> c4239cf9
+                                 ensure_matching_face_cell=False)