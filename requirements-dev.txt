meshio
<<<<<<< HEAD
networkx
numpy
scipy
sympy
matplotlib
cython
future
six
shapely
shapely[vectorized]
pytest
pytest-cov
pytest-runner
numba >= 0.50
vtk
gmsh
=======
networkx == 2.3
numpy == 1.16.3
scipy == 1.2.1
sympy == 1.4
matplotlib == 3.0.3
cython == 0.29.7;platform_system=="Linux"
future == 0.17.1
six == 1.12.0
shapely == 1.6.4.post2
shapely[vectorized] == 1.6.4.post2
pytest == 4.5.0
pytest-cov == 2.6.1
pytest-runner == 4.4
numba
vtk == 8.1.2
gmsh-sdk
>>>>>>> b2349af0
<|MERGE_RESOLUTION|>--- conflicted
+++ resolved
@@ -1,11 +1,10 @@
 meshio
-<<<<<<< HEAD
 networkx
 numpy
 scipy
 sympy
 matplotlib
-cython
+cython;platform_system=="Linux"
 future
 six
 shapely
@@ -15,22 +14,4 @@
 pytest-runner
 numba >= 0.50
 vtk
-gmsh
-=======
-networkx == 2.3
-numpy == 1.16.3
-scipy == 1.2.1
-sympy == 1.4
-matplotlib == 3.0.3
-cython == 0.29.7;platform_system=="Linux"
-future == 0.17.1
-six == 1.12.0
-shapely == 1.6.4.post2
-shapely[vectorized] == 1.6.4.post2
-pytest == 4.5.0
-pytest-cov == 2.6.1
-pytest-runner == 4.4
-numba
-vtk == 8.1.2
-gmsh-sdk
->>>>>>> b2349af0
+gmsh